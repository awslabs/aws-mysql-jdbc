/*
 * AWS JDBC Driver for MySQL
 * Copyright Amazon.com Inc. or affiliates.
 *
 * This program is free software; you can redistribute it and/or modify it under
 * the terms of the GNU General Public License, version 2.0, as published by the
 * Free Software Foundation.
 *
 * This program is also distributed with certain software (including but not
 * limited to OpenSSL) that is licensed under separate terms, as designated in a
 * particular file or component or in included license documentation. The
 * authors of this program hereby grant you an additional permission to link the
 * program and your derivative works with the separately licensed software that
 * they have included with MySQL.
 *
 * Without limiting anything contained in the foregoing, this file, which is
 * part of this connector, is also subject to the Universal FOSS Exception,
 * version 1.0, a copy of which can be found at
 * http://oss.oracle.com/licenses/universal-foss-exception.
 *
 * This program is distributed in the hope that it will be useful, but WITHOUT
 * ANY WARRANTY; without even the implied warranty of MERCHANTABILITY or FITNESS
 * FOR A PARTICULAR PURPOSE. See the GNU General Public License, version 2.0,
 * for more details.
 *
 * You should have received a copy of the GNU General Public License along with
 * this program; if not, write to the Free Software Foundation, Inc.,
 * 51 Franklin St, Fifth Floor, Boston, MA 02110-1301  USA
 */

import org.apache.tools.ant.filters.ReplaceTokens

// Driver version numbers
val versionMajor = project.property("com.mysql.cj.build.driver.version.major")
val versionMinor = project.property("com.mysql.cj.build.driver.version.minor")
val versionSubminor = project.property("com.mysql.cj.build.driver.version.subminor")
version = "$versionMajor.$versionMinor.$versionSubminor"

plugins {
    base
    `java-library`
    checkstyle
    `maven-publish`
    signing
    // Release
    id("com.github.vlsi.crlf")
    id("com.github.vlsi.gradle-extensions")
    id("com.github.vlsi.license-gather") apply false
    id("com.github.vlsi.stage-vote-release")
    id("com.github.johnrengelman.shadow") version "6.1.0"
}

java {
    withJavadocJar()
    withSourcesJar()
    sourceCompatibility = JavaVersion.VERSION_1_8
    targetCompatibility = JavaVersion.VERSION_1_8
}

checkstyle {
    toolVersion = "8.37"
}

val buildSrc = "$buildDir/src"

val String.v: String get() = rootProject.extra["$this.version"] as String

repositories {
    mavenCentral()
    maven {
        url = uri("https://repository.jboss.org/")
    }
    jcenter()
}

tasks.register<JavaExec>("commonChecks") {
    classpath = sourceSets["main"].runtimeClasspath
    main = "instrumentation.CommonChecks"
    args = listOf("${buildDir}/classes/java/main", "false")
    dependsOn("classes")
}

tasks.register<JavaExec>("translateExceptions") {
    classpath = sourceSets["main"].runtimeClasspath
    main = "instrumentation.TranslateExceptions"
    args = listOf("${buildDir}/classes/java/main", "false")
    dependsOn("commonChecks")
}

tasks.register<JavaExec>("addMethods") {
    classpath = sourceSets["main"].runtimeClasspath
    main = "instrumentation.AddMethods"
    args = listOf("${buildDir}/classes/java/main", "false")
    dependsOn("translateExceptions")
}

tasks.jar {
    dependsOn("addMethods")
    archiveClassifier.set("original")
}

tasks.shadowJar {
    dependsOn("jar")
    archiveClassifier.set("shaded")

    from("${project.rootDir}") {
        include("README")
        include("LICENSE")
        include("THIRD-PARTY-LICENSES")
        into("META-INF/")
    }

    from("${buildDir}/META-INF/services/") {
        into("META-INF/services/")
    }

    doFirst {
        mkdir("${buildDir}/META-INF/services/")
        val driverFile = File("${buildDir}/META-INF/services/java.sql.Driver")
        if (driverFile.createNewFile()) {
            driverFile.writeText("software.aws.rds.jdbc.mysql.Driver")
        }
    }

    dependencies {
        exclude(dependency(":"))
    }

    relocate ("com.mysql", "software.aws.rds.jdbc.mysql.shading.com.mysql")

    exclude("instrumentation/**")
    exclude("demo/**")
    exclude("documentation/**")

    includeEmptyDirs = false
}

tasks.register<Jar>("cleanShadowJar") {
    dependsOn("shadowJar")

    val shadowJar = tasks.shadowJar.get().archiveFile.get().asFile
    from(zipTree(shadowJar)) {
        exclude("com/**")
    }

    doLast {
        shadowJar.deleteRecursively()
        val originalJar = tasks.jar.get().archiveFile.get().asFile
        originalJar.deleteRecursively()
    }
}

tasks.compileJava {
    options.encoding = "UTF-8"
    dependsOn("replaceTokens")
    source = fileTree(buildSrc)
}

tasks.compileTestJava {
    options.encoding = "UTF-8"
    dependsOn("addMethods")
}

tasks.test {
    dependsOn("addMethods")
}

tasks.javadoc {
    dependsOn("addMethods")
}

tasks.withType(Javadoc::class) {
    isFailOnError = true
    options.outputLevel = JavadocOutputLevel.QUIET
    (options as StandardJavadocDocletOptions)
            .addStringOption("Xdoclint:none", "-quiet")
}

tasks.assemble {
    dependsOn("cleanShadowJar")
}

tasks.named<Test>("test") {
    useJUnitPlatform()

    // Pass the property to tests
    fun passProperty(name: String, default: String? = null) {
        val value = System.getProperty(name) ?: default
        value?.let { systemProperty(name, it) }
    }
    passProperty("user.timezone")

    passProperty("com.mysql.cj.testsuite.url")
    passProperty("com.mysql.cj.testsuite.url.openssl")

    passProperty("com.mysql.cj.testsuite.failover.networkFailures.clusterEndpointBase")
    passProperty("com.mysql.cj.testsuite.failover.networkFailures.clusterName")
    passProperty("com.mysql.cj.testsuite.failover.networkFailures.database")
    passProperty("com.mysql.cj.testsuite.failover.networkFailures.user")
    passProperty("com.mysql.cj.testsuite.failover.networkFailures.password")
}

tasks.named<Checkstyle>("checkstyleMain") {
    exclude("**/src/**")
    include("**/ca/**")
}

tasks.named<Checkstyle>("checkstyleTest") {
    exclude("**/src/**")
    include("**/ca/**")
    include("**/testsuite/failover/**")
}

tasks.withType<Checkstyle>().configureEach {
    reports {
        html.isEnabled = true
    }
}

dependencies {
    testImplementation("org.apache.commons:commons-dbcp2:2.8.0")
    testImplementation("com.amazonaws:aws-java-sdk-rds:1.12.128")
    testImplementation("org.junit.jupiter:junit-jupiter-api:5.8.2")
    testImplementation("org.junit.jupiter:junit-jupiter-engine:5.6.2")
    testImplementation("org.junit.jupiter:junit-jupiter-params:5.8.2")
    testImplementation("org.junit.platform:junit-platform-commons:1.8.2")
    testImplementation("org.junit.platform:junit-platform-engine:1.8.2")
    testImplementation("org.junit.platform:junit-platform-launcher:1.6.2")
    testImplementation("org.mockito:mockito-inline:4.1.0")
    testImplementation("org.hamcrest:hamcrest:2.2")

    implementation("com.amazonaws:aws-java-sdk-rds:1.12.128")
    implementation("com.google.protobuf:protobuf-java:3.19.1")
    implementation("com.mchange:c3p0:0.9.5.5")
    implementation("org.javassist:javassist:3.28.0-GA")
    implementation("org.slf4j:slf4j-api:1.7.30")

<<<<<<< HEAD
    compileOnly("org.ajoberstar.grgit:grgit-gradle:4.1.0")
=======
    runtimeOnly("org.javassist:javassist:3.28.0-GA")
    compileOnly("org.ajoberstar.grgit:grgit-gradle:4.1.1")
>>>>>>> fd7bc705
}

sourceSets {
    main {
        java {
            setSrcDirs(listOf("src/main/core-api/java",
                    "src/main/core-impl/java",
                    "src/main/protocol-impl/java",
                    "src/main/user-api/java",
                    "src/main/user-impl/java",
                    "src/generated/java",
                    "src/legacy/java",
                    "src/build/java",
                    "src/demo/java"))
        }
    }
}

tasks.register<Sync>("replaceTokens") {
    from(sourceSets["main"].java)
    into(buildSrc)

    val git = org.ajoberstar.grgit.Grgit.open(mapOf("currentDir" to project.rootDir))
    val revision = git.head().id

    val versionFull = "$versionMajor.$versionMinor.$versionSubminor-SNAPSHOT"

    val fullProdName = "${project.property("com.mysql.cj.build.driver.name")}-$versionFull"

    filter(ReplaceTokens::class, "tokens" to mapOf(
            "MYSQL_CJ_MAJOR_VERSION" to versionMajor,
            "MYSQL_CJ_MINOR_VERSION" to versionMinor,
            "MYSQL_CJ_VERSION" to versionFull,
            "MYSQL_CJ_FULL_PROD_NAME" to fullProdName,
            "MYSQL_CJ_DISPLAY_PROD_NAME" to project.property("com.mysql.cj.build.driver.displayName"),
            "MYSQL_CJ_LICENSE_TYPE" to project.property("com.mysql.cj.build.licenseType"),
            "MYSQL_CJ_REVISION" to revision
    ))
    filteringCharset = "UTF-8"
}

publishing {
    publications {
        create<MavenPublication>("maven") {
            groupId = "software.aws.rds"
            artifactId = "aws-mysql-jdbc"
            version = version

            artifacts.clear()
            artifact(tasks["sourcesJar"])
            artifact(tasks["javadocJar"])
            artifact(tasks["cleanShadowJar"])

            pom {
                name.set("Amazon Web Services (AWS) JDBC Driver for MySQL")
                description.set("Public preview of the Amazon Web Services (AWS) JDBC Driver for MySQL.")
                url.set("https://github.com/awslabs/aws-mysql-jdbc")

                licenses {
                    license {
                        name.set("GPL 2.0")
                        url.set("https://www.gnu.org/licenses/old-licenses/gpl-2.0.txt")
                    }
                }

                developers {
                    developer {
                        id.set("amazonwebservices")
                        organization.set("Amazon Web Services")
                        organizationUrl.set("https://aws.amazon.com")
                        email.set("aws-rds-oss@amazon.com")
                    }
                }

                scm {
                    connection.set("scm:git:https://github.com/awslabs/aws-mysql-jdbc.git")
                    developerConnection.set("scm:git@github.com:awslabs/aws-mysql-jdbc.git")
                    url.set("https://github.com/awslabs/aws-mysql-jdbc")
                }
            }
        }
    }

    repositories {
        maven {
            name = "OSSRH"
            url = uri("https://aws.oss.sonatype.org/service/local/staging/deploy/maven2/")
            credentials {
                username = System.getenv("MAVEN_USERNAME")
                password = System.getenv("MAVEN_PASSWORD")
            }
        }

        mavenLocal()
    }
}

signing {
    if (project.hasProperty("signing.keyId")
            && project.property("signing.keyId") != ""
            && project.hasProperty("signing.password")
            && project.property("signing.password") != ""
            && project.hasProperty("signing.secretKeyRingFile")
            && project.property("signing.secretKeyRingFile") != "") {
        sign(publishing.publications["maven"])
    }
}<|MERGE_RESOLUTION|>--- conflicted
+++ resolved
@@ -235,12 +235,7 @@
     implementation("org.javassist:javassist:3.28.0-GA")
     implementation("org.slf4j:slf4j-api:1.7.30")
 
-<<<<<<< HEAD
-    compileOnly("org.ajoberstar.grgit:grgit-gradle:4.1.0")
-=======
-    runtimeOnly("org.javassist:javassist:3.28.0-GA")
     compileOnly("org.ajoberstar.grgit:grgit-gradle:4.1.1")
->>>>>>> fd7bc705
 }
 
 sourceSets {
