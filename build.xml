<?xml version='1.0'?>
<!--
  Copyright (c) 2002, 2014, Oracle and/or its affiliates. All rights reserved.

  The MySQL Connector/J is licensed under the terms of the GPLv2
  <http://www.gnu.org/licenses/old-licenses/gpl-2.0.html>, like most MySQL Connectors.
  There are special exceptions to the terms and conditions of the GPLv2 as it is applied to
  this software, see the FLOSS License Exception
  <http://www.mysql.com/about/legal/licensing/foss-exception.html>.

  This program is free software; you can redistribute it and/or modify it under the terms
  of the GNU General Public License as published by the Free Software Foundation; version 2
  of the License.

  This program is distributed in the hope that it will be useful, but WITHOUT ANY WARRANTY;
  without even the implied warranty of MERCHANTABILITY or FITNESS FOR A PARTICULAR PURPOSE.
  See the GNU General Public License for more details.

  You should have received a copy of the GNU General Public License along with this
  program; if not, write to the Free Software Foundation, Inc., 51 Franklin St, Fifth
  Floor, Boston, MA 02110-1301  USA

-->

<project name="MySQL Connector/J" default="dist" basedir=".">
    <!-- If build.properties exists, import it -->
    <property file="build.properties" />

<<<<<<< HEAD
    <property name="major_version" value="6" />
    <property name="minor_version" value="0" />
    <property name="subminor_version" value="0" />
=======
    <property name="major_version" value="5" />
    <property name="minor_version" value="1" />
    <property name="subminor_version" value="33" />
>>>>>>> 2b31e045
    <property name="version_status" value="" />

    <property name="version" value="${major_version}.${minor_version}.${subminor_version}${version_status}" />
    <property name="prodName" value="mysql-connector-java" />
    <property name="prodDisplayName" value="MySQL Connector Java" />
    <property name="snapshot.version" value="-SNAPSHOT" />
    <property name="extra.version" value="" />
    <property name="full.version" value="${version}${extra.version}${snapshot.version}" />
    <property name="fullProdName" value="${prodName}-${full.version}" />
    <property name="sourceDir" value="./src" />
    <property name="buildDir" value="./build" />
    <property name="distDir" value="./dist" />
    <property name="junit.results" value="${buildDir}/junit" />
    <property name="debug.enable" value="on" />

    <!-- Send class files to correct location if running in eclipse -->
    <condition property="compiler.output" value="bin" else="${buildDir}/${fullProdName}">
        <or>
            <isset property="eclipse.running" />
            <isset property="eclipse.pdebuild.home" />
            <contains string="${ant.home}" substring="plugins" />
        </or>
    </condition>

    <echo>Compiling class files to ${compiler.output}...</echo>

    <!-- 
			The following properties are needed for finding JDK6, set to the defaults
			for my development environment, but can be passed on the command line
			to ant via -D switches
	-->
    <property name="com.mysql.jdbc.java6.java" value="/System/Library/Frameworks/JavaVM.framework/Versions/1.6/Home/bin/java" />
    <property name="com.mysql.jdbc.java6.javac" value="/System/Library/Frameworks/JavaVM.framework/Versions/1.6/Home/bin/javac" />
    <property name="com.mysql.jdbc.java6.rtjar" value="/System/Library/Frameworks/JavaVM.framework/Versions/1.6/Classes/classes.jar" />

    <!-- 
			The following property allows Windows to run JUnit tests without forking,
			which causes problems due to large classpath arguments added by Ant.
	-->
    <property name="com.mysql.jdbc.junit.fork" value="on" />

    <!-- 
	     The following property is needed for building the docs. It's
	     set to the defaults for my development environment, but can be passed
	     on the command line to ant via -D switches. 
	-->
    <property name="com.mysql.jdbc.docs.sourceDir" value="/home/mmatthew/work/docs/prebuilt" />

    <!-- 
	     The following property allows to point the location of third-party libraries
	     we don't distribute. Default value points to src/lib so user could either put
	     these jars there or pass different location via ant -D switch. 
	-->
    <property name="com.mysql.jdbc.extra.libs" value="${sourceDir}/lib" />

    <path id="built.driver.only.classpath">
        <pathelement location="${buildDir}/${fullProdName}" />
    </path>

    <path id="project.build.classpath">
        <fileset dir="${com.mysql.jdbc.extra.libs}">
            <include name="**/*.jar" />
        </fileset>

        <fileset dir="${buildDir}/${fullProdName}/lib">
            <include name="**/*.jar" />
        </fileset>

        <pathelement location="${buildDir}/${fullProdName}" />
    </path>


    <target name="-extra-libs-check" unless="com.mysql.jdbc.extra.libs.checked">
        <property name="com.mysql.jdbc.extra.libs.checked" value="1" />

        <fail message="Valid location for `com.mysql.jdbc.extra.libs' is required for build tasks.">
            <condition>
                <not>
                    <and>
                        <available file="${com.mysql.jdbc.extra.libs}" type="dir" />
                        <resourcecount count="1">
                            <fileset dir="${com.mysql.jdbc.extra.libs}" includes="ant-contrib.jar" />
                        </resourcecount>
                    </and>
                </not>
            </condition>
        </fail>

        <taskdef resource="net/sf/antcontrib/antlib.xml">
            <classpath>
                <fileset dir="${com.mysql.jdbc.extra.libs}" erroronmissingdir="false">
                    <include name="**/*.jar" />
                </fileset>
                <fileset dir="${sourceDir}/lib">
                    <include name="**/*.jar" />
                </fileset>
            </classpath>
        </taskdef>
    </target>


    <target name="-compiler-check" depends="-extra-libs-check">
        <if>
            <or>
                <not>
<<<<<<< HEAD
                    <equals arg1="${ant.java.version}" arg2="1.7" />
                </not>
            </or>
            <then>
                <echo>This version of MySQL Connector/J requires a compiler Java-1.7 to be used, set your JAVA_HOME property to point to one of these versions of the JDK.</echo>
=======
                    <equals arg1="${ant.java.version}" arg2="1.5" />
                </not>
                <not>
                    <available file="${com.mysql.jdbc.java6.javac}" />
                </not>
                <not>
                    <available file="${com.mysql.jdbc.java6.rtjar}" />
                </not>
            </or>
            <then>
                <echo>This version of MySQL Connector/J requires a compiler Java-1.5 to be used, set your JAVA_HOME property to point to one of these versions of the JDK.

Compiling this version also requires Java-6 for compiling the JDBC-4.0 implementation, please set the full path to the javac executable with the property &quot;com.mysql.jdbc.java6.javac&quot;
and the full path to the rt.jar from Java-6 with the property &quot;com.mysql.jdbc.java6.rtjar&quot;.
						</echo>
>>>>>>> 2b31e045
                <fail />
            </then>
        </if>
    </target>


    <target name="init" depends="-compiler-check, -init-copy, -init-filter-license, -init-no-crypto, -extra-libs-check">
        <!-- We need the following for source distributions as there we
             can't dynamically alter the classpath, and not having this
		     directory present causes the build to fail -->

        <available file="${com.mysql.jdbc.docs.sourceDir}" property="com.mysql.jdbc.docs.sourcesPresent" />

        <available classname="com.mchange.v2.c3p0.QueryConnectionTester" classpathref="project.build.classpath" property="com.mysql.jdbc.c3p0Present" />

        <available classname="org.apache.log4j.Logger" classpathref="project.build.classpath" property="com.mysql.jdbc.log4jPresent" />

        <available classname="org.jboss.resource.adapter.jdbc.ValidConnectionChecker"
                   classpathref="project.build.classpath"
                   property="com.mysql.jdbc.jbossPresent" />
    </target>


    <target name="-init-copy" depends="clean, -extra-libs-check">
        <tstamp />

        <filter token="VERSION" value="${version}" />

        <mkdir dir="${buildDir}" />

        <exec dir="."
              executable="cmd"
              osfamily="windows"
              output="${buildDir}/bzr.properties"
              failonerror="false"
              failifexecutionfails="false"
              resultproperty="bzrerror">
            <arg line="/c bzr version-info" />
        </exec>

        <exec executable="bzr" osfamily="unix" output="${buildDir}/bzr.properties" failonerror="false" failifexecutionfails="false" resultproperty="bzrerror">
            <arg value="version-info" />
        </exec>

        <!-- We need the following workaround for the RE builds environment , which doesn't have access to bzr,
		so bzr.properties file prepared in project root folder instead -->
        <if>
            <isset property="bzrerror" />
            <then>
                <property prefix="bzr" file="./bzr.properties" />
            </then>
            <else>
                <property prefix="bzr" file="${buildDir}/bzr.properties" />
            </else>
        </if>

        <filterset id="versionFilterset">
            <filter token="MYSQL_CJ_MAJOR_VERSION" value="${major_version}" />
            <filter token="MYSQL_CJ_MINOR_VERSION" value="${minor_version}" />
            <filter token="MYSQL_CJ_SUBMINOR_VERSION" value="${subminor_version}" />
            <filter token="MYSQL_CJ_VERSION_STATUS" value="${version_status}" />
            <filter token="MYSQL_CJ_VERSION" value="${version}" />
            <filter token="MYSQL_CJ_REVISION" value="${bzr.revision-id}" />
            <filter token="MYSQL_CJ_FULL_PROD_NAME" value="${fullProdName}" />
            <filter token="MYSQL_CJ_DISPLAY_PROD_NAME" value="${prodDisplayName}" />
        </filterset>
        <if>
            <isset property="com.mysql.jdbc.commercialBuild" />
            <then>
                <filterset id="licenseFilterset">
                    <filter token="MYSQL_CJ_LICENSE_TYPE" value="commercial" />
                </filterset>
            </then>
            <else>
                <filterset id="licenseFilterset">
                    <filter token="MYSQL_CJ_LICENSE_TYPE" value="GPL" />
                </filterset>
            </else>
        </if>

        <copy todir="${buildDir}/${fullProdName}" filtering="true">
            <fileset dir="${sourceDir}/" excludes="**/CVS">
                <patternset id="classjar">
                    <exclude name="**/*.class*" />
                    <exclude name="**/*.jar" />
                </patternset>
            </fileset>

            <filterset refid="versionFilterset" />
            <filterset refid="licenseFilterset" />
        </copy>
<<<<<<< HEAD

        <copy todir="${buildDir}/${fullProdName}" filtering="false">
            <fileset dir="${sourceDir}" excludes="**/CVS">
                <patternset id="dojar">
                    <include name="**/*.jar*" />
                </patternset>
            </fileset>
        </copy>
=======

        <copy todir="${buildDir}/${fullProdName}" filtering="false">
            <fileset dir="${sourceDir}" excludes="**/CVS">
                <patternset id="dojar">
                    <include name="**/*.jar*" />
                </patternset>
            </fileset>
        </copy>

        <if>
            <isset property="com.mysql.jdbc.commercialBuild" />
            <then>
                <replaceregexp match="The MySQL Connector.*1301.[^replaceregexp]*USA"
                               replace="${line.separator}${line.separator}${line.separator}${line.separator}${line.separator}${line.separator}${line.separator}${line.separator}${line.separator}${line.separator}${line.separator}${line.separator}${line.separator}${line.separator}${line.separator}${line.separator}"
                               flags="s">
                    <fileset dir="${buildDir}/${fullProdName}" includes="**/*" />
                </replaceregexp>
            </then>
        </if>
    </target>
>>>>>>> 2b31e045

        <if>
            <isset property="com.mysql.jdbc.commercialBuild" />
            <then>
                <replaceregexp match="The MySQL Connector.*1301.[^replaceregexp]*USA"
                               replace="${line.separator}${line.separator}${line.separator}${line.separator}${line.separator}${line.separator}${line.separator}${line.separator}${line.separator}${line.separator}${line.separator}${line.separator}${line.separator}${line.separator}${line.separator}${line.separator}"
                               flags="s">
                    <fileset dir="${buildDir}/${fullProdName}" includes="**/*" />
                </replaceregexp>
            </then>
        </if>
    </target>

<<<<<<< HEAD
=======
    <target name="-init-no-crypto" depends="-init-copy, -extra-libs-check" if="com.mysql.jdbc.noCryptoBuild">
        <copy file="${com.mysql.jdbc.extra.libs}/ExportControlledNoCrypto.notjava"
              toFile="${buildDir}/${fullProdName}/com/mysql/jdbc/ExportControlled.java"
              overwrite="true" />
    </target>
>>>>>>> 2b31e045

    <target name="-init-no-crypto" depends="-init-copy, -extra-libs-check" if="com.mysql.jdbc.noCryptoBuild">
        <copy file="${com.mysql.jdbc.extra.libs}/ExportControlledNoCrypto.notjava"
              toFile="${buildDir}/${fullProdName}/com/mysql/jdbc/ExportControlled.java"
              overwrite="true" />
    </target>

<<<<<<< HEAD
=======
    <target name="-init-filter-license" depends="-init-copy, -extra-libs-check" if="com.mysql.jdbc.filterLicense">
        <copy file="${com.mysql.jdbc.extra.libs}/CommercialLicenseConfiguration.notjava"
              toFile="${buildDir}/${fullProdName}/com/mysql/jdbc/LicenseConfiguration.java"
              overwrite="true" />
    </target>
>>>>>>> 2b31e045

    <target name="-init-filter-license" depends="-init-copy, -extra-libs-check" if="com.mysql.jdbc.filterLicense">
        <copy file="${com.mysql.jdbc.extra.libs}/CommercialLicenseConfiguration.notjava"
              toFile="${buildDir}/${fullProdName}/com/mysql/jdbc/LicenseConfiguration.java"
              overwrite="true" />
    </target>

<<<<<<< HEAD

=======
>>>>>>> 2b31e045
    <!-- 
		This is the target we use to make MySQL GPL-licensed and binaries 
		as well as commercially-licensed binaries that include source files.
	-->
    <target name="full-package"
            description="Builds driver, binary .jar file, docs and packages (.zip, .tar.gz) suitable for distribution that _do_ contain sources"
            depends="full-dist, -make-packages, -create-archives" />


    <!-- This is the target we use to make MySQL Commercially-licensed binaries -->
    <target name="full-package-no-sources"
            description="Builds driver, binary .jar file, docs and packages (.zip, .tar.gz) suitable for distribution that do _not_ contain sources"
            depends="full-dist, -make-packages, -remove-sources, -create-archives" />


    <!-- No trace build until we figure out what's going on with iajc on our
         production build box 
	<target name="full-dist" description="Builds driver, binary .jar file and docs, basically a distribution 'image'"
			depends="-dist-trace, dist, -bundle-docs"/>
			-->


    <target name="full-dist" description="Builds driver, binary .jar file and docs, basically a distribution 'image'" depends="dist, -bundle-docs" />
<<<<<<< HEAD

=======
>>>>>>> 2b31e045

    <target name="package" depends="dist, -make-packages, -create-archives" />

<<<<<<< HEAD

    <target name="-remove-sources" depends="-extra-libs-check">
        <echo>Removing sources from ${distDir}/toArchive</echo>
        <delete>
            <fileset dir="${distDir}/toArchive">
                <include name="**/*.java" />
            </fileset>
        </delete>

        <delete dir="${distDir}/toArchive/${fullProdName}/src" />
    </target>


    <target name="-create-archives" depends="-make-packages, -extra-libs-check">
        <tar destfile="${distDir}/${fullProdName}.tar.gz" compression="gzip" longfile="gnu">
            <tarfileset dir="${toPackage}">
                <patternset refid="non.test.sources" />
            </tarfileset>
        </tar>

        <checksum file="${distDir}/${fullProdName}.tar.gz" forceOverwrite="yes" fileext=".md5" />

        <delete file="${distDir}/${fullProdName}.zip" />

=======
    <target name="package" depends="dist, -make-packages, -create-archives" />


    <target name="-remove-sources" depends="-extra-libs-check">
        <echo>Removing sources from ${distDir}/toArchive</echo>
        <delete>
            <fileset dir="${distDir}/toArchive">
                <include name="**/*.java" />
            </fileset>
        </delete>

        <delete dir="${distDir}/toArchive/${fullProdName}/src" />
    </target>


    <target name="-create-archives" depends="-make-packages, -extra-libs-check">
        <tar destfile="${distDir}/${fullProdName}.tar.gz" compression="gzip" longfile="gnu">
            <tarfileset dir="${toPackage}">
                <patternset refid="non.test.sources" />
            </tarfileset>
        </tar>

        <checksum file="${distDir}/${fullProdName}.tar.gz" forceOverwrite="yes" fileext=".md5" />

        <delete file="${distDir}/${fullProdName}.zip" />

>>>>>>> 2b31e045
        <zip zipfile="${distDir}/${fullProdName}.zip">
            <fileset dir="${toPackage}">
                <patternset refid="non.test.sources" />
            </fileset>
        </zip>

        <checksum file="${distDir}/${fullProdName}.zip" forceOverwrite="yes" fileext=".md5" />

        <if>
            <isset property="com.mysql.jdbc.commercialBuild" />
            <then>
                <echo message="Not building maven bundle for commercial build" />
            </then>
            <else>
                <!-- Build a Maven bundle for upload to their repository -->

                <checksum file="${distDir}/${fullProdName}.zip" forceOverwrite="yes" fileext=".md5" />

                <tempfile destdir="${buildDir}" prefix="maven-bundle-" property="mavenUploadDir" />

                <mkdir dir="${mavenUploadDir}" />

                <jar jarfile="${mavenUploadDir}/${fullProdName}.jar"
                     basedir="${compiler.output}"
                     includes="**/*.class,**/*.properties*,COPYING,README,META-INF/**"
                     excludes="testsuite/**,demo/**"
                     index="true"
                     manifest="${buildDir}/${fullProdName}/META-INF/MANIFEST.MF" />

                <copy file="${buildDir}/${fullProdName}/doc/sources/pom.xml" toDir="${mavenUploadDir}" filtering="true">
                </copy>

                <copy file="./COPYING" toDir="${mavenUploadDir}" />

                <jar jarfile="${distDir}/${fullProdName}.bundle.jar" basedir="${mavenUploadDir}" />
            </else>
        </if>
    </target>


    <target name="-make-packages" depends="dist, -extra-libs-check">
        <property name="toPackage" value="${distDir}/toArchive" />
        <property name="packageDest" value="${toPackage}/${fullProdName}" />

        <delete dir="${toPackage}" />
        <mkdir dir="${toPackage}" />
        <mkdir dir="${packageDest}" />

        <delete file="${distDir}/${fullProdName}.tar.gz" />

        <patternset id="non.test.sources">
            <exclude name="**/*.nb*" />
            <exclude name="**/*.bak" />
            <exclude name="**/*.*~" />
            <exclude name="**/lib-coverage/*" />
            <exclude name="**/clover/*" />
            <exclude name="**/checkstyle/*" />
            <exclude name="**/.*" />
        </patternset>

        <copy todir="${packageDest}">
            <fileset dir="${buildDir}/${fullProdName}" includes="debug/*, docs/**, *.jar" excludes="docs/sources">
                <patternset refid="non.test.sources" />
            </fileset>

            <fileset dir="." includes="src/com/**, src/doc/**, src/lib/*, src/org/**, src/testsuite/**, src/demo/**, build.xml, CHANGES, COPYING">
                <patternset refid="non.test.sources" />
            </fileset>
        </copy>

        <if>
            <isset property="com.mysql.jdbc.noCryptoBuild" />
            <then>
                <copy file="${com.mysql.jdbc.extra.libs}/ExportControlledNoCrypto.notjava"
                      toFile="${packageDest}/src/com/mysql/jdbc/ExportControlled.java"
                      overwrite="true" />
            </then>
        </if>
<<<<<<< HEAD

        <if>
            <isset property="com.mysql.jdbc.filterLicense" />
            <then>
                <copy file="${com.mysql.jdbc.extra.libs}/CommercialLicenseConfiguration.notjava"
                      toFile="${packageDest}/src/com/mysql/jdbc/LicenseConfiguration.java"
                      overwrite="true" />
            </then>
        </if>

        <!-- Fix CRLF for various platforms -->
        <if>
            <isset property="com.mysql.jdbc.commercialBuild" />
            <then>
                <copy file="${com.mysql.jdbc.extra.libs}/README-commercial" tofile="${packageDest}/README.txt" filtering="true">
                    <filterset refid="versionFilterset" />
                    <filterset refid="licenseFilterset" />
                </copy>
                <copy file="${packageDest}/README.txt" tofile="${packageDest}/README" overwrite="true" />
            </then>
            <else>
                <copy file="${basedir}/README" tofile="${packageDest}/README.txt" filtering="true">
                    <filterset refid="versionFilterset" />
                </copy>
                <copy file="${packageDest}/README.txt" tofile="${packageDest}/README" overwrite="true" />
            </else>
        </if>

        <!-- For Windows-y platforms -->

        <fixcrlf srcdir="${packageDest}" tab="remove" tablength="8" eol="crlf" includes="**/README.txt" />

        <!-- For Unix-y platforms -->

        <fixcrlf srcdir="${packageDest}" tab="remove" tablength="8" eol="lf" includes="**/README" />

        <if>
            <isset property="com.mysql.jdbc.commercialBuild" />
            <then>
                <delete file="${packageDest}/COPYING" />
                <copy file="${com.mysql.jdbc.extra.libs}/LICENSE.mysql" toDir="${packageDest}" />

                <!-- For safety -->
                <replaceregexp match="The MySQL Connector.*1301.[^replaceregexp]*USA"
                               replace="${line.separator}${line.separator}${line.separator}${line.separator}${line.separator}${line.separator}${line.separator}${line.separator}${line.separator}${line.separator}${line.separator}${line.separator}${line.separator}${line.separator}${line.separator}${line.separator}"
                               flags="s">
                    <fileset dir="${packageDest}" includes="**/*" />
                </replaceregexp>
            </then>
        </if>
    </target>


    <target name="dist" depends="init, compile, -extra-libs-check">
        <delete file="${buildDir}/${fullProdName}-bin.jar" />
        <delete file="${distDir}/${fullProdName}.jar" />

        <mkdir dir="${distDir}" />
        <mkdir dir="${buildDir}/META-INF" />

        <!-- JDBC-4.0 support of service provider mechanism -->
        <mkdir dir="${buildDir}/${fullProdName}/META-INF/services/" />
        <echo file="${buildDir}/${fullProdName}/META-INF/services/java.sql.Driver"
              message="com.mysql.jdbc.Driver${line.separator}com.mysql.fabric.jdbc.FabricMySQLDriver" />

        <property name="osgid-version" value="${major_version}.${minor_version}.${subminor_version}" />

        <property name="jee-imports"
                  value="javax.naming,javax.naming.spi,javax.sql,javax.transaction.xa;version=&quot;[1.0.1, 2.0.0)&quot;;resolution:=optional" />
        <property name="crypto-imports" value="javax.net,javax.net.ssl;version=&quot;[1.0.1, 2.0.0)&quot;;resolution:=optional" />
        <property name="jdbc4-imports"
                  value="javax.xml.parsers, javax.xml.stream,javax.xml.transform,javax.xml.transform.dom,javax.xml.transform.sax,javax.xml.transform.stax,javax.xml.transform.stream,org.w3c.dom,org.xml.sax,org.xml.sax.helpers;resolution:=optional" />
        <property name="integration-imports"
                  value="com.mchange.v2.c3p0;version=&quot;[0.9.1.2, 1.0.0)&quot;;resolution:=optional,org.jboss.resource.adapter.jdbc;resolution:=optional,org.jboss.resource.adapter.jdbc.vendor;resolution:=optional" />

        <property name="driver-exports"
                  value="com.mysql.jdbc;version=&quot;${osgid-version}&quot;;uses:=&quot;com.mysql.jdbc.log,javax.naming,javax.net.ssl,javax.xml.transform,org.xml.sax&quot;" />
        <property name="jee-exports"
                  value="com.mysql.jdbc.jdbc2.optional;version=&quot;${osgid-version}&quot;;uses:=&quot;com.mysql.jdbc,com.mysql.jdbc.log,javax.naming,javax.sql,javax.transaction.xa&quot;" />
        <property name="logging-exports" value="com.mysql.jdbc.log;version=&quot;${osgid-version}&quot;" />
        <property name="profiling-exports" value="com.mysql.jdbc.profiler;version=&quot;${osgid-version}&quot;;uses:=&quot;com.mysql.jdbc&quot;" />
        <property name="util-exports" value="com.mysql.jdbc.util;version=&quot;${osgid-version}&quot;;uses:=&quot;com.mysql.jdbc.log&quot;" />
        <property name="exceptions-exports" value="com.mysql.jdbc.exceptions;version=&quot;${osgid-version}&quot;" />

        <property name="interceptors-exports" value="com.mysql.jdbc.interceptors;version=&quot;${osgid-version}&quot;;uses:=&quot;com.mysql.jdbc&quot;" />
        <property name="integration-exports"
                  value="com.mysql.jdbc.integration.c3p0;version=&quot;${osgid-version}&quot;,com.mysql.jdbc.integration.jboss;version=&quot;${osgid-version}&quot;" />
        <property name="configs-exports" value="com.mysql.jdbc.configs;version=&quot;${osgid-version}&quot;" />
        <property name="legacy-exports" value="org.gjt.mm.mysql;version=&quot;${osgid-version}&quot;" />

        <manifest file="${buildDir}/${fullProdName}/META-INF/MANIFEST.MF">
            <attribute name="Built-By" value="${user.name}" />

            <section name="common">
                <attribute name="Specification-Title" value="JDBC" />
                <attribute name="Specification-Version" value="4.0" />
                <attribute name="Specification-Vendor" value="Oracle Corporation" />
                <attribute name="Implementation-Title" value="${prodDisplayName}" />
                <attribute name="Implementation-Version" value="${full.version}" />
                <attribute name="Implementation-Vendor-Id" value="com.mysql" />
                <attribute name="Implementation-Vendor" value="Oracle" />
            </section>

            <!-- OSGi -->
            <attribute name="Bundle-Vendor" value="Oracle Corporation" />
            <attribute name="Bundle-Classpath" value="." />
            <attribute name="Bundle-Version" value="${osgid-version}" />
            <attribute name="Bundle-Name" value="Oracle Corporation' JDBC Driver for MySQL" />
            <attribute name="Bundle-ManifestVersion" value="2" />
            <attribute name="Bundle-SymbolicName" value="com.mysql.jdbc" />
            <attribute name="Export-Package"
                       value="${driver-exports},${jee-exports},${logging-exports},${profiling-exports},${util-exports},${exceptions-exports},${interceptors-exports},${integration-exports},${configs-exports},${legacy-exports}" />
            <attribute name="Import-Package" value="${crypto-imports},${jdbc4-imports},${jee-imports},${integration-imports}" />
        </manifest>

        <jar jarfile="${buildDir}/${fullProdName}/${fullProdName}-bin.jar"
             basedir="${compiler.output}"
             includes="**/*.class,**/*.properties*,COPYING,README,META-INF/**"
             excludes="testsuite/**,demo/**"
             index="true"
             manifest="${buildDir}/${fullProdName}/META-INF/MANIFEST.MF" />
    </target>


    <target name="-bundle-docs" depends="init, -extra-libs-check">
        <copy file="${com.mysql.jdbc.docs.sourceDir}/en/html/connector-j.html" todir="${buildDir}/${fullProdName}/docs" failonerror="false" />
        <copy file="${com.mysql.jdbc.docs.sourceDir}/en/pdf/connector-j.pdf" todir="${buildDir}/${fullProdName}/docs" failonerror="false" />
        <copy file="${com.mysql.jdbc.docs.sourceDir}/en/txt/connector-j.txt" tofile="${buildDir}/${fullProdName}/docs/README.txt" failonerror="false" />
        <copy todir="${buildDir}/${fullProdName}/docs/release-test-output" failonerror="false">
            <fileset dir="${com.mysql.jdbc.docs.sourceDir}/release-test-output" excludes="**/CVS">
            </fileset>
        </copy>
    </target>


    <target name="test-all-multi" depends="compile, -extra-libs-check">
        <delete dir="${buildDir}/junit" />
        <antcall target="test-multijvm" />
        <antcall target="test-compliance-multijvm" />

        <fail message="Tests failed. Check logs and/or reports in ${buildDir}/junit." if="tests.compliance.failed" />
    </target>


    <!-- Runs compliance testsuite against multiple JVMs and server configs -->
    <target name="test-multijvm" depends="compile, -extra-libs-check">
        <for list="1,2,3,4,5,6,7,8" param="jvm.number">
            <sequential>
                <if>
                    <isset property="com.mysql.jdbc.testsuite.jvm.@{jvm.number}" />
                    <then>
                        <for list="1,2,3,4,5,6,7,8" param="url.number">
                            <sequential>
                                <if>
                                    <isset property="com.mysql.jdbc.testsuite.url.@{url.number}" />
                                    <then>
                                        <make-output-hier jdbcUrl="${com.mysql.jdbc.testsuite.url.@{url.number}}"
                                                          junitOutput="${junit.results}"
                                                          jvm="${com.mysql.jdbc.testsuite.jvm.@{jvm.number}}"
                                                          unitOrCompliance="unit" />

                                        <property name="test.multi.junitOut.@{url.number}" value="eraseMe" />
                                        <var name="test.multi.junitOut.@{url.number}" unset="true" />

                                        <loadfile srcfile="${junit.results}/hier" property="test.multi.junitOut.@{url.number}" />

                                        <antcall target="test">
                                            <param name="com.mysql.jdbc.testsuite.url" value="${com.mysql.jdbc.testsuite.url.@{url.number}}" />
                                            <param name="test.result.prefix" value="/${test.multi.junitOut.@{url.number}}" />
                                            <param name="com.mysql.jdbc.testsuite.jvm" value="${com.mysql.jdbc.testsuite.jvm.@{jvm.number}}" />
                                        </antcall>
                                    </then>
                                </if>
                            </sequential>
                        </for>
                    </then>
                </if>
            </sequential>
        </for>
    </target>


    <target name="-set-test-result-prefix" unless="${test.result.prefix}">
        <property name="test.result.prefix" value="" />
    </target>


=======

        <if>
            <isset property="com.mysql.jdbc.filterLicense" />
            <then>
                <copy file="${com.mysql.jdbc.extra.libs}/CommercialLicenseConfiguration.notjava"
                      toFile="${packageDest}/src/com/mysql/jdbc/LicenseConfiguration.java"
                      overwrite="true" />
            </then>
        </if>

        <!-- Fix CRLF for various platforms -->
        <if>
            <isset property="com.mysql.jdbc.commercialBuild" />
            <then>
                <copy file="${com.mysql.jdbc.extra.libs}/README-commercial" tofile="${packageDest}/README.txt" filtering="true">
                    <filterset refid="versionFilterset" />
                    <filterset refid="licenseFilterset" />
                </copy>
                <copy file="${packageDest}/README.txt" tofile="${packageDest}/README" overwrite="true" />
            </then>
            <else>
                <copy file="${basedir}/README" tofile="${packageDest}/README.txt" filtering="true">
                    <filterset refid="versionFilterset" />
                </copy>
                <copy file="${packageDest}/README.txt" tofile="${packageDest}/README" overwrite="true" />
            </else>
        </if>

        <!-- For Windows-y platforms -->

        <fixcrlf srcdir="${packageDest}" tab="remove" tablength="8" eol="crlf" includes="**/README.txt" />

        <!-- For Unix-y platforms -->

        <fixcrlf srcdir="${packageDest}" tab="remove" tablength="8" eol="lf" includes="**/README" />

        <if>
            <isset property="com.mysql.jdbc.commercialBuild" />
            <then>
                <delete file="${packageDest}/COPYING" />
                <copy file="${com.mysql.jdbc.extra.libs}/LICENSE.mysql" toDir="${packageDest}" />

                <!-- For safety -->
                <replaceregexp match="The MySQL Connector.*1301.[^replaceregexp]*USA"
                               replace="${line.separator}${line.separator}${line.separator}${line.separator}${line.separator}${line.separator}${line.separator}${line.separator}${line.separator}${line.separator}${line.separator}${line.separator}${line.separator}${line.separator}${line.separator}${line.separator}"
                               flags="s">
                    <fileset dir="${packageDest}" includes="**/*" />
                </replaceregexp>
            </then>
        </if>
    </target>


    <target name="dist" depends="init, compile, -extra-libs-check">
        <delete file="${buildDir}/${fullProdName}-bin.jar" />
        <delete file="${distDir}/${fullProdName}.jar" />

        <mkdir dir="${distDir}" />
        <mkdir dir="${buildDir}/META-INF" />

        <!-- JDBC-4.0 support of service provider mechanism -->
        <mkdir dir="${buildDir}/${fullProdName}/META-INF/services/" />
        <echo file="${buildDir}/${fullProdName}/META-INF/services/java.sql.Driver"
              message="com.mysql.jdbc.Driver${line.separator}com.mysql.fabric.jdbc.FabricMySQLDriver" />

        <property name="osgid-version" value="${major_version}.${minor_version}.${subminor_version}" />

        <property name="jee-imports"
                  value="javax.naming,javax.naming.spi,javax.sql,javax.transaction.xa;version=&quot;[1.0.1, 2.0.0)&quot;;resolution:=optional" />
        <property name="crypto-imports" value="javax.net,javax.net.ssl;version=&quot;[1.0.1, 2.0.0)&quot;;resolution:=optional" />
        <property name="jdbc4-imports"
                  value="javax.xml.parsers, javax.xml.stream,javax.xml.transform,javax.xml.transform.dom,javax.xml.transform.sax,javax.xml.transform.stax,javax.xml.transform.stream,org.w3c.dom,org.xml.sax,org.xml.sax.helpers;resolution:=optional" />
        <property name="integration-imports"
                  value="com.mchange.v2.c3p0;version=&quot;[0.9.1.2, 1.0.0)&quot;;resolution:=optional,org.jboss.resource.adapter.jdbc;resolution:=optional,org.jboss.resource.adapter.jdbc.vendor;resolution:=optional" />

        <property name="driver-exports"
                  value="com.mysql.jdbc;version=&quot;${osgid-version}&quot;;uses:=&quot;com.mysql.jdbc.log,javax.naming,javax.net.ssl,javax.xml.transform,org.xml.sax&quot;" />
        <property name="jee-exports"
                  value="com.mysql.jdbc.jdbc2.optional;version=&quot;${osgid-version}&quot;;uses:=&quot;com.mysql.jdbc,com.mysql.jdbc.log,javax.naming,javax.sql,javax.transaction.xa&quot;" />
        <property name="logging-exports" value="com.mysql.jdbc.log;version=&quot;${osgid-version}&quot;" />
        <property name="profiling-exports" value="com.mysql.jdbc.profiler;version=&quot;${osgid-version}&quot;;uses:=&quot;com.mysql.jdbc&quot;" />
        <property name="util-exports" value="com.mysql.jdbc.util;version=&quot;${osgid-version}&quot;;uses:=&quot;com.mysql.jdbc.log&quot;" />
        <property name="exceptions-exports" value="com.mysql.jdbc.exceptions;version=&quot;${osgid-version}&quot;" />
        <property name="jdbc4-exceptions-exports"
                  value="com.mysql.jdbc.exceptions.jdbc4;version=&quot;${osgid-version}&quot;;uses:=&quot;com.mysql.jdbc&quot;" />

        <property name="interceptors-exports" value="com.mysql.jdbc.interceptors;version=&quot;${osgid-version}&quot;;uses:=&quot;com.mysql.jdbc&quot;" />
        <property name="integration-exports"
                  value="com.mysql.jdbc.integration.c3p0;version=&quot;${osgid-version}&quot;,com.mysql.jdbc.integration.jboss;version=&quot;${osgid-version}&quot;" />
        <property name="configs-exports" value="com.mysql.jdbc.configs;version=&quot;${osgid-version}&quot;" />
        <property name="legacy-exports" value="org.gjt.mm.mysql;version=&quot;${osgid-version}&quot;" />

        <manifest file="${buildDir}/${fullProdName}/META-INF/MANIFEST.MF">
            <attribute name="Built-By" value="${user.name}" />

            <section name="common">
                <attribute name="Specification-Title" value="JDBC" />
                <attribute name="Specification-Version" value="4.0" />
                <attribute name="Specification-Vendor" value="Oracle Corporation" />
                <attribute name="Implementation-Title" value="${prodDisplayName}" />
                <attribute name="Implementation-Version" value="${full.version}" />
                <attribute name="Implementation-Vendor-Id" value="com.mysql" />
                <attribute name="Implementation-Vendor" value="Oracle" />
            </section>

            <!-- OSGi -->
            <attribute name="Bundle-Vendor" value="Oracle Corporation" />
            <attribute name="Bundle-Classpath" value="." />
            <attribute name="Bundle-Version" value="${osgid-version}" />
            <attribute name="Bundle-Name" value="Oracle Corporation' JDBC Driver for MySQL" />
            <attribute name="Bundle-ManifestVersion" value="2" />
            <attribute name="Bundle-SymbolicName" value="com.mysql.jdbc" />
            <attribute name="Export-Package"
                       value="${driver-exports},${jee-exports},${logging-exports},${profiling-exports},${util-exports},${exceptions-exports},${jdbc4-exceptions-exports},${interceptors-exports},${integration-exports},${configs-exports},${legacy-exports}" />
            <attribute name="Import-Package" value="${crypto-imports},${jdbc4-imports},${jee-imports},${integration-imports}" />
        </manifest>

        <jar jarfile="${buildDir}/${fullProdName}/${fullProdName}-bin.jar"
             basedir="${compiler.output}"
             includes="**/*.class,**/*.properties*,COPYING,README,META-INF/**"
             excludes="testsuite/**,demo/**"
             index="true"
             manifest="${buildDir}/${fullProdName}/META-INF/MANIFEST.MF" />
    </target>


    <target name="-bundle-docs" depends="init, -extra-libs-check">
        <copy file="${com.mysql.jdbc.docs.sourceDir}/en/html/connector-j.html" todir="${buildDir}/${fullProdName}/docs" failonerror="false" />
        <copy file="${com.mysql.jdbc.docs.sourceDir}/en/pdf/connector-j.pdf" todir="${buildDir}/${fullProdName}/docs" failonerror="false" />
        <copy file="${com.mysql.jdbc.docs.sourceDir}/en/txt/connector-j.txt" tofile="${buildDir}/${fullProdName}/docs/README.txt" failonerror="false" />
        <copy todir="${buildDir}/${fullProdName}/docs/release-test-output" failonerror="false">
            <fileset dir="${com.mysql.jdbc.docs.sourceDir}/release-test-output" excludes="**/CVS">
            </fileset>
        </copy>
    </target>


    <target name="test-all-multi" depends="compile, -extra-libs-check">
        <delete dir="${buildDir}/junit" />
        <antcall target="test-multijvm" />
        <antcall target="test-compliance-multijvm" />

        <fail message="Tests failed. Check logs and/or reports in ${buildDir}/junit." if="tests.compliance.failed" />
    </target>


    <!-- Runs compliance testsuite against multiple JVMs and server configs -->
    <target name="test-multijvm" depends="compile, -extra-libs-check">
        <for list="1,2,3,4,5,6,7,8" param="jvm.number">
            <sequential>
                <if>
                    <isset property="com.mysql.jdbc.testsuite.jvm.@{jvm.number}" />
                    <then>
                        <for list="1,2,3,4,5,6,7,8" param="url.number">
                            <sequential>
                                <if>
                                    <isset property="com.mysql.jdbc.testsuite.url.@{url.number}" />
                                    <then>
                                        <make-output-hier jdbcUrl="${com.mysql.jdbc.testsuite.url.@{url.number}}"
                                                          junitOutput="${junit.results}"
                                                          jvm="${com.mysql.jdbc.testsuite.jvm.@{jvm.number}}"
                                                          unitOrCompliance="unit" />

                                        <property name="test.multi.junitOut.@{url.number}" value="eraseMe" />
                                        <var name="test.multi.junitOut.@{url.number}" unset="true" />

                                        <loadfile srcfile="${junit.results}/hier" property="test.multi.junitOut.@{url.number}" />

                                        <antcall target="test">
                                            <param name="com.mysql.jdbc.testsuite.url" value="${com.mysql.jdbc.testsuite.url.@{url.number}}" />
                                            <param name="test.result.prefix" value="/${test.multi.junitOut.@{url.number}}" />
                                            <param name="com.mysql.jdbc.testsuite.jvm" value="${com.mysql.jdbc.testsuite.jvm.@{jvm.number}}" />
                                        </antcall>
                                    </then>
                                </if>
                            </sequential>
                        </for>
                    </then>
                </if>
            </sequential>
        </for>
    </target>


    <target name="-set-test-result-prefix" unless="${test.result.prefix}">
        <property name="test.result.prefix" value="" />
    </target>


>>>>>>> 2b31e045
    <target name="test" depends="compile, -set-test-result-prefix, -extra-libs-check">
        <property name="com.mysql.jdbc.testsuite.jvm" value="java" />
        <mkdir dir="${junit.results}" />
        <echo message="Running unit tests against ${com.mysql.jdbc.testsuite.url} with jvm ${com.mysql.jdbc.testsuite.jvm}" />
<<<<<<< HEAD

        <property name="junit.unitregress.results" value="${junit.results}/${test.result.prefix}/unitregress" />

        <mkdir dir="${junit.results}/${test.result.prefix}" />
        <mkdir dir="${junit.unitregress.results}" />

        <mkdir dir="${junit.unitregress.results}/report" />

        <junit printSummary="yes"
               fork="${com.mysql.jdbc.junit.fork}"
               forkmode="once"
               jvm="${com.mysql.jdbc.testsuite.jvm}"
               errorProperty="tests.failed"
               failureProperty="tests.failed">
            <jvmarg value="-Xmx1024m" />

            <!-- For java.sql.SavePoint on old JVMs -->

            <jvmarg value="-Xverify:none" />

            <sysproperty key="com.mysql.jdbc.testsuite.url" value="${com.mysql.jdbc.testsuite.url}" />

            <classpath>
                <fileset dir="${com.mysql.jdbc.extra.libs}">
                    <include name="**/*.jar" />
                </fileset>
                <fileset dir="${buildDir}/${fullProdName}/lib">
                    <include name="**/*.jar" />
                </fileset>
                <pathelement location="${buildDir}/${fullProdName}" />
                <pathelement path="${java.class.path}" />
            </classpath>

            <formatter type="xml" />

            <test if="test" name="${test}" todir="${junit.unitregress.results}" />

            <batchtest unless="test" todir="${junit.unitregress.results}">
                <fileset dir="${buildDir}/${fullProdName}">
                    <include name="**/*Test.java" />
                    <exclude name="**/fabric/*.java" />
                    <exclude name="**/perf/*.java" />
                </fileset>
            </batchtest>
        </junit>

        <junitreport todir="${junit.unitregress.results}/report">
            <fileset dir="${junit.unitregress.results}">
                <include name="**/TEST-*.xml" />
            </fileset>
            <report format="frames" todir="${junit.unitregress.results}/report" />
        </junitreport>

        <!-- Don't fail the build if we're doing multi-tests -->
        <if>
            <equals arg1="${test.result.prefix}" arg2="" />
            <then>
                <fail message="Tests failed. Check logs and/or reports in ${junit.results}." if="tests.failed" />
            </then>
            <else>
                <echo message="Not checking test failures because we're doing a multi-test..." />
            </else>
        </if>
    </target>


=======

        <property name="junit.unitregress.results" value="${junit.results}/${test.result.prefix}/unitregress" />

        <mkdir dir="${junit.results}/${test.result.prefix}" />
        <mkdir dir="${junit.unitregress.results}" />

        <mkdir dir="${junit.unitregress.results}/report" />

        <junit printSummary="yes"
               fork="${com.mysql.jdbc.junit.fork}"
               forkmode="once"
               jvm="${com.mysql.jdbc.testsuite.jvm}"
               errorProperty="tests.failed"
               failureProperty="tests.failed">
            <jvmarg value="-Xmx1024m" />

            <!-- For java.sql.SavePoint on old JVMs -->

            <jvmarg value="-Xverify:none" />

            <sysproperty key="com.mysql.jdbc.testsuite.url" value="${com.mysql.jdbc.testsuite.url}" />

            <classpath>
                <fileset dir="${com.mysql.jdbc.extra.libs}">
                    <include name="**/*.jar" />
                </fileset>
                <fileset dir="${buildDir}/${fullProdName}/lib">
                    <include name="**/*.jar" />
                </fileset>
                <pathelement location="${buildDir}/${fullProdName}" />
                <pathelement path="${java.class.path}" />
            </classpath>

            <formatter type="xml" />

            <test if="test" name="${test}" todir="${junit.unitregress.results}" />

            <batchtest unless="test" todir="${junit.unitregress.results}">
                <fileset dir="${buildDir}/${fullProdName}">
                    <include name="**/*Test.java" />
                    <exclude name="**/fabric/*.java" />
                    <exclude name="**/perf/*.java" />
                    <exclude name="**/jdbc4/*Test.java" />
                </fileset>
            </batchtest>
        </junit>

        <junit printSummary="yes"
               fork="${com.mysql.jdbc.junit.fork}"
               forkmode="once"
               jvm="${com.mysql.jdbc.java6.java}"
               errorProperty="tests.failed"
               failureProperty="tests.failed">
            <jvmarg value="-Xmx1024m" />

            <sysproperty key="com.mysql.jdbc.testsuite.url" value="${com.mysql.jdbc.testsuite.url}" />

            <classpath>
                <fileset dir="${com.mysql.jdbc.extra.libs}">
                    <include name="**/*.jar" />
                </fileset>
                <fileset dir="${buildDir}/${fullProdName}/lib">
                    <include name="**/*.jar" />
                </fileset>
                <pathelement location="${buildDir}/${fullProdName}" />
                <pathelement path="${java.class.path}" />
            </classpath>

            <formatter type="xml" />

            <batchtest unless="test" todir="${junit.unitregress.results}">
                <fileset dir="${buildDir}/${fullProdName}">
                    <include name="**/jdbc4/*Test.java" />
                </fileset>
            </batchtest>
        </junit>

        <junitreport todir="${junit.unitregress.results}/report">
            <fileset dir="${junit.unitregress.results}">
                <include name="**/TEST-*.xml" />
            </fileset>
            <report format="frames" todir="${junit.unitregress.results}/report" />
        </junitreport>

        <!-- Don't fail the build if we're doing multi-tests -->
        <if>
            <equals arg1="${test.result.prefix}" arg2="" />
            <then>
                <fail message="Tests failed. Check logs and/or reports in ${junit.results}." if="tests.failed" />
            </then>
            <else>
                <echo message="Not checking test failures because we're doing a multi-test..." />
            </else>
        </if>
    </target>


>>>>>>> 2b31e045
    <!-- Runs compliance testsuite against multiple JVMs and server configs -->
    <target name="test-compliance-multijvm" depends="compile, -extra-libs-check">
        <for list="1,2,3,4,5,6,7,8" param="jvm.number">
            <sequential>
                <if>
                    <isset property="com.mysql.jdbc.testsuite.jvm.@{jvm.number}" />
                    <then>
                        <for list="1,2,3,4,5,6,7,8" param="url.number">
                            <sequential>
                                <if>
                                    <isset property="com.mysql.jdbc.compliance.url.@{url.number}" />
                                    <then>
                                        <make-output-hier jdbcUrl="${com.mysql.jdbc.compliance.url.@{url.number}}"
                                                          junitOutput="${junit.results}"
                                                          jvm="${com.mysql.jdbc.testsuite.jvm.@{jvm.number}}"
                                                          unitOrCompliance="compliance" />

                                        <property name="test.compliance.multi.junitOut.@{url.number}" value="eraseMe" />
                                        <var name="test.compliance.multi.junitOut.@{url.number}" unset="true" />

                                        <loadfile srcfile="${junit.results}/hier" property="test.compliance.multi.junitOut.@{url.number}" />

                                        <antcall target="test-compliance">
                                            <param name="com.mysql.jdbc.compliance.url" value="${com.mysql.jdbc.compliance.url.@{url.number}}" />
                                            <param name="com.mysql.jdbc.testsuite.jvm" value="${com.mysql.jdbc.testsuite.jvm.@{jvm.number}}" />
                                            <param name="test.result.prefix" value="/${test.compliance.multi.junitOut.@{url.number}}" />
                                        </antcall>
                                    </then>
                                </if>
                            </sequential>
                        </for>
                    </then>
                </if>
            </sequential>
        </for>
    </target>


    <!-- 
	
		Tests for JDBC compliance. The JDBC compliance testsuite
	    is not shipped with MySQL Connector/J as it is not licensible
	    except from Sun.
	     
	    The properties com.mysql.jdbc.compliance.url and
	    jdbc-compliance-location must be set
	    prior to running this test. 
	     
	-->
    <target name="test-compliance" depends="compile, -extra-libs-check">
        <property name="com.mysql.jdbc.test.jvm" value="java" />
        <mkdir dir="${junit.results}" />
        <echo message="Running compliance tests against ${com.mysql.jdbc.compliance.url} with jvm ${com.mysql.jdbc.testsuite.jvm}" />

        <property name="junit.compliance.results" value="${junit.results}/${test.result.prefix}/compliance" />

        <mkdir dir="${junit.results}/${test.result.prefix}" />
        <mkdir dir="${junit.compliance.results}" />
        <mkdir dir="${junit.compliance.results}/report" />

        <junit fork="${com.mysql.jdbc.junit.fork}"
               forkmode="once"
               printsummary="yes"
               jvm="${com.mysql.jdbc.testsuite.jvm}"
               errorProperty="tests.compliance.failed"
               failureProperty="tests.compliance.failed">
            <jvmarg value="-Xmx128m" />

            <!-- For java.sql.SavePoint on old JVMs -->

            <jvmarg value="-Xverify:none" />

            <sysproperty key="com.mysql.jdbc.compliance.url" value="${com.mysql.jdbc.compliance.url}" />

            <classpath>
                <pathelement location="${buildDir}/${fullProdName}" />
                <fileset dir="${com.mysql.jdbc.extra.libs}">
                    <include name="**/*.jar" />
                </fileset>
                <fileset dir="${buildDir}/${fullProdName}/lib">
                    <include name="**/*.jar" />
                </fileset>
                <pathelement path="${java.class.path}" />
                <pathelement location="${jdbc-compliance-location}" />
            </classpath>

            <formatter type="xml" />

            <test todir="${junit.compliance.results}" name="com.mysql.jdbc.compliance.tests.BatchUpdateTest" />
            <test todir="${junit.compliance.results}" name="com.mysql.jdbc.compliance.tests.ConnectionTest" />
            <test todir="${junit.compliance.results}" name="com.mysql.jdbc.compliance.tests.DatabaseMetaDataTest" />
            <test todir="${junit.compliance.results}" name="com.mysql.jdbc.compliance.tests.EscapeSyntaxTest" />
            <test todir="${junit.compliance.results}" name="com.mysql.jdbc.compliance.tests.PreparedStatementTest" />
            <test todir="${junit.compliance.results}" name="com.mysql.jdbc.compliance.tests.ResultSetMetadataTest" />
            <test todir="${junit.compliance.results}" name="com.mysql.jdbc.compliance.tests.ResultSetTest" />
            <test todir="${junit.compliance.results}" name="com.mysql.jdbc.compliance.tests.StatementTest" />
        </junit>

        <junitreport todir="${junit.compliance.results}/report">
            <fileset dir="${junit.compliance.results}">
                <include name="**/TEST-*.xml" />
            </fileset>
            <report format="frames" todir="${junit.compliance.results}/report" />
        </junitreport>

        <!-- Don't fail the build if we're doing multi-tests -->
        <if>
            <equals arg1="${test.result.prefix}" arg2="" />
            <then>
                <fail message="Tests failed. Check logs and/or reports in ${junit.compliance.results}." if="tests.compliance.failed" />
            </then>
            <else>
                <echo message="Not checking test failures because we're doing a multi-test..." />
            </else>
        </if>
<<<<<<< HEAD

    </target>



    <target name="compile" depends="init, compile-driver, compile-testsuite, compile.integration" />


    <!-- Compiles the driver itself -->

    <target name="compile-driver" depends="init, -clean-output, -extra-libs-check">
        <javac sourcepath="" srcdir="${buildDir}/${fullProdName}" destdir="${compiler.output}" deprecation="off" debug="${debug.enable}">
            <include name="**/*.java" />
            <exclude name="testsuite/**" />
            <exclude name="com/mysql/jdbc/integration/**" />
            <exclude name="com/mysql/jdbc/log/Log4JLogger.java" />

            <classpath refid="project.build.classpath" />
        </javac>
    </target>

    <!-- Compiles integration 'helpers' for third-party software -->
    <target name="compile.integration"
            depends="compile-driver, compile-integration-c3p0, compile-integration-jboss,
				compile-integration-log4j" />


    <target name="compile-integration-c3p0" depends="compile-driver, -extra-libs-check" if="com.mysql.jdbc.c3p0Present">
        <javac srcdir="${buildDir}/${fullProdName}"
               destdir="${compiler.output}"
               deprecation="off"
               debug="${debug.enable}"
               includes="com/mysql/jdbc/integration/c3p0/**">
            <classpath refid="project.build.classpath" />
        </javac>
    </target>


    <target name="compile-integration-jboss" depends="compile-driver, -extra-libs-check" if="com.mysql.jdbc.jbossPresent">
        <javac srcdir="${buildDir}/${fullProdName}"
               destdir="${compiler.output}"
               deprecation="off"
               debug="${debug.enable}"
               includes="com/mysql/jdbc/integration/jboss/**">
            <classpath refid="project.build.classpath" />
        </javac>
    </target>


    <target name="compile-integration-log4j" depends="compile-driver, -extra-libs-check" if="com.mysql.jdbc.log4jPresent">
        <javac srcdir="${buildDir}/${fullProdName}"
               destdir="${compiler.output}"
               deprecation="off"
               debug="${debug.enable}"
               includes="com/mysql/jdbc/log/Log4JLogger.java">
            <classpath refid="project.build.classpath" />
        </javac>
    </target>
=======

    </target>



    <target name="compile" depends="init, compile-driver, compile-testsuite, compile.integration" />


    <!-- Compiles the driver itself -->
    <target name="compile-driver" depends="compile-driver-jdbc3, compile-driver-jdbc4" />


    <target name="compile-driver-jdbc3" depends="init, -clean-output, -extra-libs-check">
        <javac sourcepath="" srcdir="${buildDir}/${fullProdName}" destdir="${compiler.output}" deprecation="off" debug="${debug.enable}">
            <include name="**/*.java" />
            <exclude name="testsuite/**" />
            <exclude name="com/mysql/jdbc/integration/**" />
            <exclude name="com/mysql/jdbc/log/Log4JLogger.java" />
            <exclude name="**/JDBC4*.java" />
            <exclude name="**/FabricMultiTenantConnectionProvider.java" />
            <exclude name="**/HibernateFabric.java" />
            <exclude name="com/mysql/jdbc/exceptions/jdbc4/*" />
>>>>>>> 2b31e045

            <classpath refid="project.build.classpath" />
        </javac>
    </target>

<<<<<<< HEAD
    <!-- Compiles the JUnit testsuite -->
    <target name="compile-testsuite" depends="init, compile-driver, -extra-libs-check">
        <javac srcdir="${buildDir}/${fullProdName}"
               destdir="${compiler.output}"
               deprecation="off"
               debug="${debug.enable}"
               includes="testsuite/**"
               excludes="testsuite/requiresNonRedists/**">
            <classpath refid="project.build.classpath" />
        </javac>

    </target>

=======

    <target name="compile-driver-jdbc4" depends="compile-driver-jdbc3, -extra-libs-check">
        <javac destdir="${compiler.output}"
               deprecation="off"
               debug="${debug.enable}"
               fork="yes"
               executable="${com.mysql.jdbc.java6.javac}"
               compiler="modern"
               sourcepath=""
               srcdir="${buildDir}/${fullProdName}"
               bootclasspath="${com.mysql.jdbc.java6.rtjar}">
            <include name="**/FabricMultiTenantConnectionProvider.java" />
            <include name="**/HibernateFabric.java" />
            <include name="**/JDBC4*.java" />
            <include name="com/mysql/jdbc/exceptions/jdbc4/*" />

            <classpath refid="project.build.classpath" />
        </javac>
    </target>
>>>>>>> 2b31e045

    <target name="real-clean">
        <delete dir="${buildDir}" />
        <delete>
            <fileset dir="${distDir}" includes="${fullProdName}.zip,${fullProdName}.tar.gz" />
        </delete>
    </target>

<<<<<<< HEAD
=======
    <!-- Compiles integration 'helpers' for third-party software -->
    <target name="compile.integration"
            depends="compile-driver, compile-integration-c3p0, compile-integration-jboss,
				compile-integration-log4j" />
>>>>>>> 2b31e045

    <target name="clean" unless="com.mysql.jdbc.noCleanBetweenCompiles">
        <delete dir="${buildDir}" />
    </target>

<<<<<<< HEAD
=======
    <target name="compile-integration-c3p0" depends="compile-driver, -extra-libs-check" if="com.mysql.jdbc.c3p0Present">
        <javac srcdir="${buildDir}/${fullProdName}"
               destdir="${compiler.output}"
               deprecation="off"
               debug="${debug.enable}"
               includes="com/mysql/jdbc/integration/c3p0/**">
            <classpath refid="project.build.classpath" />
        </javac>
    </target>
>>>>>>> 2b31e045

    <target name="-clean-output" unless="com.mysql.jdbc.noCleanBetweenCompiles">
        <delete>
            <fileset dir="${buildDir}" includes="**/*.class" />
        </delete>
    </target>

<<<<<<< HEAD
=======
    <target name="compile-integration-jboss" depends="compile-driver, -extra-libs-check" if="com.mysql.jdbc.jbossPresent">
        <javac srcdir="${buildDir}/${fullProdName}"
               destdir="${compiler.output}"
               deprecation="off"
               debug="${debug.enable}"
               includes="com/mysql/jdbc/integration/jboss/**">
            <classpath refid="project.build.classpath" />
        </javac>
    </target>
>>>>>>> 2b31e045

    <target name="docs-generate-dynamic-docs" depends="docs-generate-properties-table, docs-generate-error-mapping-table" />

<<<<<<< HEAD
=======
    <target name="compile-integration-log4j" depends="compile-driver, -extra-libs-check" if="com.mysql.jdbc.log4jPresent">
        <javac srcdir="${buildDir}/${fullProdName}"
               destdir="${compiler.output}"
               deprecation="off"
               debug="${debug.enable}"
               includes="com/mysql/jdbc/log/Log4JLogger.java">
            <classpath refid="project.build.classpath" />
        </javac>
    </target>
>>>>>>> 2b31e045

    <target name="docs-generate-properties-table" depends="compile-driver, -extra-libs-check">
        <tempfile property="properties-xml" suffix=".xml" />

<<<<<<< HEAD
        <java classname="com.mysql.jdbc.util.PropertiesDocGenerator" output="${properties-xml}" classpath="${buildDir}/${fullProdName}" />
        <copy file="${properties-xml}" tofile="${buildDir}/${fullProdName}/docs/sources/connPropsToDocbook.xml" />
        <tempfile property="docsPropXslTempfile" suffix="xsl" />
        <copy file="${buildDir}/${fullProdName}/doc/sources/connPropsToDocbook.xsl" tofile="${docsPropXslTempfile}" />

        <style in="${properties-xml}" style="${docsPropXslTempfile}" out="${buildDir}/${fullProdName}/docs/sources/connPropsDocBook.xml" />
        <delete file="${properties-xml}" />
        <delete file="${docsPropXslTempfile}" />
    </target>

=======
    <!-- Compiles the JUnit testsuite -->
    <target name="compile-testsuite" depends="init, compile-driver, -extra-libs-check">
        <javac srcdir="${buildDir}/${fullProdName}"
               destdir="${compiler.output}"
               deprecation="off"
               debug="${debug.enable}"
               includes="testsuite/**"
               excludes="testsuite/requiresNonRedists/**, testsuite/**/jdbc4/**">
            <classpath refid="project.build.classpath" />
        </javac>

        <javac destdir="${compiler.output}"
               deprecation="off"
               debug="${debug.enable}"
               fork="yes"
               executable="${com.mysql.jdbc.java6.javac}"
               compiler="modern"
               sourcepath=""
               srcdir="${buildDir}/${fullProdName}"
               bootclasspath="${com.mysql.jdbc.java6.rtjar}">
            <include name="testsuite/**/jdbc4/**" />

            <classpath refid="project.build.classpath" />
        </javac>
    </target>
>>>>>>> 2b31e045

    <target name="docs-generate-error-mapping-table" depends="compile-driver, -extra-libs-check">
        <tempfile property="errorsMapping-xml" suffix=".xml" />

<<<<<<< HEAD
        <java classname="com.mysql.jdbc.util.ErrorMappingsDocGenerator" output="${errorsMapping-xml}" classpath="${buildDir}/${fullProdName}" />
        <copy file="${errorsMapping-xml}" tofile="${buildDir}/${fullProdName}/docs/sources/errorMapToDocbook.xml" />
        <tempfile property="docsErrorXslTempfile" suffix="xsl" />
        <copy file="${buildDir}/${fullProdName}/doc/sources/errorMapToDocbook.xsl" tofile="${docsErrorXslTempfile}" />

        <style in="${errorsMapping-xml}" style="${docsErrorXslTempfile}" out="${buildDir}/${fullProdName}/docs/sources/errorMappingDocBook.xml" />
        <delete file="${docsErrorXslTempfile}" />
    </target>
=======
    <target name="real-clean">
        <delete dir="${buildDir}" />
        <delete>
            <fileset dir="${distDir}" includes="${fullProdName}.zip,${fullProdName}.tar.gz" />
        </delete>
    </target>

>>>>>>> 2b31e045

    <target name="clean" unless="com.mysql.jdbc.noCleanBetweenCompiles">
        <delete dir="${buildDir}" />
    </target>

<<<<<<< HEAD
=======

    <target name="-clean-output" unless="com.mysql.jdbc.noCleanBetweenCompiles">
        <delete>
            <fileset dir="${buildDir}" includes="**/*.class" />
        </delete>
    </target>


    <target name="docs-generate-dynamic-docs" depends="docs-generate-properties-table, docs-generate-error-mapping-table" />


    <target name="docs-generate-properties-table" depends="compile-driver, -extra-libs-check">
        <tempfile property="properties-xml" suffix=".xml" />

        <java classname="com.mysql.jdbc.util.PropertiesDocGenerator" output="${properties-xml}" classpath="${buildDir}/${fullProdName}" />
        <copy file="${properties-xml}" tofile="${buildDir}/${fullProdName}/docs/sources/connPropsToDocbook.xml" />
        <tempfile property="docsPropXslTempfile" suffix="xsl" />
        <copy file="${buildDir}/${fullProdName}/doc/sources/connPropsToDocbook.xsl" tofile="${docsPropXslTempfile}" />

        <style in="${properties-xml}" style="${docsPropXslTempfile}" out="${buildDir}/${fullProdName}/docs/sources/connPropsDocBook.xml" />
        <delete file="${properties-xml}" />
        <delete file="${docsPropXslTempfile}" />
    </target>


    <target name="docs-generate-error-mapping-table" depends="compile-driver, -extra-libs-check">
        <tempfile property="errorsMapping-xml" suffix=".xml" />

        <java classname="com.mysql.jdbc.util.ErrorMappingsDocGenerator" output="${errorsMapping-xml}" classpath="${buildDir}/${fullProdName}" />
        <copy file="${errorsMapping-xml}" tofile="${buildDir}/${fullProdName}/docs/sources/errorMapToDocbook.xml" />
        <tempfile property="docsErrorXslTempfile" suffix="xsl" />
        <copy file="${buildDir}/${fullProdName}/doc/sources/errorMapToDocbook.xsl" tofile="${docsErrorXslTempfile}" />

        <style in="${errorsMapping-xml}" style="${docsErrorXslTempfile}" out="${buildDir}/${fullProdName}/docs/sources/errorMappingDocBook.xml" />
        <delete file="${docsErrorXslTempfile}" />
    </target>


>>>>>>> 2b31e045
    <!-- 
	     Targets below this point are for code coverage and depend on
	     the 'Emma' project which you can download from 
	     http://emma.sourceforge.net/
	-->
    <target name="emma" description="turns on EMMA instrumentation/reporting">
        <!-- directory that contains emma.jar and emma_ant.jar: -->
        <property name="emma.dir" value="${sourceDir}/lib-coverage" />

        <path id="emma.lib">
            <pathelement location="${emma.dir}/emma.jar" />
            <pathelement location="${emma.dir}/emma_ant.jar" />
        </path>

        <taskdef resource="emma_ant.properties" classpathref="emma.lib" />

        <property name="emma.enabled" value="true" />
        <property name="emma.coverage.dir" value="${buildDir}/${fullProdName}-coverage" />
    </target>


    <target name="instrument" depends="init, compile" description="runs the examples">
        <emma enabled="${emma.enabled}">
            <instr instrpathref="built.driver.only.classpath"
                   destdir="${compiler.output}"
                   metadatafile="${emma.coverage.dir}/metadata.emma"
                   merge="true"
                   mode="overwrite">
                <filter excludes="*Test*" />
                <filter excludes="org.junit.*" />
            </instr>
        </emma>
    </target>


    <target name="test-emma-report" depends="test-coverage, test-coverage-compliance">
        <emma enabled="${emma.enabled}">
            <report sourcepath="${buildDir}/${fullProdName}">
                <fileset dir="${emma.coverage.dir}">
                    <include name="*.emma" />
                </fileset>

                <txt outfile="${emma.coverage.dir}/coverage.txt" />
                <html outfile="${emma.coverage.dir}/coverage.html" />
            </report>
        </emma>
    </target>


    <target name="test-coverage-all-report" depends="test-coverage-multijvm, test-coverage-compliance-multijvm">
        <emma enabled="${emma.enabled}">
            <report sourcepath="${buildDir}/${fullProdName}">
                <fileset dir="${emma.coverage.dir}">
                    <include name="*.emma" />
                </fileset>

                <txt outfile="${emma.coverage.dir}/coverage.txt" />
                <html outfile="${emma.coverage.dir}/coverage.html" />
            </report>
        </emma>
    </target>


    <target name="test-coverage" depends="instrument">
        <property name="com.mysql.jdbc.testsuite.jvm" value="java" />
        <mkdir dir="${junit.results}" />
        <echo message="Running unit tests against ${com.mysql.jdbc.testsuite.url} with jvm ${com.mysql.jdbc.testsuite.jvm}" />

        <property name="junit.unitregress.results" value="${junit.results}/${test.result.prefix}/unitregress" />

        <mkdir dir="${junit.results}/${test.result.prefix}" />
        <mkdir dir="${junit.unitregress.results}" />

        <mkdir dir="${junit.unitregress.results}/report" />

        <junit printSummary="yes" fork="${com.mysql.jdbc.junit.fork}" jvm="${com.mysql.jdbc.testsuite.jvm}">
            <jvmarg value="-Xmx128m" />
            <jvmarg value="-Xverify:none" />
            <!-- For java.sql.SavePoint on old JVMs -->
            <jvmarg value="-Demma.coverage.out.file=${emma.coverage.dir}/coverage.emma" />
            <jvmarg value="-Demma.coverage.out.merge=true" />
            <sysproperty key="com.mysql.jdbc.testsuite.url" value="${com.mysql.jdbc.testsuite.url}" />
            <classpath>
                <fileset dir="${com.mysql.jdbc.extra.libs}">
                    <include name="**/*.jar" />
                </fileset>
                <fileset dir="${buildDir}/${fullProdName}/lib">
                    <include name="**/*.jar" />
                </fileset>
                <pathelement location="${buildDir}/${fullProdName}" />
                <pathelement path="${java.class.path}" />
                <pathelement location="${emma.dir}/emma.jar" />
                <pathelement location="${emma.dir}/emma_ant.jar" />
            </classpath>

            <formatter type="xml" />

            <batchtest fork="yes" todir="${junit.unitregress.results}">
                <fileset dir="${buildDir}/${fullProdName}">
                    <include name="**/*Test.java" />
                    <exclude name="**/fabric/*.java" />
                    <exclude name="**/perf/*.java" />
                </fileset>
            </batchtest>
        </junit>

        <junitreport todir="${junit.unitregress.results}/report">
            <fileset dir="${junit.unitregress.results}">
                <include name="**/TEST-*.xml" />
            </fileset>
            <report format="frames" todir="${junit.unitregress.results}/report" />
        </junitreport>
    </target>


    <target name="test-coverage-compliance" depends="instrument">
        <property name="com.mysql.jdbc.test.jvm" value="java" />
        <mkdir dir="${junit.results}" />
        <echo message="Running compliance tests against ${com.mysql.jdbc.compliance.url} with jvm ${com.mysql.jdbc.testsuite.jvm}" />

        <property name="junit.compliance.results" value="${junit.results}/${test.result.prefix}/compliance" />

        <mkdir dir="${junit.results}/${test.result.prefix}" />
        <mkdir dir="${junit.compliance.results}" />
        <mkdir dir="${junit.compliance.results}/report" />

        <junit printsummary="yes" jvm="${com.mysql.jdbc.testsuite.jvm}">
            <jvmarg value="-Xmx128m" />
            <jvmarg value="-Xverify:none" />
            <!-- For java.sql.SavePoint on old JVMs -->
            <jvmarg value="-Demma.coverage.out.file=${emma.coverage.dir}/coverage.emma" />
            <jvmarg value="-Demma.coverage.out.merge=true" />
            <sysproperty key="com.mysql.jdbc.compliance.url" value="${com.mysql.jdbc.compliance.url}" />
            <classpath>
                <pathelement location="${buildDir}/${fullProdName}" />
                <fileset dir="${com.mysql.jdbc.extra.libs}">
                    <include name="**/*.jar" />
                </fileset>
                <fileset dir="${buildDir}/${fullProdName}/lib">
                    <include name="**/*.jar" />
                </fileset>
                <pathelement path="${java.class.path}" />
                <pathelement location="${jdbc-compliance-location}" />
                <pathelement location="${emma.dir}/emma.jar" />
                <pathelement location="${emma.dir}/emma_ant.jar" />
            </classpath>

            <formatter type="xml" />

            <test fork="yes" todir="${junit.compliance.results}" name="com.mysql.jdbc.compliance.tests.BatchUpdateTest" />
            <test fork="yes" todir="${junit.compliance.results}" name="com.mysql.jdbc.compliance.tests.ConnectionTest" />
            <test fork="yes" todir="${junit.compliance.results}" name="com.mysql.jdbc.compliance.tests.DatabaseMetaDataTest" />
            <test fork="yes" todir="${junit.compliance.results}" name="com.mysql.jdbc.compliance.tests.EscapeSyntaxTest" />
            <test fork="yes" todir="${junit.compliance.results}" name="com.mysql.jdbc.compliance.tests.PreparedStatementTest" />
            <test fork="yes" todir="${junit.compliance.results}" name="com.mysql.jdbc.compliance.tests.ResultSetMetadataTest" />
            <test fork="yes" todir="${junit.compliance.results}" name="com.mysql.jdbc.compliance.tests.ResultSetTest" />
            <test fork="yes" todir="${junit.compliance.results}" name="com.mysql.jdbc.compliance.tests.StatementTest" />
        </junit>

        <junitreport todir="${junit.compliance.results}/report">
            <fileset dir="${junit.compliance.results}">
                <include name="**/TEST-*.xml" />
            </fileset>
            <report format="frames" todir="${junit.compliance.results}/report" />
        </junitreport>
    </target>


    <!-- Makes output directory hierarchy based on MySQL server version,
	     os information and jvm version -->
    <macrodef name="make-output-hier">
        <attribute name="jvm" />
        <attribute name="jdbcUrl" />
        <attribute name="unitOrCompliance" />
        <attribute name="junitOutput" />
        <sequential>
            <java fork="true" jvm="@{jvm}" classname="com.mysql.jdbc.util.VersionFSHierarchyMaker">

                <jvmarg value="-Xmx128m" />
                <jvmarg value="-Xverify:none" />
                <!-- For java.sql.SavePoint on old JVMs -->
                <jvmarg value="-Demma.coverage.out.file=${emma.coverage.dir}/coverage.emma" />
                <jvmarg value="-Demma.coverage.out.merge=true" />

                <sysproperty key="com.mysql.jdbc.testsuite.url" value="@{jdbcUrl}" />

                <classpath>
                    <fileset dir="${com.mysql.jdbc.extra.libs}">
                        <include name="**/*.jar" />
                    </fileset>
                    <fileset dir="${buildDir}/${fullProdName}/lib">
                        <include name="**/*.jar" />
                    </fileset>
                    <pathelement location="${buildDir}/${fullProdName}" />
                    <pathelement path="${java.class.path}" />
                    <pathelement location="${emma.dir}/emma.jar" />
                    <pathelement location="${emma.dir}/emma_ant.jar" />
                </classpath>
                <arg line="@{unitOrCompliance} @{junitOutput} @{junitOutput}/hier" />
            </java>
        </sequential>
    </macrodef>


    <!-- Runs compliance testsuite against multiple JVMs and 
	     server configs, and produces coverage reports -->
    <target name="test-coverage-multijvm" depends="instrument, -extra-libs-check">
        <for list="1,2,3,4,5,6,7,8" param="jvm.number">
            <sequential>
                <if>
                    <isset property="com.mysql.jdbc.testsuite.jvm.@{jvm.number}" />
                    <then>
                        <for list="1,2,3,4,5,6,7,8" param="url.number">
                            <sequential>
                                <if>
                                    <isset property="com.mysql.jdbc.testsuite.url.@{url.number}" />
                                    <then>
                                        <make-output-hier jdbcUrl="${com.mysql.jdbc.testsuite.url.@{url.number}}"
                                                          junitOutput="${junit.results}"
                                                          jvm="${com.mysql.jdbc.testsuite.jvm.@{jvm.number}}"
                                                          unitOrCompliance="unit" />

                                        <property name="test.coverage.multi.junitOut.@{url.number}" value="eraseMe" />
                                        <var name="test.coverage.multi.junitOut.@{url.number}" unset="true" />

                                        <loadfile srcfile="${junit.results}/hier" property="test.coverage.multi.junitOut.@{url.number}" />

                                        <antcall target="test-coverage">
                                            <param name="com.mysql.jdbc.testsuite.url" value="${com.mysql.jdbc.testsuite.url.@{url.number}}" />
                                            <param name="test.result.prefix" value="/${test.coverage.multi.junitOut.@{url.number}}" />
                                            <param name="com.mysql.jdbc.testsuite.jvm" value="${com.mysql.jdbc.testsuite.jvm.@{jvm.number}}" />
                                        </antcall>
                                    </then>
                                </if>
                            </sequential>
                        </for>
                    </then>
                </if>
            </sequential>
        </for>
    </target>


    <!-- Runs compliance testsuite against multiple JVMs and server configs, collecting
	       coverage data -->
    <target name="test-coverage-compliance-multijvm" depends="instrument, -extra-libs-check">
        <for list="1,2,3,4,5,6,7,8" param="jvm.number" xmlns:ac="antlib:net.sf.antcontrib">
            <sequential>
                <if>
                    <isset property="com.mysql.jdbc.testsuite.jvm.@{jvm.number}" />
                    <then>
                        <for list="1,2,3,4,5,6,7,8" param="url.number">
                            <sequential>
                                <if>
                                    <isset property="com.mysql.jdbc.compliance.url.@{url.number}" />
                                    <then>
                                        <make-output-hier jdbcUrl="${com.mysql.jdbc.compliance.url.@{url.number}}"
                                                          junitOutput="${junit.results}"
                                                          jvm="${com.mysql.jdbc.testsuite.jvm.@{jvm.number}}"
                                                          unitOrCompliance="compliance" />

                                        <property name="test.coverage.compliance.multi.junitOut.@{url.number}" value="eraseMe" />
                                        <var name="test.coverage.compliance.multi.junitOut.@{url.number}" unset="true" />

                                        <loadfile srcfile="${junit.results}/hier" property="test.coverage.compliance.multi.junitOut.@{url.number}" />

                                        <antcall target="test-coverage-compliance">
                                            <param name="com.mysql.jdbc.compliance.url" value="${com.mysql.jdbc.compliance.url.@{url.number}}" />
                                            <param name="com.mysql.jdbc.testsuite.jvm" value="${com.mysql.jdbc.testsuite.jvm.@{jvm.number}}" />
                                            <param name="test.result.prefix" value="/${test.coverage.compliance.multi.junitOut.@{url.number}}" />
                                        </antcall>
                                    </then>
                                </if>
                            </sequential>
                        </for>
                    </then>
                </if>
            </sequential>
        </for>
    </target>


    <!-- Builds and installs the driver jar into the local maven repository -->
    <target name="install" depends="full-package, -extra-libs-check">
        <exec executable="mvn" osfamily="unix" failonerror="true" failifexecutionfails="true">
            <arg line="install:install-file 
				-Dfile=${buildDir}/mysql-connector-java-${full.version}/mysql-connector-java-${full.version}-bin.jar
				-DgroupId=mysql -DartifactId=mysql-connector-java -Dversion=${full.version}
				-Dpackaging=jar -DgeneratePom=true" />
        </exec>
    </target>


    <!--
     ! `test' and `demo' targets for Fabric intentionally don't depend on `build'.
     ! This allows building and testing code with the environmental JVM.
     !-->
    <target name="test-fabric-setup" depends="-extra-libs-check">
        <java fork="on" classname="testsuite.fabric.SetupFabricTestsuite" dir="${buildDir}/${fullProdName}">
            <sysproperty key="com.mysql.fabric.testsuite.username" value="${com.mysql.fabric.testsuite.username}" />
            <sysproperty key="com.mysql.fabric.testsuite.password" value="${com.mysql.fabric.testsuite.password}" />
            <sysproperty key="com.mysql.fabric.testsuite.global.host" value="${com.mysql.fabric.testsuite.global.host}" />
            <sysproperty key="com.mysql.fabric.testsuite.global.port" value="${com.mysql.fabric.testsuite.global.port}" />
        </java>
    </target>


    <target name="test-fabric" depends="test-fabric-setup, -extra-libs-check">
        <junit printSummary="yes" fork="true" forkmode="once">

            <sysproperty key="com.mysql.fabric.testsuite.hostname" value="${com.mysql.fabric.testsuite.hostname}" />
            <sysproperty key="com.mysql.fabric.testsuite.port" value="${com.mysql.fabric.testsuite.port}" />
            <sysproperty key="com.mysql.fabric.testsuite.fabricUsername" value="${com.mysql.fabric.testsuite.fabricUsername}" />
            <sysproperty key="com.mysql.fabric.testsuite.fabricPassword" value="${com.mysql.fabric.testsuite.fabricPassword}" />
            <sysproperty key="com.mysql.fabric.testsuite.username" value="${com.mysql.fabric.testsuite.username}" />
            <sysproperty key="com.mysql.fabric.testsuite.password" value="${com.mysql.fabric.testsuite.password}" />
            <sysproperty key="com.mysql.fabric.testsuite.database" value="${com.mysql.fabric.testsuite.database}" />
            <sysproperty key="com.mysql.fabric.testsuite.global.host" value="${com.mysql.fabric.testsuite.global.host}" />
            <sysproperty key="com.mysql.fabric.testsuite.global.port" value="${com.mysql.fabric.testsuite.global.port}" />
            <sysproperty key="com.mysql.fabric.testsuite.shard1.host" value="${com.mysql.fabric.testsuite.shard1.host}" />
            <sysproperty key="com.mysql.fabric.testsuite.shard1.port" value="${com.mysql.fabric.testsuite.shard1.port}" />
            <sysproperty key="com.mysql.fabric.testsuite.shard2.host" value="${com.mysql.fabric.testsuite.shard2.host}" />
            <sysproperty key="com.mysql.fabric.testsuite.shard2.port" value="${com.mysql.fabric.testsuite.shard2.port}" />

            <classpath>
                <fileset dir="${com.mysql.jdbc.extra.libs}/hibernate4">
                    <include name="**/*.jar" />
                </fileset>
                <fileset dir="${buildDir}/${fullProdName}/lib">
                    <include name="**/*.jar" />
                </fileset>
                <pathelement location="${buildDir}/${fullProdName}" />
                <pathelement path="${java.class.path}" />
            </classpath>

            <formatter type="brief" />

            <test if="test" name="${test}" />
            <batchtest unless="test">
                <fileset dir="${buildDir}/${fullProdName}">
                    <include name="**/fabric/**/Test*.java" />
                    <exclude name="**/fabric/**/TestHashSharding.java" />
                    <exclude name="**/fabric/**/TestHABasics.java" />
                </fileset>
            </batchtest>
        </junit>
    </target>


    <target name="demo-fabric" depends="demo-fabric-client1, demo-fabric-employees-jdbc" />


    <target name="demo-fabric-client1" depends="-extra-libs-check">
        <java fork="on" classname="demo.fabric.Client1_Fabric" dir="${buildDir}/${fullProdName}">
            <sysproperty key="com.mysql.fabric.testsuite.hostname" value="${com.mysql.fabric.testsuite.hostname}" />
            <sysproperty key="com.mysql.fabric.testsuite.port" value="${com.mysql.fabric.testsuite.port}" />
            <sysproperty key="com.mysql.fabric.testsuite.fabricUsername" value="${com.mysql.fabric.testsuite.fabricUsername}" />
            <sysproperty key="com.mysql.fabric.testsuite.fabricPassword" value="${com.mysql.fabric.testsuite.fabricPassword}" />
            <sysproperty key="com.mysql.fabric.testsuite.username" value="${com.mysql.fabric.testsuite.username}" />
            <sysproperty key="com.mysql.fabric.testsuite.password" value="${com.mysql.fabric.testsuite.password}" />
            <sysproperty key="com.mysql.fabric.testsuite.database" value="${com.mysql.fabric.testsuite.database}" />
            <sysproperty key="com.mysql.fabric.testsuite.global.host" value="${com.mysql.fabric.testsuite.global.host}" />
            <sysproperty key="com.mysql.fabric.testsuite.global.port" value="${com.mysql.fabric.testsuite.global.port}" />
            <sysproperty key="com.mysql.fabric.testsuite.shard1.host" value="${com.mysql.fabric.testsuite.shard1.host}" />
            <sysproperty key="com.mysql.fabric.testsuite.shard1.port" value="${com.mysql.fabric.testsuite.shard1.port}" />
            <sysproperty key="com.mysql.fabric.testsuite.shard2.host" value="${com.mysql.fabric.testsuite.shard2.host}" />
            <sysproperty key="com.mysql.fabric.testsuite.shard2.port" value="${com.mysql.fabric.testsuite.shard2.port}" />
        </java>
    </target>


    <target name="demo-fabric-employees-jdbc" depends="-extra-libs-check">
        <java fork="on" classname="demo.fabric.EmployeesJdbc" dir="${buildDir}/${fullProdName}">
            <sysproperty key="com.mysql.fabric.testsuite.hostname" value="${com.mysql.fabric.testsuite.hostname}" />
            <sysproperty key="com.mysql.fabric.testsuite.port" value="${com.mysql.fabric.testsuite.port}" />
            <sysproperty key="com.mysql.fabric.testsuite.fabricUsername" value="${com.mysql.fabric.testsuite.fabricUsername}" />
            <sysproperty key="com.mysql.fabric.testsuite.fabricPassword" value="${com.mysql.fabric.testsuite.fabricPassword}" />
            <sysproperty key="com.mysql.fabric.testsuite.username" value="${com.mysql.fabric.testsuite.username}" />
            <sysproperty key="com.mysql.fabric.testsuite.password" value="${com.mysql.fabric.testsuite.password}" />
            <sysproperty key="com.mysql.fabric.testsuite.database" value="${com.mysql.fabric.testsuite.database}" />
            <sysproperty key="com.mysql.fabric.testsuite.global.host" value="${com.mysql.fabric.testsuite.global.host}" />
            <sysproperty key="com.mysql.fabric.testsuite.global.port" value="${com.mysql.fabric.testsuite.global.port}" />
            <sysproperty key="com.mysql.fabric.testsuite.shard1.host" value="${com.mysql.fabric.testsuite.shard1.host}" />
            <sysproperty key="com.mysql.fabric.testsuite.shard1.port" value="${com.mysql.fabric.testsuite.shard1.port}" />
            <sysproperty key="com.mysql.fabric.testsuite.shard2.host" value="${com.mysql.fabric.testsuite.shard2.host}" />
            <sysproperty key="com.mysql.fabric.testsuite.shard2.port" value="${com.mysql.fabric.testsuite.shard2.port}" />
        </java>
    </target>


    <target name="demo-fabric-hibernate" depends="-extra-libs-check">
        <java fork="on" classname="demo.fabric.HibernateFabric" dir="${buildDir}/${fullProdName}">
            <sysproperty key="com.mysql.fabric.testsuite.hostname" value="${com.mysql.fabric.testsuite.hostname}" />
            <sysproperty key="com.mysql.fabric.testsuite.port" value="${com.mysql.fabric.testsuite.port}" />
            <sysproperty key="com.mysql.fabric.testsuite.fabricUsername" value="${com.mysql.fabric.testsuite.fabricUsername}" />
            <sysproperty key="com.mysql.fabric.testsuite.fabricPassword" value="${com.mysql.fabric.testsuite.fabricPassword}" />
            <sysproperty key="com.mysql.fabric.testsuite.username" value="${com.mysql.fabric.testsuite.username}" />
            <sysproperty key="com.mysql.fabric.testsuite.password" value="${com.mysql.fabric.testsuite.password}" />
            <sysproperty key="com.mysql.fabric.testsuite.database" value="${com.mysql.fabric.testsuite.database}" />
            <sysproperty key="com.mysql.fabric.testsuite.global.host" value="${com.mysql.fabric.testsuite.global.host}" />
            <sysproperty key="com.mysql.fabric.testsuite.global.port" value="${com.mysql.fabric.testsuite.global.port}" />
            <sysproperty key="com.mysql.fabric.testsuite.shard1.host" value="${com.mysql.fabric.testsuite.shard1.host}" />
            <sysproperty key="com.mysql.fabric.testsuite.shard1.port" value="${com.mysql.fabric.testsuite.shard1.port}" />
            <sysproperty key="com.mysql.fabric.testsuite.shard2.host" value="${com.mysql.fabric.testsuite.shard2.host}" />
            <sysproperty key="com.mysql.fabric.testsuite.shard2.port" value="${com.mysql.fabric.testsuite.shard2.port}" />
            <classpath>
                <fileset dir="${com.mysql.jdbc.extra.libs}/hibernate4">
                    <include name="**/*.jar" />
                </fileset>
                <fileset dir="src/lib">
                    <include name="**/*.jar" />
                </fileset>
                <dirset dir="${buildDir}/${fullProdName}" />
            </classpath>
        </java>
    </target>

</project><|MERGE_RESOLUTION|>--- conflicted
+++ resolved
@@ -26,15 +26,9 @@
     <!-- If build.properties exists, import it -->
     <property file="build.properties" />
 
-<<<<<<< HEAD
     <property name="major_version" value="6" />
     <property name="minor_version" value="0" />
     <property name="subminor_version" value="0" />
-=======
-    <property name="major_version" value="5" />
-    <property name="minor_version" value="1" />
-    <property name="subminor_version" value="33" />
->>>>>>> 2b31e045
     <property name="version_status" value="" />
 
     <property name="version" value="${major_version}.${minor_version}.${subminor_version}${version_status}" />
@@ -140,29 +134,11 @@
         <if>
             <or>
                 <not>
-<<<<<<< HEAD
                     <equals arg1="${ant.java.version}" arg2="1.7" />
                 </not>
             </or>
             <then>
                 <echo>This version of MySQL Connector/J requires a compiler Java-1.7 to be used, set your JAVA_HOME property to point to one of these versions of the JDK.</echo>
-=======
-                    <equals arg1="${ant.java.version}" arg2="1.5" />
-                </not>
-                <not>
-                    <available file="${com.mysql.jdbc.java6.javac}" />
-                </not>
-                <not>
-                    <available file="${com.mysql.jdbc.java6.rtjar}" />
-                </not>
-            </or>
-            <then>
-                <echo>This version of MySQL Connector/J requires a compiler Java-1.5 to be used, set your JAVA_HOME property to point to one of these versions of the JDK.
-
-Compiling this version also requires Java-6 for compiling the JDBC-4.0 implementation, please set the full path to the javac executable with the property &quot;com.mysql.jdbc.java6.javac&quot;
-and the full path to the rt.jar from Java-6 with the property &quot;com.mysql.jdbc.java6.rtjar&quot;.
-						</echo>
->>>>>>> 2b31e045
                 <fail />
             </then>
         </if>
@@ -254,16 +230,6 @@
             <filterset refid="versionFilterset" />
             <filterset refid="licenseFilterset" />
         </copy>
-<<<<<<< HEAD
-
-        <copy todir="${buildDir}/${fullProdName}" filtering="false">
-            <fileset dir="${sourceDir}" excludes="**/CVS">
-                <patternset id="dojar">
-                    <include name="**/*.jar*" />
-                </patternset>
-            </fileset>
-        </copy>
-=======
 
         <copy todir="${buildDir}/${fullProdName}" filtering="false">
             <fileset dir="${sourceDir}" excludes="**/CVS">
@@ -284,54 +250,22 @@
             </then>
         </if>
     </target>
->>>>>>> 2b31e045
-
-        <if>
-            <isset property="com.mysql.jdbc.commercialBuild" />
-            <then>
-                <replaceregexp match="The MySQL Connector.*1301.[^replaceregexp]*USA"
-                               replace="${line.separator}${line.separator}${line.separator}${line.separator}${line.separator}${line.separator}${line.separator}${line.separator}${line.separator}${line.separator}${line.separator}${line.separator}${line.separator}${line.separator}${line.separator}${line.separator}"
-                               flags="s">
-                    <fileset dir="${buildDir}/${fullProdName}" includes="**/*" />
-                </replaceregexp>
-            </then>
-        </if>
-    </target>
-
-<<<<<<< HEAD
-=======
+
+
     <target name="-init-no-crypto" depends="-init-copy, -extra-libs-check" if="com.mysql.jdbc.noCryptoBuild">
         <copy file="${com.mysql.jdbc.extra.libs}/ExportControlledNoCrypto.notjava"
               toFile="${buildDir}/${fullProdName}/com/mysql/jdbc/ExportControlled.java"
               overwrite="true" />
     </target>
->>>>>>> 2b31e045
-
-    <target name="-init-no-crypto" depends="-init-copy, -extra-libs-check" if="com.mysql.jdbc.noCryptoBuild">
-        <copy file="${com.mysql.jdbc.extra.libs}/ExportControlledNoCrypto.notjava"
-              toFile="${buildDir}/${fullProdName}/com/mysql/jdbc/ExportControlled.java"
-              overwrite="true" />
-    </target>
-
-<<<<<<< HEAD
-=======
+
+
     <target name="-init-filter-license" depends="-init-copy, -extra-libs-check" if="com.mysql.jdbc.filterLicense">
         <copy file="${com.mysql.jdbc.extra.libs}/CommercialLicenseConfiguration.notjava"
               toFile="${buildDir}/${fullProdName}/com/mysql/jdbc/LicenseConfiguration.java"
               overwrite="true" />
     </target>
->>>>>>> 2b31e045
-
-    <target name="-init-filter-license" depends="-init-copy, -extra-libs-check" if="com.mysql.jdbc.filterLicense">
-        <copy file="${com.mysql.jdbc.extra.libs}/CommercialLicenseConfiguration.notjava"
-              toFile="${buildDir}/${fullProdName}/com/mysql/jdbc/LicenseConfiguration.java"
-              overwrite="true" />
-    </target>
-
-<<<<<<< HEAD
-
-=======
->>>>>>> 2b31e045
+
+
     <!-- 
 		This is the target we use to make MySQL GPL-licensed and binaries 
 		as well as commercially-licensed binaries that include source files.
@@ -355,14 +289,10 @@
 
 
     <target name="full-dist" description="Builds driver, binary .jar file and docs, basically a distribution 'image'" depends="dist, -bundle-docs" />
-<<<<<<< HEAD
-
-=======
->>>>>>> 2b31e045
+
 
     <target name="package" depends="dist, -make-packages, -create-archives" />
 
-<<<<<<< HEAD
 
     <target name="-remove-sources" depends="-extra-libs-check">
         <echo>Removing sources from ${distDir}/toArchive</echo>
@@ -387,34 +317,6 @@
 
         <delete file="${distDir}/${fullProdName}.zip" />
 
-=======
-    <target name="package" depends="dist, -make-packages, -create-archives" />
-
-
-    <target name="-remove-sources" depends="-extra-libs-check">
-        <echo>Removing sources from ${distDir}/toArchive</echo>
-        <delete>
-            <fileset dir="${distDir}/toArchive">
-                <include name="**/*.java" />
-            </fileset>
-        </delete>
-
-        <delete dir="${distDir}/toArchive/${fullProdName}/src" />
-    </target>
-
-
-    <target name="-create-archives" depends="-make-packages, -extra-libs-check">
-        <tar destfile="${distDir}/${fullProdName}.tar.gz" compression="gzip" longfile="gnu">
-            <tarfileset dir="${toPackage}">
-                <patternset refid="non.test.sources" />
-            </tarfileset>
-        </tar>
-
-        <checksum file="${distDir}/${fullProdName}.tar.gz" forceOverwrite="yes" fileext=".md5" />
-
-        <delete file="${distDir}/${fullProdName}.zip" />
-
->>>>>>> 2b31e045
         <zip zipfile="${distDir}/${fullProdName}.zip">
             <fileset dir="${toPackage}">
                 <patternset refid="non.test.sources" />
@@ -493,7 +395,6 @@
                       overwrite="true" />
             </then>
         </if>
-<<<<<<< HEAD
 
         <if>
             <isset property="com.mysql.jdbc.filterLicense" />
@@ -681,202 +582,10 @@
     </target>
 
 
-=======
-
-        <if>
-            <isset property="com.mysql.jdbc.filterLicense" />
-            <then>
-                <copy file="${com.mysql.jdbc.extra.libs}/CommercialLicenseConfiguration.notjava"
-                      toFile="${packageDest}/src/com/mysql/jdbc/LicenseConfiguration.java"
-                      overwrite="true" />
-            </then>
-        </if>
-
-        <!-- Fix CRLF for various platforms -->
-        <if>
-            <isset property="com.mysql.jdbc.commercialBuild" />
-            <then>
-                <copy file="${com.mysql.jdbc.extra.libs}/README-commercial" tofile="${packageDest}/README.txt" filtering="true">
-                    <filterset refid="versionFilterset" />
-                    <filterset refid="licenseFilterset" />
-                </copy>
-                <copy file="${packageDest}/README.txt" tofile="${packageDest}/README" overwrite="true" />
-            </then>
-            <else>
-                <copy file="${basedir}/README" tofile="${packageDest}/README.txt" filtering="true">
-                    <filterset refid="versionFilterset" />
-                </copy>
-                <copy file="${packageDest}/README.txt" tofile="${packageDest}/README" overwrite="true" />
-            </else>
-        </if>
-
-        <!-- For Windows-y platforms -->
-
-        <fixcrlf srcdir="${packageDest}" tab="remove" tablength="8" eol="crlf" includes="**/README.txt" />
-
-        <!-- For Unix-y platforms -->
-
-        <fixcrlf srcdir="${packageDest}" tab="remove" tablength="8" eol="lf" includes="**/README" />
-
-        <if>
-            <isset property="com.mysql.jdbc.commercialBuild" />
-            <then>
-                <delete file="${packageDest}/COPYING" />
-                <copy file="${com.mysql.jdbc.extra.libs}/LICENSE.mysql" toDir="${packageDest}" />
-
-                <!-- For safety -->
-                <replaceregexp match="The MySQL Connector.*1301.[^replaceregexp]*USA"
-                               replace="${line.separator}${line.separator}${line.separator}${line.separator}${line.separator}${line.separator}${line.separator}${line.separator}${line.separator}${line.separator}${line.separator}${line.separator}${line.separator}${line.separator}${line.separator}${line.separator}"
-                               flags="s">
-                    <fileset dir="${packageDest}" includes="**/*" />
-                </replaceregexp>
-            </then>
-        </if>
-    </target>
-
-
-    <target name="dist" depends="init, compile, -extra-libs-check">
-        <delete file="${buildDir}/${fullProdName}-bin.jar" />
-        <delete file="${distDir}/${fullProdName}.jar" />
-
-        <mkdir dir="${distDir}" />
-        <mkdir dir="${buildDir}/META-INF" />
-
-        <!-- JDBC-4.0 support of service provider mechanism -->
-        <mkdir dir="${buildDir}/${fullProdName}/META-INF/services/" />
-        <echo file="${buildDir}/${fullProdName}/META-INF/services/java.sql.Driver"
-              message="com.mysql.jdbc.Driver${line.separator}com.mysql.fabric.jdbc.FabricMySQLDriver" />
-
-        <property name="osgid-version" value="${major_version}.${minor_version}.${subminor_version}" />
-
-        <property name="jee-imports"
-                  value="javax.naming,javax.naming.spi,javax.sql,javax.transaction.xa;version=&quot;[1.0.1, 2.0.0)&quot;;resolution:=optional" />
-        <property name="crypto-imports" value="javax.net,javax.net.ssl;version=&quot;[1.0.1, 2.0.0)&quot;;resolution:=optional" />
-        <property name="jdbc4-imports"
-                  value="javax.xml.parsers, javax.xml.stream,javax.xml.transform,javax.xml.transform.dom,javax.xml.transform.sax,javax.xml.transform.stax,javax.xml.transform.stream,org.w3c.dom,org.xml.sax,org.xml.sax.helpers;resolution:=optional" />
-        <property name="integration-imports"
-                  value="com.mchange.v2.c3p0;version=&quot;[0.9.1.2, 1.0.0)&quot;;resolution:=optional,org.jboss.resource.adapter.jdbc;resolution:=optional,org.jboss.resource.adapter.jdbc.vendor;resolution:=optional" />
-
-        <property name="driver-exports"
-                  value="com.mysql.jdbc;version=&quot;${osgid-version}&quot;;uses:=&quot;com.mysql.jdbc.log,javax.naming,javax.net.ssl,javax.xml.transform,org.xml.sax&quot;" />
-        <property name="jee-exports"
-                  value="com.mysql.jdbc.jdbc2.optional;version=&quot;${osgid-version}&quot;;uses:=&quot;com.mysql.jdbc,com.mysql.jdbc.log,javax.naming,javax.sql,javax.transaction.xa&quot;" />
-        <property name="logging-exports" value="com.mysql.jdbc.log;version=&quot;${osgid-version}&quot;" />
-        <property name="profiling-exports" value="com.mysql.jdbc.profiler;version=&quot;${osgid-version}&quot;;uses:=&quot;com.mysql.jdbc&quot;" />
-        <property name="util-exports" value="com.mysql.jdbc.util;version=&quot;${osgid-version}&quot;;uses:=&quot;com.mysql.jdbc.log&quot;" />
-        <property name="exceptions-exports" value="com.mysql.jdbc.exceptions;version=&quot;${osgid-version}&quot;" />
-        <property name="jdbc4-exceptions-exports"
-                  value="com.mysql.jdbc.exceptions.jdbc4;version=&quot;${osgid-version}&quot;;uses:=&quot;com.mysql.jdbc&quot;" />
-
-        <property name="interceptors-exports" value="com.mysql.jdbc.interceptors;version=&quot;${osgid-version}&quot;;uses:=&quot;com.mysql.jdbc&quot;" />
-        <property name="integration-exports"
-                  value="com.mysql.jdbc.integration.c3p0;version=&quot;${osgid-version}&quot;,com.mysql.jdbc.integration.jboss;version=&quot;${osgid-version}&quot;" />
-        <property name="configs-exports" value="com.mysql.jdbc.configs;version=&quot;${osgid-version}&quot;" />
-        <property name="legacy-exports" value="org.gjt.mm.mysql;version=&quot;${osgid-version}&quot;" />
-
-        <manifest file="${buildDir}/${fullProdName}/META-INF/MANIFEST.MF">
-            <attribute name="Built-By" value="${user.name}" />
-
-            <section name="common">
-                <attribute name="Specification-Title" value="JDBC" />
-                <attribute name="Specification-Version" value="4.0" />
-                <attribute name="Specification-Vendor" value="Oracle Corporation" />
-                <attribute name="Implementation-Title" value="${prodDisplayName}" />
-                <attribute name="Implementation-Version" value="${full.version}" />
-                <attribute name="Implementation-Vendor-Id" value="com.mysql" />
-                <attribute name="Implementation-Vendor" value="Oracle" />
-            </section>
-
-            <!-- OSGi -->
-            <attribute name="Bundle-Vendor" value="Oracle Corporation" />
-            <attribute name="Bundle-Classpath" value="." />
-            <attribute name="Bundle-Version" value="${osgid-version}" />
-            <attribute name="Bundle-Name" value="Oracle Corporation' JDBC Driver for MySQL" />
-            <attribute name="Bundle-ManifestVersion" value="2" />
-            <attribute name="Bundle-SymbolicName" value="com.mysql.jdbc" />
-            <attribute name="Export-Package"
-                       value="${driver-exports},${jee-exports},${logging-exports},${profiling-exports},${util-exports},${exceptions-exports},${jdbc4-exceptions-exports},${interceptors-exports},${integration-exports},${configs-exports},${legacy-exports}" />
-            <attribute name="Import-Package" value="${crypto-imports},${jdbc4-imports},${jee-imports},${integration-imports}" />
-        </manifest>
-
-        <jar jarfile="${buildDir}/${fullProdName}/${fullProdName}-bin.jar"
-             basedir="${compiler.output}"
-             includes="**/*.class,**/*.properties*,COPYING,README,META-INF/**"
-             excludes="testsuite/**,demo/**"
-             index="true"
-             manifest="${buildDir}/${fullProdName}/META-INF/MANIFEST.MF" />
-    </target>
-
-
-    <target name="-bundle-docs" depends="init, -extra-libs-check">
-        <copy file="${com.mysql.jdbc.docs.sourceDir}/en/html/connector-j.html" todir="${buildDir}/${fullProdName}/docs" failonerror="false" />
-        <copy file="${com.mysql.jdbc.docs.sourceDir}/en/pdf/connector-j.pdf" todir="${buildDir}/${fullProdName}/docs" failonerror="false" />
-        <copy file="${com.mysql.jdbc.docs.sourceDir}/en/txt/connector-j.txt" tofile="${buildDir}/${fullProdName}/docs/README.txt" failonerror="false" />
-        <copy todir="${buildDir}/${fullProdName}/docs/release-test-output" failonerror="false">
-            <fileset dir="${com.mysql.jdbc.docs.sourceDir}/release-test-output" excludes="**/CVS">
-            </fileset>
-        </copy>
-    </target>
-
-
-    <target name="test-all-multi" depends="compile, -extra-libs-check">
-        <delete dir="${buildDir}/junit" />
-        <antcall target="test-multijvm" />
-        <antcall target="test-compliance-multijvm" />
-
-        <fail message="Tests failed. Check logs and/or reports in ${buildDir}/junit." if="tests.compliance.failed" />
-    </target>
-
-
-    <!-- Runs compliance testsuite against multiple JVMs and server configs -->
-    <target name="test-multijvm" depends="compile, -extra-libs-check">
-        <for list="1,2,3,4,5,6,7,8" param="jvm.number">
-            <sequential>
-                <if>
-                    <isset property="com.mysql.jdbc.testsuite.jvm.@{jvm.number}" />
-                    <then>
-                        <for list="1,2,3,4,5,6,7,8" param="url.number">
-                            <sequential>
-                                <if>
-                                    <isset property="com.mysql.jdbc.testsuite.url.@{url.number}" />
-                                    <then>
-                                        <make-output-hier jdbcUrl="${com.mysql.jdbc.testsuite.url.@{url.number}}"
-                                                          junitOutput="${junit.results}"
-                                                          jvm="${com.mysql.jdbc.testsuite.jvm.@{jvm.number}}"
-                                                          unitOrCompliance="unit" />
-
-                                        <property name="test.multi.junitOut.@{url.number}" value="eraseMe" />
-                                        <var name="test.multi.junitOut.@{url.number}" unset="true" />
-
-                                        <loadfile srcfile="${junit.results}/hier" property="test.multi.junitOut.@{url.number}" />
-
-                                        <antcall target="test">
-                                            <param name="com.mysql.jdbc.testsuite.url" value="${com.mysql.jdbc.testsuite.url.@{url.number}}" />
-                                            <param name="test.result.prefix" value="/${test.multi.junitOut.@{url.number}}" />
-                                            <param name="com.mysql.jdbc.testsuite.jvm" value="${com.mysql.jdbc.testsuite.jvm.@{jvm.number}}" />
-                                        </antcall>
-                                    </then>
-                                </if>
-                            </sequential>
-                        </for>
-                    </then>
-                </if>
-            </sequential>
-        </for>
-    </target>
-
-
-    <target name="-set-test-result-prefix" unless="${test.result.prefix}">
-        <property name="test.result.prefix" value="" />
-    </target>
-
-
->>>>>>> 2b31e045
     <target name="test" depends="compile, -set-test-result-prefix, -extra-libs-check">
         <property name="com.mysql.jdbc.testsuite.jvm" value="java" />
         <mkdir dir="${junit.results}" />
         <echo message="Running unit tests against ${com.mysql.jdbc.testsuite.url} with jvm ${com.mysql.jdbc.testsuite.jvm}" />
-<<<<<<< HEAD
 
         <property name="junit.unitregress.results" value="${junit.results}/${test.result.prefix}/unitregress" />
 
@@ -943,105 +652,6 @@
     </target>
 
 
-=======
-
-        <property name="junit.unitregress.results" value="${junit.results}/${test.result.prefix}/unitregress" />
-
-        <mkdir dir="${junit.results}/${test.result.prefix}" />
-        <mkdir dir="${junit.unitregress.results}" />
-
-        <mkdir dir="${junit.unitregress.results}/report" />
-
-        <junit printSummary="yes"
-               fork="${com.mysql.jdbc.junit.fork}"
-               forkmode="once"
-               jvm="${com.mysql.jdbc.testsuite.jvm}"
-               errorProperty="tests.failed"
-               failureProperty="tests.failed">
-            <jvmarg value="-Xmx1024m" />
-
-            <!-- For java.sql.SavePoint on old JVMs -->
-
-            <jvmarg value="-Xverify:none" />
-
-            <sysproperty key="com.mysql.jdbc.testsuite.url" value="${com.mysql.jdbc.testsuite.url}" />
-
-            <classpath>
-                <fileset dir="${com.mysql.jdbc.extra.libs}">
-                    <include name="**/*.jar" />
-                </fileset>
-                <fileset dir="${buildDir}/${fullProdName}/lib">
-                    <include name="**/*.jar" />
-                </fileset>
-                <pathelement location="${buildDir}/${fullProdName}" />
-                <pathelement path="${java.class.path}" />
-            </classpath>
-
-            <formatter type="xml" />
-
-            <test if="test" name="${test}" todir="${junit.unitregress.results}" />
-
-            <batchtest unless="test" todir="${junit.unitregress.results}">
-                <fileset dir="${buildDir}/${fullProdName}">
-                    <include name="**/*Test.java" />
-                    <exclude name="**/fabric/*.java" />
-                    <exclude name="**/perf/*.java" />
-                    <exclude name="**/jdbc4/*Test.java" />
-                </fileset>
-            </batchtest>
-        </junit>
-
-        <junit printSummary="yes"
-               fork="${com.mysql.jdbc.junit.fork}"
-               forkmode="once"
-               jvm="${com.mysql.jdbc.java6.java}"
-               errorProperty="tests.failed"
-               failureProperty="tests.failed">
-            <jvmarg value="-Xmx1024m" />
-
-            <sysproperty key="com.mysql.jdbc.testsuite.url" value="${com.mysql.jdbc.testsuite.url}" />
-
-            <classpath>
-                <fileset dir="${com.mysql.jdbc.extra.libs}">
-                    <include name="**/*.jar" />
-                </fileset>
-                <fileset dir="${buildDir}/${fullProdName}/lib">
-                    <include name="**/*.jar" />
-                </fileset>
-                <pathelement location="${buildDir}/${fullProdName}" />
-                <pathelement path="${java.class.path}" />
-            </classpath>
-
-            <formatter type="xml" />
-
-            <batchtest unless="test" todir="${junit.unitregress.results}">
-                <fileset dir="${buildDir}/${fullProdName}">
-                    <include name="**/jdbc4/*Test.java" />
-                </fileset>
-            </batchtest>
-        </junit>
-
-        <junitreport todir="${junit.unitregress.results}/report">
-            <fileset dir="${junit.unitregress.results}">
-                <include name="**/TEST-*.xml" />
-            </fileset>
-            <report format="frames" todir="${junit.unitregress.results}/report" />
-        </junitreport>
-
-        <!-- Don't fail the build if we're doing multi-tests -->
-        <if>
-            <equals arg1="${test.result.prefix}" arg2="" />
-            <then>
-                <fail message="Tests failed. Check logs and/or reports in ${junit.results}." if="tests.failed" />
-            </then>
-            <else>
-                <echo message="Not checking test failures because we're doing a multi-test..." />
-            </else>
-        </if>
-    </target>
-
-
->>>>>>> 2b31e045
     <!-- Runs compliance testsuite against multiple JVMs and server configs -->
     <target name="test-compliance-multijvm" depends="compile, -extra-libs-check">
         <for list="1,2,3,4,5,6,7,8" param="jvm.number">
@@ -1157,7 +767,6 @@
                 <echo message="Not checking test failures because we're doing a multi-test..." />
             </else>
         </if>
-<<<<<<< HEAD
 
     </target>
 
@@ -1216,36 +825,8 @@
             <classpath refid="project.build.classpath" />
         </javac>
     </target>
-=======
-
-    </target>
-
-
-
-    <target name="compile" depends="init, compile-driver, compile-testsuite, compile.integration" />
-
-
-    <!-- Compiles the driver itself -->
-    <target name="compile-driver" depends="compile-driver-jdbc3, compile-driver-jdbc4" />
-
-
-    <target name="compile-driver-jdbc3" depends="init, -clean-output, -extra-libs-check">
-        <javac sourcepath="" srcdir="${buildDir}/${fullProdName}" destdir="${compiler.output}" deprecation="off" debug="${debug.enable}">
-            <include name="**/*.java" />
-            <exclude name="testsuite/**" />
-            <exclude name="com/mysql/jdbc/integration/**" />
-            <exclude name="com/mysql/jdbc/log/Log4JLogger.java" />
-            <exclude name="**/JDBC4*.java" />
-            <exclude name="**/FabricMultiTenantConnectionProvider.java" />
-            <exclude name="**/HibernateFabric.java" />
-            <exclude name="com/mysql/jdbc/exceptions/jdbc4/*" />
->>>>>>> 2b31e045
-
-            <classpath refid="project.build.classpath" />
-        </javac>
-    </target>
-
-<<<<<<< HEAD
+
+
     <!-- Compiles the JUnit testsuite -->
     <target name="compile-testsuite" depends="init, compile-driver, -extra-libs-check">
         <javac srcdir="${buildDir}/${fullProdName}"
@@ -1259,27 +840,6 @@
 
     </target>
 
-=======
-
-    <target name="compile-driver-jdbc4" depends="compile-driver-jdbc3, -extra-libs-check">
-        <javac destdir="${compiler.output}"
-               deprecation="off"
-               debug="${debug.enable}"
-               fork="yes"
-               executable="${com.mysql.jdbc.java6.javac}"
-               compiler="modern"
-               sourcepath=""
-               srcdir="${buildDir}/${fullProdName}"
-               bootclasspath="${com.mysql.jdbc.java6.rtjar}">
-            <include name="**/FabricMultiTenantConnectionProvider.java" />
-            <include name="**/HibernateFabric.java" />
-            <include name="**/JDBC4*.java" />
-            <include name="com/mysql/jdbc/exceptions/jdbc4/*" />
-
-            <classpath refid="project.build.classpath" />
-        </javac>
-    </target>
->>>>>>> 2b31e045
 
     <target name="real-clean">
         <delete dir="${buildDir}" />
@@ -1288,30 +848,11 @@
         </delete>
     </target>
 
-<<<<<<< HEAD
-=======
-    <!-- Compiles integration 'helpers' for third-party software -->
-    <target name="compile.integration"
-            depends="compile-driver, compile-integration-c3p0, compile-integration-jboss,
-				compile-integration-log4j" />
->>>>>>> 2b31e045
 
     <target name="clean" unless="com.mysql.jdbc.noCleanBetweenCompiles">
         <delete dir="${buildDir}" />
     </target>
 
-<<<<<<< HEAD
-=======
-    <target name="compile-integration-c3p0" depends="compile-driver, -extra-libs-check" if="com.mysql.jdbc.c3p0Present">
-        <javac srcdir="${buildDir}/${fullProdName}"
-               destdir="${compiler.output}"
-               deprecation="off"
-               debug="${debug.enable}"
-               includes="com/mysql/jdbc/integration/c3p0/**">
-            <classpath refid="project.build.classpath" />
-        </javac>
-    </target>
->>>>>>> 2b31e045
 
     <target name="-clean-output" unless="com.mysql.jdbc.noCleanBetweenCompiles">
         <delete>
@@ -1319,38 +860,13 @@
         </delete>
     </target>
 
-<<<<<<< HEAD
-=======
-    <target name="compile-integration-jboss" depends="compile-driver, -extra-libs-check" if="com.mysql.jdbc.jbossPresent">
-        <javac srcdir="${buildDir}/${fullProdName}"
-               destdir="${compiler.output}"
-               deprecation="off"
-               debug="${debug.enable}"
-               includes="com/mysql/jdbc/integration/jboss/**">
-            <classpath refid="project.build.classpath" />
-        </javac>
-    </target>
->>>>>>> 2b31e045
 
     <target name="docs-generate-dynamic-docs" depends="docs-generate-properties-table, docs-generate-error-mapping-table" />
 
-<<<<<<< HEAD
-=======
-    <target name="compile-integration-log4j" depends="compile-driver, -extra-libs-check" if="com.mysql.jdbc.log4jPresent">
-        <javac srcdir="${buildDir}/${fullProdName}"
-               destdir="${compiler.output}"
-               deprecation="off"
-               debug="${debug.enable}"
-               includes="com/mysql/jdbc/log/Log4JLogger.java">
-            <classpath refid="project.build.classpath" />
-        </javac>
-    </target>
->>>>>>> 2b31e045
 
     <target name="docs-generate-properties-table" depends="compile-driver, -extra-libs-check">
         <tempfile property="properties-xml" suffix=".xml" />
 
-<<<<<<< HEAD
         <java classname="com.mysql.jdbc.util.PropertiesDocGenerator" output="${properties-xml}" classpath="${buildDir}/${fullProdName}" />
         <copy file="${properties-xml}" tofile="${buildDir}/${fullProdName}/docs/sources/connPropsToDocbook.xml" />
         <tempfile property="docsPropXslTempfile" suffix="xsl" />
@@ -1361,38 +877,10 @@
         <delete file="${docsPropXslTempfile}" />
     </target>
 
-=======
-    <!-- Compiles the JUnit testsuite -->
-    <target name="compile-testsuite" depends="init, compile-driver, -extra-libs-check">
-        <javac srcdir="${buildDir}/${fullProdName}"
-               destdir="${compiler.output}"
-               deprecation="off"
-               debug="${debug.enable}"
-               includes="testsuite/**"
-               excludes="testsuite/requiresNonRedists/**, testsuite/**/jdbc4/**">
-            <classpath refid="project.build.classpath" />
-        </javac>
-
-        <javac destdir="${compiler.output}"
-               deprecation="off"
-               debug="${debug.enable}"
-               fork="yes"
-               executable="${com.mysql.jdbc.java6.javac}"
-               compiler="modern"
-               sourcepath=""
-               srcdir="${buildDir}/${fullProdName}"
-               bootclasspath="${com.mysql.jdbc.java6.rtjar}">
-            <include name="testsuite/**/jdbc4/**" />
-
-            <classpath refid="project.build.classpath" />
-        </javac>
-    </target>
->>>>>>> 2b31e045
 
     <target name="docs-generate-error-mapping-table" depends="compile-driver, -extra-libs-check">
         <tempfile property="errorsMapping-xml" suffix=".xml" />
 
-<<<<<<< HEAD
         <java classname="com.mysql.jdbc.util.ErrorMappingsDocGenerator" output="${errorsMapping-xml}" classpath="${buildDir}/${fullProdName}" />
         <copy file="${errorsMapping-xml}" tofile="${buildDir}/${fullProdName}/docs/sources/errorMapToDocbook.xml" />
         <tempfile property="docsErrorXslTempfile" suffix="xsl" />
@@ -1401,61 +889,8 @@
         <style in="${errorsMapping-xml}" style="${docsErrorXslTempfile}" out="${buildDir}/${fullProdName}/docs/sources/errorMappingDocBook.xml" />
         <delete file="${docsErrorXslTempfile}" />
     </target>
-=======
-    <target name="real-clean">
-        <delete dir="${buildDir}" />
-        <delete>
-            <fileset dir="${distDir}" includes="${fullProdName}.zip,${fullProdName}.tar.gz" />
-        </delete>
-    </target>
-
->>>>>>> 2b31e045
-
-    <target name="clean" unless="com.mysql.jdbc.noCleanBetweenCompiles">
-        <delete dir="${buildDir}" />
-    </target>
-
-<<<<<<< HEAD
-=======
-
-    <target name="-clean-output" unless="com.mysql.jdbc.noCleanBetweenCompiles">
-        <delete>
-            <fileset dir="${buildDir}" includes="**/*.class" />
-        </delete>
-    </target>
-
-
-    <target name="docs-generate-dynamic-docs" depends="docs-generate-properties-table, docs-generate-error-mapping-table" />
-
-
-    <target name="docs-generate-properties-table" depends="compile-driver, -extra-libs-check">
-        <tempfile property="properties-xml" suffix=".xml" />
-
-        <java classname="com.mysql.jdbc.util.PropertiesDocGenerator" output="${properties-xml}" classpath="${buildDir}/${fullProdName}" />
-        <copy file="${properties-xml}" tofile="${buildDir}/${fullProdName}/docs/sources/connPropsToDocbook.xml" />
-        <tempfile property="docsPropXslTempfile" suffix="xsl" />
-        <copy file="${buildDir}/${fullProdName}/doc/sources/connPropsToDocbook.xsl" tofile="${docsPropXslTempfile}" />
-
-        <style in="${properties-xml}" style="${docsPropXslTempfile}" out="${buildDir}/${fullProdName}/docs/sources/connPropsDocBook.xml" />
-        <delete file="${properties-xml}" />
-        <delete file="${docsPropXslTempfile}" />
-    </target>
-
-
-    <target name="docs-generate-error-mapping-table" depends="compile-driver, -extra-libs-check">
-        <tempfile property="errorsMapping-xml" suffix=".xml" />
-
-        <java classname="com.mysql.jdbc.util.ErrorMappingsDocGenerator" output="${errorsMapping-xml}" classpath="${buildDir}/${fullProdName}" />
-        <copy file="${errorsMapping-xml}" tofile="${buildDir}/${fullProdName}/docs/sources/errorMapToDocbook.xml" />
-        <tempfile property="docsErrorXslTempfile" suffix="xsl" />
-        <copy file="${buildDir}/${fullProdName}/doc/sources/errorMapToDocbook.xsl" tofile="${docsErrorXslTempfile}" />
-
-        <style in="${errorsMapping-xml}" style="${docsErrorXslTempfile}" out="${buildDir}/${fullProdName}/docs/sources/errorMappingDocBook.xml" />
-        <delete file="${docsErrorXslTempfile}" />
-    </target>
-
-
->>>>>>> 2b31e045
+
+
     <!-- 
 	     Targets below this point are for code coverage and depend on
 	     the 'Emma' project which you can download from 
