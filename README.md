# Amazon Web Services (AWS) JDBC Driver for MySQL

**The Amazon Web Services (AWS) JDBC Driver for MySQL** is a driver that enables applications to take full advantage of the features of clustered MySQL databases. It is based on and can be used as a drop-in compatible for the [MySQL Connector/J driver](https://github.com/mysql/mysql-connector-j) and is compatible with all MySQL deployments.

The AWS JDBC Driver for MySQL currently enables fast failover for Amazon Aurora with MySQL compatibility. Support for additional features of clustered databases, including features of Amazon RDS for MySQL and on-premises MySQL deployments, is planned.

## What is Failover?

In an Amazon Aurora DB cluster, failover is a mechanism by which Aurora automatically repairs the DB cluster status when a primary DB instance becomes unavailable. It achieves this goal by electing an Aurora Replica to become the new primary DB instance, so that the DB cluster can provide maximum availability to a primary read-write DB instance. The AWS JDBC Driver for MySQL is designed to coordinate with this behavior in order to provide minimal downtime in the event of a DB instance failure.

## Benefits of the AWS JDBC Driver for MySQL

Although Aurora is able to provide maximum availability through the use of failover, existing client drivers do not currently take full advantage of this functionality. This is partially due to the time required for the DNS of the new primary DB instance to be fully resolved in order to properly direct the connection. The AWS JDBC Driver for MySQL fully utilizes failover behavior by maintaining a cache of the Aurora cluster topology and each DB instance's role (Aurora Replica or primary DB instance). This topology is provided via a direct query to the Aurora database, essentially providing a shortcut to bypass the delays caused by DNS resolution. With this knowledge, the AWS JDBC Driver can more closely monitor the Aurora DB cluster status so that a connection to the new primary DB instance can be established as fast as possible. Additionally, as noted above, the AWS JDBC Driver is designed to be a drop-in compatible for other MySQL JDBC drivers and can be used to interact with regular RDS and MySQL databases as well as Aurora MySQL.

## The AWS JDBC Driver Failover Process

<<<<<<< HEAD
<div style="text-align:center"><img src="./docs/files/images/failover_diagram.png" /></div>

=======
<div style="text-align:center"><img src="./doc/failover_diagram.png" /></div>
<br/>
>>>>>>> 3a515cf3
The figure above provides a simplified overview of how the AWS JDBC Driver handles an Aurora failover encounter. Starting at the top of the diagram, an application with the AWS JDBC Driver on its class path uses the driver to get a logical connection to an Aurora database. In this example, the application requests a connection using the Aurora DB cluster endpoint and is returned a logical connection that is physically connected to the primary DB instance in the DB cluster, DB instance C. Due to how the application operates against the logical connection, the physical connection details about which specific DB instance it is connected to have been abstracted away. Over the course of the application's lifetime, it executes various statements against the logical connection. If DB instance C is stable and active, these statements succeed and the application continues as normal. If DB instance C later experiences a failure, Aurora will initiate failover to promote a new primary DB instance. At the same time, the AWS JDBC Driver will intercept the related communication exception and kick off its own internal failover process. In this case, in which the primary DB instance has failed, the driver will use its internal topology cache to temporarily connect to an active Aurora Replica. This Aurora Replica will be periodically queried for the DB cluster topology until the new primary DB instance is identified (DB instance A or B in this case). At this point, the driver will connect to the new primary DB instance and return control to the application by raising a SQLException with SQLState 08S02 so that they can re-configure their session state as required. Although the DNS endpoint for the DB cluster might not yet resolve to the new primary DB instance, the driver has already discovered this new DB instance during its failover process and will be directly connected to it when the application continues executing statements. In this way the driver provides a faster way to reconnect to a newly promoted DB instance, thus increasing the availability of the DB cluster.

## Getting Started

### Minimum Requirements
To use the AWS JDBC Driver for MySQL, it requires Amazon Corretto 8+ or Java 8+.

### Install AWS JDBC Driver for MySQL
The driver binaries are in Maven Central.

**Example - Maven**
```xml
<dependencies>
  <dependency>
    <groupId>software.aws.rds</groupId>
    <artifactId>aws-mysql-jdbc</artifactId>
    <version>0.1.0</version>
  </dependency>
</dependencies>
```

**Example - Gradle**
```gradle
dependencies {
    compile group: 'software.aws.rds', name: 'aws-mysql-jdbc', version: '0.1.0'
}
```
### Using the AWS JDBC Driver for MySQL
As a drop-in compatible, usage of the AWS JDBC Driver for MySQL, is identical to the [MySQL-Connector-J JDBC driver](https://github.com/mysql/mysql-connector-j). The sections below highlight usage specific to failover.

#### Connection URL Descriptions

There are many different types of URLs that can connect to an Aurora DB cluster. For some of these URL types, the AWS JDBC Driver requires the user to provide some information about the Aurora DB cluster to provide failover functionality. This section outlines the various URL types. For each type, information is provided on how the driver will behave and what information the driver requires about the DB cluster, if applicable.

| URL Type        | Example           | Required Parameters  | Driver Behavior |
| ------------- |-------------| :-----:| --- |
| Cluster Endpoint      | `jdbc:mysql:aws://db-identifier.cluster-XYZ.us-east-2.rds.amazonaws.com:3306` | None | *Initial connection:* primary DB instance<br/>*Failover behavior:* connect to the new primary DB instance |
| Read-Only Cluster Endpoint      | `jdbc:mysql:aws://db-identifier.cluster-ro-XYZ.us-east-2.rds.amazonaws.com:3306`      |   None |  *Initial connection:* any Aurora Replica<br/>*Failover behavior:* prioritize connecting to any active Aurora Replica but might connect to the primary DB instance if it provides a faster connection|
| Instance Endpoint | `jdbc:mysql:aws://instance-1.XYZ.us-east-2.rds.amazonaws.com:3306`      |    None | *Initial connection:* the instance specified (DB instance 1)<br/>*Failover behavior:* connect to the primary DB instance|
| RDS Custom Cluster | `jdbc:mysql:aws://db-identifier.cluster-custom-XYZ.us-east-2l.rds.amazonaws.com:3306`      |    None | *Initial connection:* any DB instance in the custom DB cluster<br/>*Failover behavior:* connect to the primary DB instance (note that this might be outside of the custom DB cluster) |
| IP Address | `jdbc:mysql:aws://10.10.10.10:3306`      |    `clusterInstanceHostPattern` | *Initial connection:* the DB instance specified<br/>*Failover behavior:* connect to the primary DB instance |
| Custom Domain | `jdbc:mysql:aws://my-custom-domain.com:3306`      |    `clusterInstanceHostPattern` | *Initial connection:* the DB instance specified<br/>*Failover behavior:* connect to the primary DB instance |
| Non-Aurora Endpoint | `jdbc:mysql:aws://localhost:3306`     |    `clusterInstanceHostPattern` | A regular JDBC connection will be returned - no failover functionality |

For more information about parameters that can be configured with the AWS JDBC Driver, see the section below about failover parameters.

#### Failover Parameters

In addition to [the parameters that can be configured for the MySQL Connector/J driver](https://dev.mysql.com/doc/connector-j/8.0/en/connector-j-reference-configuration-properties.html), the following parameters can also be passed to the AWS JDBC Driver through the connection URL to configure additional driver behavior.

| Parameter       | Value           | Description  |
| ------------- |:-------------:| ----- |
|`enableClusterAwareFailover` | Boolean | Set to true to enable the fast failover behavior offerred by the AWS JDBC Driver. Set to false for simple JDBC connections that do not require fast failover functionality.<br/><br/>**Default value:** `true` |
|`clusterInstanceHostPattern` | String | The cluster instance DNS pattern that will be used to build a complete instance endpoint. A "?" character in this pattern should be used as a placeholder for cluster instance names. This pattern is required to be specified for IP address or custom domain connections to AWS RDS clusters. <br/><br/>Example: `?.my-domain.com`, `any-subdomain.?.my-domain.com:9999`<br/><br/>**Default value:** if unspecified, and the provided connection string is not an IP address or custom domain, the driver will automatically acquire the cluster instance host pattern from the customer-provided connection string. |
|`clusterId` | String | A unique identifier for the cluster. Connections with the same cluster id share a cluster topology cache.<br/><br/>**Default value:** If unspecified, the driver will automatically acquire cluster Id for AWS RDS clusters. |
|`clusterTopologyRefreshRateMs` | Integer | Cluster topology refresh rate in milliseconds. The cached topology for the cluster will be invalidated after the specified time, after which it will be updated during the next interaction with the connection.<br/><br/>**Default value:** `30000` |
|`failoverTimeoutMs` | Integer | Maximum allowed time in milliseconds to attempt reconnecting to a new writer or reader instance after a cluster failover is initiated.<br/><br/>**Default value:** `60000` |
|`failoverClusterTopologyRefreshRateMs` | Integer | Cluster topology refresh rate in milliseconds during a writer failover process. During the writer failover process, cluster topology may be refreshed at a faster pace than normal to speed up discovery of the newly promoted writer.<br/><br/>**Default value:** `5000` |
|`failoverWriterReconnectIntervalMs` | Integer | Interval of time in milliseconds to wait between attempts to reconnect to a failed writer during a writer failover process.<br/><br/>**Default value:** `5000` |
|`failoverReaderConnectTimeoutMs` | Integer | Maximum allowed time in milliseconds to attempt to connect to a reader instance during a reader failover process. <br/><br/>**Default value:** `5000`

#### Failover Exception Codes
##### 08001 - Unable to Establish SQL Connection
When the driver throws a SQLException with code ```08001```, it means the original connection failed, and the driver tried to failover to a new instance, but was unable to. There are various reasons this may happen: no nodes were available, a network failure occurred, etc. In this scenario, please wait until the server is up or other problems are solved. (Exception will be thrown.)

##### 08S02 - Communication Link 
When the driver throws a SQLException with code ```08S02```, it means the original connection failed when the autocommit is set to true, and the driver successfully failed over to another available instance in the cluster. However, any session state configuration of the initial connection is now lost. In this scenario, the user should:

- Reuse and re-configure the original connection (e.g., Re-configure session state to be the same as the original connection).

- Repeat that query which was executed when the connection failed and continue work as desired.

###### Sample Code
```java
import java.sql.*;

/**
 * Scenario 1: Failover happens when autocommit is set to true - Catch SQLException with code 08S02.
 */
public class FailoverSampleApp1 {
  private static final String CONNECTION_STRING = "jdbc:mysql:aws://database-mysql.cluster-XYZ.us-east-2.rds.amazonaws.com:3306/myDb";
  private static final String USERNAME = "username";
  private static final String PASSWORD = "password";
  private static final int MAX_RETRIES = 5;

  public static void main(String[] args) throws SQLException {
    // Create a connection.
    Connection conn = DriverManager.getConnection(CONNECTION_STRING, USERNAME, PASSWORD);
    // Configure the connection.
    setInitialSessionState(conn);

    // Do something with method "betterExecuteQuery" using the Cluster-Aware Driver.
    String select_sql = "SELECT * FROM employees";
    ResultSet rs = betterExecuteQuery(conn, select_sql);
    while (rs.next()) {
      System.out.println(rs.getString("name"));
    }
  }

  private static void setInitialSessionState(Connection conn) throws SQLException {
    // Your code here for the initial connection setup.
    Statement stmt1 = conn.createStatement();
    stmt1.executeUpdate("SET time_zone = +00:00");
  }

  // A better executing query method when autocommit is set as the default value - True.
  private static ResultSet betterExecuteQuery(Connection conn, String query) throws SQLException {
    // Create a boolean flag.
    boolean isSuccess = false;
    // Record the times of re-try.
    int retries = 0;

    ResultSet rs = null;
    while (!isSuccess) {
      try {
        Statement stmt = conn.createStatement();
        rs = stmt.executeQuery(query);
        isSuccess = true;

      } catch (SQLException e) {

        // If the attempt to connect has failed MAX_RETRIES times,
        // throw the exception to inform users of the failed connection.
        if (retries > MAX_RETRIES) {
          throw e;
        }

        // Failover has occurred and the driver has failed over to another instance successfully.
        if (e.getSQLState().equalsIgnoreCase("08S02")) {
          // Re-config the connection.
          setInitialSessionState(conn);
          // Re-execute that query again.
          retries++;

        } else {
          // If some other exception occurs, throw the exception.
          throw e;
        }

      } finally {
        // Close the connection.
        if (isSuccess) {
          conn.close();
        }
      }
    }

    // return the ResultSet successfully.
    return rs;
  }
}
```

##### 08007 - Transaction Resolution Unknown
When the driver throws a SQLException with code ```08007```, it means the original connection failed within a transaction (when the autocommit is set to false). In this scenario, the driver first attempts to rollback the transaction and then fails over to another available instance in the cluster. Note that the rollback might be unsuccessful as the initial connection may be broken at the time that the driver recognizes the problem. Note also that any session state configuration of the initial connection is now lost. In this scenario, the user should:

- Reuse and re-configure the original connection (e.g: re-configure session state to be the same as the original connection).

- Re-start the transaction and repeat all queries which were executed during the transaction before the connection failed.

- Repeat that query which was executed when the connection failed and continue work as desired.

###### Sample Code
```java
import java.sql.*;

/**
 * Scenario 2: Failover happens when autocommit is set to false - Catch SQLException with code 08007.
 */
public class FailoverSampleApp2 {
  private static final String CONNECTION_STRING = "jdbc:mysql:aws://database-mysql.cluster-XYZ.us-east-2.rds.amazonaws.com:3306/myDb";
  private static final String USERNAME = "username";
  private static final String PASSWORD = "password";
  private static final int MAX_RETRIES = 5;

  public static void main(String[] args) throws SQLException {
    // Create a connection
    Connection conn = DriverManager.getConnection(CONNECTION_STRING, USERNAME, PASSWORD);
    // Configure the connection - set autocommit to false.
    setInitialSessionState(conn);

    // Do something with method "betterExecuteUpdate_setAutoCommitFalse" using the Cluster-Aware Driver.
    String[] update_sql = new String[3];
    // Add all queries that you want to execute inside a transaction.
    update_sql[0] = "INSERT INTO employees(name, position, salary) VALUES('john', 'developer', 2000)";
    update_sql[1] = "INSERT INTO employees(name, position, salary) VALUES('mary', 'manager', 2005)";
    update_sql[2] = "INSERT INTO employees(name, position, salary) VALUES('Tom', 'accountant', 2019)";
    betterExecuteUpdate_setAutoCommitFalse(conn, update_sql);
  }

  private static void setInitialSessionState(Connection conn) throws SQLException {
    // Your code here for the initial connection setup.
    Statement stmt1 = conn.createStatement();
    stmt1.executeUpdate("SET time_zone = +00:00");
    conn.setAutoCommit(false);
  }

  // A better executing query method when autocommit is set to False.
  private static void betterExecuteUpdate_setAutoCommitFalse(Connection conn, String[] queriesInTransaction) throws SQLException {
    // Create a boolean flag.
    boolean isSuccess = false;
    // Record the times of re-try.
    int retries = 0;

    while (!isSuccess) {
      try {
        Statement stmt = conn.createStatement();
        for(String sql: queriesInTransaction){
          stmt.executeUpdate(sql);
        }
        isSuccess = true;

      } catch (SQLException e) {

        // If the attempt to connect has failed MAX_RETRIES times,
        // rollback the transaction and throw the exception to inform users of the failed connection.
        if (retries > MAX_RETRIES) {
          conn.rollback();
          throw e;
        }

        // Failure happens within the transaction and the driver failover to another instance successfully.
        if (e.getSQLState().equalsIgnoreCase("08007")) {
          // Re-config the connection, re-start the transaction.
          setInitialSessionState(conn);
          // Re-execute every queries that were inside the transaction.
          retries++;

        } else {
          // If some other exception occurs, rollback the transaction and throw the exception.
          conn.rollback();
          throw e;
        }

      } finally {
        // Close the connection.
        if (isSuccess) {
          conn.close();
        }
      }
    }
  }
}
```
## Development

### Setup

After you have installed Amazon Corretto or Java according to the requirements section, use the below command to clone the driver repository.

```bash
$ git clone https://github.com/awslabs/aws-mysql-jdbc.git
$ cd aws-mysql-jdbc
```

Changes can now be made in the repository.
### Building the AWS JDBC Driver for MySQL

To build the AWS JDBC Driver without running the tests, navigate into the aws-mysql-jdbc directory and run the following command:

```bash
gradlew build -x test
```

To build the driver and run the tests, Docker must be installed. Refer to the section below and then run the following command

```bash
gradlew build
```

### Running the Tests

To run the tests for the AWS JDBC Driver, [Docker](https://docs.docker.com/get-docker/) must be installed. After installing Docker, execute the following commands to create the Docker servers that the tests will run against:

```bash
$ cd aws-mysql-jdbc/docker
$ docker-compose up -d
$ cd ../
```

You can now run the tests in the ```aws-mysql-jdbc``` directory using the following command:

```bash
gradlew test
```

To shut down the Docker servers after finishing testing:

```bash
$ cd aws-mysql-jdbc/docker
$ docker-compose down && docker-compose rm
$ cd ../
```

## Getting Help and Opening Issues

If you encounter a bug with the AWS JDBC Driver for MySQL, we would like to hear about it. Please search the [existing issues](https://github.com/awslabs/aws-mysql-jdbc/issues) and see if others are also experiencing the issue before opening a new issue. When opening a new issue, we will need the version of AWS JDBC Driver for MySQL, Java language version, OS you’re using, and the MySQL database version you're running against. Please also include reproduction case for the issue when appropriate.

The GitHub issues are intended for bug reports and feature requests. Keeping the list of open issues lean will help us respond in a timely manner.

## Documentation

For additional documentation on the AWS JDBC Driver, [please refer to the documentation for the open-source mysql-connector-j driver that the AWS JDBC Driver was based on](https://dev.mysql.com/doc/connector-j/8.0/en/).

## License

This software is released under version 2 of the GNU General Public License (GPLv2).<|MERGE_RESOLUTION|>--- conflicted
+++ resolved
@@ -14,13 +14,8 @@
 
 ## The AWS JDBC Driver Failover Process
 
-<<<<<<< HEAD
 <div style="text-align:center"><img src="./docs/files/images/failover_diagram.png" /></div>
 
-=======
-<div style="text-align:center"><img src="./doc/failover_diagram.png" /></div>
-<br/>
->>>>>>> 3a515cf3
 The figure above provides a simplified overview of how the AWS JDBC Driver handles an Aurora failover encounter. Starting at the top of the diagram, an application with the AWS JDBC Driver on its class path uses the driver to get a logical connection to an Aurora database. In this example, the application requests a connection using the Aurora DB cluster endpoint and is returned a logical connection that is physically connected to the primary DB instance in the DB cluster, DB instance C. Due to how the application operates against the logical connection, the physical connection details about which specific DB instance it is connected to have been abstracted away. Over the course of the application's lifetime, it executes various statements against the logical connection. If DB instance C is stable and active, these statements succeed and the application continues as normal. If DB instance C later experiences a failure, Aurora will initiate failover to promote a new primary DB instance. At the same time, the AWS JDBC Driver will intercept the related communication exception and kick off its own internal failover process. In this case, in which the primary DB instance has failed, the driver will use its internal topology cache to temporarily connect to an active Aurora Replica. This Aurora Replica will be periodically queried for the DB cluster topology until the new primary DB instance is identified (DB instance A or B in this case). At this point, the driver will connect to the new primary DB instance and return control to the application by raising a SQLException with SQLState 08S02 so that they can re-configure their session state as required. Although the DNS endpoint for the DB cluster might not yet resolve to the new primary DB instance, the driver has already discovered this new DB instance during its failover process and will be directly connected to it when the application continues executing statements. In this way the driver provides a faster way to reconnect to a newly promoted DB instance, thus increasing the availability of the DB cluster.
 
 ## Getting Started
