--- conflicted
+++ resolved
@@ -35,102 +35,6 @@
  * Demonstrate working with employee data in MySQL Fabric with Connector/J and the JDBC APIs.
  */
 public class EmployeesJdbc {
-<<<<<<< HEAD
-	public static void main(String args[]) throws Exception {
-
-		String hostname = System.getProperty("com.mysql.fabric.testsuite.hostname");
-		String port = System.getProperty("com.mysql.fabric.testsuite.port");
-		String database = System.getProperty("com.mysql.fabric.testsuite.database");
-		String user = System.getProperty("com.mysql.fabric.testsuite.username");
-		String password = System.getProperty("com.mysql.fabric.testsuite.password");
-
-		String baseUrl = "jdbc:mysql:fabric://" + hostname + ":" + Integer.valueOf(port) + "/";
-
-		// 1. Create database and table for our demo
-		Connection rawConnection = DriverManager.getConnection(
-				baseUrl + "mysql?fabricServerGroup=fabric_test1_global",
-				user,
-				password);
-		Statement statement = rawConnection.createStatement();
-		statement.executeUpdate("create database if not exists employees");
-		statement.close();
-		rawConnection.close();
-
-		// We should connect to the global group to run DDL statements,
-		// they will be replicated to the server groups for all shards.
-
-		// The 1-st way is to set it's name explicitly via the
-		// "fabricServerGroup" connection property
-		rawConnection = DriverManager.getConnection(
-				baseUrl + database + "?fabricServerGroup=fabric_test1_global",
-				user,
-				password);
-		statement = rawConnection.createStatement();
-		statement.executeUpdate("create database if not exists employees");
-		statement.close();
-		rawConnection.close();
-
-		// The 2-nd way is to get implicitly connected to global group
-		// when the shard key isn't provided, ie. set "fabricShardTable"
-		// connection property but don't set "fabricShardKey"
-		rawConnection = DriverManager.getConnection(
-				baseUrl + "employees" + "?fabricShardTable=employees.employees",
-				user,
-				password);
-		// At this point, we have a connection to the global group for 
-		// the `employees.employees' shard mapping.
-		statement = rawConnection.createStatement();
-		statement.executeUpdate("drop table if exists employees");
-		statement.executeUpdate("create table employees (emp_no int not null, first_name varchar(50), last_name varchar(50), primary key (emp_no))");
-
-		// 2. Insert data
-
-		// Cast to a Fabric connection to have access to specific methods
-		FabricMySQLConnection connection = (FabricMySQLConnection)rawConnection;
-
-		// example data used to create employee records
-		Integer ids[] = new Integer[] {1, 2, 10001, 10002};
-		String firstNames[] = new String[] {"John", "Jane", "Andy", "Alice"};
-		String lastNames[] = new String[] {"Doe", "Doe", "Wiley", "Wein"};
-
-		// insert employee data
-		PreparedStatement ps = connection.prepareStatement("INSERT INTO employees.employees VALUES (?,?,?)");
-		for (int i = 0; i < 4; ++i) {
-			// choose the shard that handles the data we interested in
-			connection.setShardKey(ids[i].toString());
-
-			// perform insert in standard fashion
-			ps.setInt(1, ids[i]);
-			ps.setString(2, firstNames[i]);
-			ps.setString(3, lastNames[i]);
-			ps.executeUpdate();
-		}
-
-		// 3. Query the data from employees
-		System.out.println("Querying employees");
-		System.out.format("%7s | %-30s | %-30s%n", "emp_no", "first_name", "last_name");
-		System.out.println("--------+--------------------------------+-------------------------------");
-		ps = connection.prepareStatement("select emp_no, first_name, last_name from employees where emp_no = ?");
-		for (int i = 0; i < 4; ++i) {
-
-			// we need to specify the shard key before accessing the data
-			connection.setShardKey(ids[i].toString());
-
-			ps.setInt(1, ids[i]);
-			ResultSet rs = ps.executeQuery();
-			rs.next();
-			System.out.format("%7d | %-30s | %-30s%n", rs.getInt(1), rs.getString(2), rs.getString(3));
-			rs.close();
-		}
-		ps.close();
-
-		// 4. Connect to the global group and clean up
-		connection.setServerGroupName("fabric_test1_global");
-		statement.executeUpdate("drop table if exists employees");
-		statement.close();
-		connection.close();
-	}
-=======
     public static void main(String args[]) throws Exception {
 
         String hostname = System.getProperty("com.mysql.fabric.testsuite.hostname");
@@ -140,11 +44,6 @@
         String password = System.getProperty("com.mysql.fabric.testsuite.password");
 
         String baseUrl = "jdbc:mysql:fabric://" + hostname + ":" + Integer.valueOf(port) + "/";
-
-        // Load the driver if running under Java 5
-        if (!com.mysql.jdbc.Util.isJdbc4()) {
-            Class.forName("com.mysql.fabric.jdbc.FabricMySQLDriver");
-        }
 
         // 1. Create database and table for our demo
         Connection rawConnection = DriverManager.getConnection(baseUrl + "mysql?fabricServerGroup=fabric_test1_global", user, password);
@@ -221,5 +120,4 @@
         statement.close();
         connection.close();
     }
->>>>>>> 8d5e83e3
 }