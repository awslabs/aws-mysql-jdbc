/*
  Copyright (c) 2002, 2015, Oracle and/or its affiliates. All rights reserved.

  The MySQL Connector/J is licensed under the terms of the GPLv2
  <http://www.gnu.org/licenses/old-licenses/gpl-2.0.html>, like most MySQL Connectors.
  There are special exceptions to the terms and conditions of the GPLv2 as it is applied to
  this software, see the FLOSS License Exception
  <http://www.mysql.com/about/legal/licensing/foss-exception.html>.

  This program is free software; you can redistribute it and/or modify it under the terms
  of the GNU General Public License as published by the Free Software Foundation; version 2
  of the License.

  This program is distributed in the hope that it will be useful, but WITHOUT ANY WARRANTY;
  without even the implied warranty of MERCHANTABILITY or FITNESS FOR A PARTICULAR PURPOSE.
  See the GNU General Public License for more details.

  You should have received a copy of the GNU General Public License along with this
  program; if not, write to the Free Software Foundation, Inc., 51 Franklin St, Fifth
  Floor, Boston, MA 02110-1301  USA

 */

package testsuite.regression;

import java.io.ByteArrayInputStream;
import java.io.ByteArrayOutputStream;
import java.io.CharArrayReader;
import java.io.File;
import java.io.FileOutputStream;
import java.io.FileWriter;
import java.io.IOException;
import java.io.InputStream;
import java.io.PrintStream;
import java.io.Reader;
import java.io.StringReader;
import java.io.UnsupportedEncodingException;
import java.io.Writer;
import java.math.BigDecimal;
import java.math.BigInteger;
import java.net.URL;
import java.sql.Array;
import java.sql.BatchUpdateException;
import java.sql.Blob;
import java.sql.CallableStatement;
import java.sql.Clob;
import java.sql.Connection;
import java.sql.DataTruncation;
import java.sql.Date;
import java.sql.NClob;
import java.sql.PreparedStatement;
import java.sql.Ref;
import java.sql.ResultSet;
import java.sql.ResultSetMetaData;
import java.sql.RowId;
import java.sql.SQLException;
import java.sql.SQLWarning;
import java.sql.SQLXML;
import java.sql.Statement;
import java.sql.Time;
import java.sql.Timestamp;
import java.sql.Types;
import java.text.SimpleDateFormat;
import java.util.ArrayList;
import java.util.Calendar;
import java.util.List;
import java.util.Locale;
import java.util.Map;
import java.util.Properties;
import java.util.TimeZone;
import java.util.concurrent.Callable;
import java.util.concurrent.CompletionService;
import java.util.concurrent.ExecutionException;
import java.util.concurrent.ExecutorCompletionService;
import java.util.concurrent.ExecutorService;
import java.util.concurrent.Executors;

import testsuite.BaseTestCase;
import testsuite.BaseStatementInterceptor;
import testsuite.UnreliableSocketFactory;

import com.mysql.cj.api.MysqlConnection;
import com.mysql.cj.api.conf.ConnectionProperties;
import com.mysql.cj.core.CharsetMapping;
import com.mysql.jdbc.CachedResultSetMetaData;
import com.mysql.jdbc.Field;
import com.mysql.jdbc.JdbcConnection;
import com.mysql.jdbc.JdbcConnectionProperties;
import com.mysql.jdbc.MysqlJdbcConnection;
import com.mysql.jdbc.NonRegisteringDriver;
import com.mysql.jdbc.ParameterBindings;
import com.mysql.jdbc.ResultSetInternalMethods;
import com.mysql.jdbc.ServerPreparedStatement;
import com.mysql.jdbc.StatementImpl;
<<<<<<< HEAD
import com.mysql.jdbc.exceptions.CommunicationsException;
=======
import com.mysql.jdbc.TimeUtil;
import com.mysql.jdbc.Util;
>>>>>>> 8af7444b
import com.mysql.jdbc.exceptions.MySQLTimeoutException;
import com.mysql.jdbc.exceptions.SQLError;
import com.mysql.jdbc.interceptors.StatementInterceptor;
import com.mysql.jdbc.interceptors.StatementInterceptorV2;
import com.mysql.jdbc.jdbc2.optional.MysqlConnectionPoolDataSource;
import com.mysql.jdbc.util.TimeUtil;

/**
 * Regression tests for the Statement class
 */
public class StatementRegressionTest extends BaseTestCase {
    class PrepareThread extends Thread {
        Connection c;

        PrepareThread(Connection cn) {
            this.c = cn;
        }

        @Override
        public void run() {
            for (int i = 0; i < 20; i++) // force this to end eventually
            {
                try {
                    this.c.prepareStatement("SELECT 1");
                    StatementRegressionTest.this.testServerPrepStmtDeadlockCounter++;
                    Thread.sleep(400);
                } catch (SQLException sqlEx) {
                    throw new RuntimeException(sqlEx);
                } catch (InterruptedException e) {
                    e.printStackTrace();
                }
            }
        }
    }

    static int count = 0;

    static int nextID = 1; // The next ID we expected to generate

    /*
     * Each row in this table is to be converted into a single REPLACE
     * statement. If the value is zero, a new record is to be created using then
     * autoincrement feature. If the value is non-zero, the existing row of that
     * value is to be replace with, obviously, the same key. I expect one
     * Generated Key for each zero value - but I would accept one key for each
     * value, with non-zero values coming back as themselves.
     */
    static final int[][] tests = { { 0 }, // generate 1
            { 1, 0, 0 }, // update 1, generate 2, 3
            { 2, 0, 0, }, // update 2, generate 3, 4
    };

    /**
     * Runs all test cases in this test suite
     * 
     * @param args
     */
    public static void main(String[] args) {
        junit.textui.TestRunner.run(StatementRegressionTest.class);
    }

    protected int testServerPrepStmtDeadlockCounter = 0;

    /**
     * Constructor for StatementRegressionTest.
     * 
     * @param name
     *            the name of the test to run
     */
    public StatementRegressionTest(String name) {
        super(name);
    }

    private void addBatchItems(Statement statement, PreparedStatement pStmt, String tableName, int i) throws SQLException {
        pStmt.setString(1, "ps_batch_" + i);
        pStmt.setString(2, "ps_batch_" + i);
        pStmt.addBatch();

        statement.addBatch("INSERT INTO " + tableName + " (strdata1, strdata2) VALUES (\"s_batch_" + i + "\",\"s_batch_" + i + "\")");
    }

    private void createGGKTables() throws Exception {
        // Delete and recreate table
        dropGGKTables();
        createTable("testggk", "(id INT AUTO_INCREMENT NOT NULL PRIMARY KEY,val INT NOT NULL)", "MYISAM");
    }

    private void doGGKTestPreparedStatement(int[] values, boolean useUpdate) throws Exception {
        // Generate the the multiple replace command
        StringBuilder cmd = new StringBuilder("REPLACE INTO testggk VALUES ");
        int newKeys = 0;

        for (int i = 0; i < values.length; i++) {
            cmd.append("(");

            if (values[i] == 0) {
                cmd.append("NULL");
                newKeys += 1;
            } else {
                cmd.append(values[i]);
            }

            cmd.append(", ");
            cmd.append(count++);
            cmd.append("), ");
        }

        cmd.setLength(cmd.length() - 2); // trim the final ", "

        // execute and print it
        System.out.println(cmd.toString());

        PreparedStatement pStmt = this.conn.prepareStatement(cmd.toString(), Statement.RETURN_GENERATED_KEYS);

        if (useUpdate) {
            pStmt.executeUpdate();
        } else {
            pStmt.execute();
        }

        // print out what actually happened
        System.out.println("Expect " + newKeys + " generated keys, starting from " + nextID);

        this.rs = pStmt.getGeneratedKeys();
        StringBuilder res = new StringBuilder("Got keys");

        int[] generatedKeys = new int[newKeys];
        int i = 0;

        while (this.rs.next()) {
            if (i < generatedKeys.length) {
                generatedKeys[i] = this.rs.getInt(1);
            }

            i++;

            res.append(" " + this.rs.getInt(1));
        }

        int numberOfGeneratedKeys = i;

        assertTrue("Didn't retrieve expected number of generated keys, expected " + newKeys + ", found " + numberOfGeneratedKeys,
                numberOfGeneratedKeys == newKeys);
        assertTrue("Keys didn't start with correct sequence: ", generatedKeys[0] == nextID);

        System.out.println(res.toString());

        // Read and print the new state of the table
        this.rs = this.stmt.executeQuery("SELECT id, val FROM testggk");
        System.out.println("New table contents ");

        while (this.rs.next()) {
            System.out.println("Id " + this.rs.getString(1) + " val " + this.rs.getString(2));
        }

        // Tidy up
        System.out.println("");
        nextID += newKeys;
    }

    private void doGGKTestStatement(int[] values, boolean useUpdate) throws Exception {
        // Generate the the multiple replace command
        StringBuilder cmd = new StringBuilder("REPLACE INTO testggk VALUES ");
        int newKeys = 0;

        for (int i = 0; i < values.length; i++) {
            cmd.append("(");

            if (values[i] == 0) {
                cmd.append("NULL");
                newKeys += 1;
            } else {
                cmd.append(values[i]);
            }

            cmd.append(", ");
            cmd.append(count++);
            cmd.append("), ");
        }

        cmd.setLength(cmd.length() - 2); // trim the final ", "

        // execute and print it
        System.out.println(cmd.toString());

        if (useUpdate) {
            this.stmt.executeUpdate(cmd.toString(), Statement.RETURN_GENERATED_KEYS);
        } else {
            this.stmt.execute(cmd.toString(), Statement.RETURN_GENERATED_KEYS);
        }

        // print out what actually happened
        System.out.println("Expect " + newKeys + " generated keys, starting from " + nextID);

        this.rs = this.stmt.getGeneratedKeys();
        StringBuilder res = new StringBuilder("Got keys");

        int[] generatedKeys = new int[newKeys];
        int i = 0;

        while (this.rs.next()) {
            if (i < generatedKeys.length) {
                generatedKeys[i] = this.rs.getInt(1);
            }

            i++;

            res.append(" " + this.rs.getInt(1));
        }

        int numberOfGeneratedKeys = i;

        assertTrue("Didn't retrieve expected number of generated keys, expected " + newKeys + ", found " + numberOfGeneratedKeys,
                numberOfGeneratedKeys == newKeys);
        assertTrue("Keys didn't start with correct sequence: ", generatedKeys[0] == nextID);

        System.out.println(res.toString());

        // Read and print the new state of the table
        this.rs = this.stmt.executeQuery("SELECT id, val FROM testggk");
        System.out.println("New table contents ");

        while (this.rs.next()) {
            System.out.println("Id " + this.rs.getString(1) + " val " + this.rs.getString(2));
        }

        // Tidy up
        System.out.println("");
        nextID += newKeys;
    }

    private void dropGGKTables() throws Exception {
        this.stmt.executeUpdate("DROP TABLE IF EXISTS testggk");
    }

    /**
     * @param pStmt
     * @param catId
     * @throws SQLException
     */
    private void execQueryBug5191(PreparedStatement pStmt, int catId) throws SQLException {
        pStmt.setInt(1, catId);

        this.rs = pStmt.executeQuery();

        assertTrue(this.rs.next());
        assertTrue(this.rs.next());
        // assertTrue(rs.next());

        assertFalse(this.rs.next());
    }

    private String getByteArrayString(byte[] ba) {
        StringBuilder buffer = new StringBuilder();
        if (ba != null) {
            for (int i = 0; i < ba.length; i++) {
                buffer.append("0x" + Integer.toHexString(ba[i] & 0xff) + " ");
            }
        } else {
            buffer.append("null");
        }
        return buffer.toString();
    }

    /**
     * @param continueBatchOnError
     * @throws SQLException
     */
    private void innerBug6823(boolean continueBatchOnError) throws SQLException {
        Properties continueBatchOnErrorProps = new Properties();
        continueBatchOnErrorProps.setProperty("continueBatchOnError", String.valueOf(continueBatchOnError));
        this.conn = getConnectionWithProps(continueBatchOnErrorProps);
        Statement statement = this.conn.createStatement();

        String tableName = "testBug6823";

        createTable(tableName, "(id int not null primary key auto_increment, strdata1 varchar(255) not null, strdata2 varchar(255),"
                + " UNIQUE INDEX (strdata1(100)))");

        PreparedStatement pStmt = this.conn.prepareStatement("INSERT INTO " + tableName + " (strdata1, strdata2) VALUES (?,?)");

        int c = 0;
        addBatchItems(statement, pStmt, tableName, ++c);
        addBatchItems(statement, pStmt, tableName, ++c);
        addBatchItems(statement, pStmt, tableName, ++c);
        addBatchItems(statement, pStmt, tableName, c); // duplicate entry
        addBatchItems(statement, pStmt, tableName, ++c);
        addBatchItems(statement, pStmt, tableName, ++c);

        int expectedUpdateCounts = continueBatchOnError ? 6 : 3;

        BatchUpdateException e1 = null;
        BatchUpdateException e2 = null;

        int[] updateCountsPstmt = null;
        try {
            updateCountsPstmt = pStmt.executeBatch();
        } catch (BatchUpdateException e) {
            e1 = e;
            updateCountsPstmt = e1.getUpdateCounts();
        }

        int[] updateCountsStmt = null;
        try {
            updateCountsStmt = statement.executeBatch();
        } catch (BatchUpdateException e) {
            e2 = e;
            updateCountsStmt = e1.getUpdateCounts();
        }

        assertNotNull(e1);
        assertNotNull(e2);

        assertEquals(expectedUpdateCounts, updateCountsPstmt.length);
        assertEquals(expectedUpdateCounts, updateCountsStmt.length);

        if (continueBatchOnError) {
            assertTrue(updateCountsPstmt[3] == Statement.EXECUTE_FAILED);
            assertTrue(updateCountsStmt[3] == Statement.EXECUTE_FAILED);
        }

        int psRows = 0;
        this.rs = this.stmt.executeQuery("SELECT * from " + tableName + " WHERE strdata1 like \"ps_%\"");
        while (this.rs.next()) {
            psRows++;
        }
        assertTrue(psRows > 0);

        int sRows = 0;
        this.rs = this.stmt.executeQuery("SELECT * from " + tableName + " WHERE strdata1 like \"s_%\"");
        while (this.rs.next()) {
            sRows++;
        }
        assertTrue(sRows > 0);

        assertTrue(psRows + "!=" + sRows, psRows == sRows);
    }

    /**
     * Tests fix for BUG#10155, double quotes not recognized when parsing
     * client-side prepared statements.
     * 
     * @throws Exception
     *             if the test fails.
     */
    public void testBug10155() throws Exception {
        this.conn.prepareStatement("SELECT \"Test question mark? Test single quote'\"").executeQuery().close();
    }

    /**
     * Tests fix for BUG#10630, Statement.getWarnings() fails with NPE if
     * statement has been closed.
     */
    public void testBug10630() throws Exception {
        Connection conn2 = null;
        Statement stmt2 = null;

        try {
            conn2 = getConnectionWithProps((Properties) null);
            stmt2 = conn2.createStatement();

            conn2.close();
            stmt2.getWarnings();
            fail("Should've caught an exception here");
        } catch (SQLException sqlEx) {
            assertEquals("08003", sqlEx.getSQLState());
        } finally {
            if (stmt2 != null) {
                stmt2.close();
            }

            if (conn2 != null) {
                conn2.close();
            }
        }
    }

    /**
     * Tests fix for BUG#11115, Varbinary data corrupted when using server-side
     * prepared statements.
     */
    public void testBug11115() throws Exception {
        String tableName = "testBug11115";

        createTable(tableName, "(pwd VARBINARY(30)) DEFAULT CHARACTER SET utf8", "InnoDB");

        byte[] bytesToTest = new byte[] { 17, 120, -1, -73, -5 };

        PreparedStatement insStmt = this.conn.prepareStatement("INSERT INTO " + tableName + " (pwd) VALUES (?)");
        insStmt.setBytes(1, bytesToTest);
        insStmt.executeUpdate();

        this.rs = this.stmt.executeQuery("SELECT pwd FROM " + tableName);
        this.rs.next();

        byte[] fromDatabase = this.rs.getBytes(1);

        assertEquals(bytesToTest.length, fromDatabase.length);

        for (int i = 0; i < bytesToTest.length; i++) {
            assertEquals(bytesToTest[i], fromDatabase[i]);
        }

        this.rs = this.conn.prepareStatement("SELECT pwd FROM " + tableName).executeQuery();
        this.rs.next();

        fromDatabase = this.rs.getBytes(1);

        assertEquals(bytesToTest.length, fromDatabase.length);

        for (int i = 0; i < bytesToTest.length; i++) {
            assertEquals(bytesToTest[i], fromDatabase[i]);
        }
    }

    public void testBug11540() throws Exception {
        Locale originalLocale = Locale.getDefault();
        Connection thaiConn = null;
        Statement thaiStmt = null;
        PreparedStatement thaiPrepStmt = null;

        try {
            createTable("testBug11540", "(field1 DATE, field2 TIMESTAMP)");
            this.stmt.executeUpdate("INSERT INTO testBug11540 VALUES (NOW(), NOW())");
            Locale.setDefault(new Locale("th", "TH"));
            Properties props = new Properties();
            props.setProperty("jdbcCompliantTruncation", "false");

            thaiConn = getConnectionWithProps(props);
            thaiStmt = thaiConn.createStatement();

            this.rs = thaiStmt.executeQuery("SELECT field1, field2 FROM testBug11540");
            this.rs.next();

            Date origDate = this.rs.getDate(1);
            Timestamp origTimestamp = this.rs.getTimestamp(1);
            this.rs.close();

            thaiStmt.executeUpdate("TRUNCATE TABLE testBug11540");

            thaiPrepStmt = ((com.mysql.jdbc.JdbcConnection) thaiConn).clientPrepareStatement("INSERT INTO testBug11540 VALUES (?,?)");
            thaiPrepStmt.setDate(1, origDate);
            thaiPrepStmt.setTimestamp(2, origTimestamp);
            thaiPrepStmt.executeUpdate();

            this.rs = thaiStmt.executeQuery("SELECT field1, field2 FROM testBug11540");
            this.rs.next();

            Date testDate = this.rs.getDate(1);
            Timestamp testTimestamp = this.rs.getTimestamp(1);
            this.rs.close();

            assertEquals(origDate, testDate);
            assertEquals(origTimestamp, testTimestamp);

        } finally {
            Locale.setDefault(originalLocale);
        }
    }

    /**
     * Tests fix for BUG#11663, autoGenerateTestcaseScript uses bogus parameter
     * names for server-side prepared statements.
     * 
     * @throws Exception
     *             if the test fails.
     */
    public void testBug11663() throws Exception {
        if (((com.mysql.jdbc.JdbcConnection) this.conn).getUseServerPreparedStmts()) {
            Connection testcaseGenCon = null;
            PrintStream oldErr = System.err;

            try {
                createTable("testBug11663", "(field1 int)");

                Properties props = new Properties();
                props.setProperty("autoGenerateTestcaseScript", "true");
                testcaseGenCon = getConnectionWithProps(props);
                ByteArrayOutputStream testStream = new ByteArrayOutputStream();
                PrintStream testErr = new PrintStream(testStream);
                System.setErr(testErr);
                this.pstmt = testcaseGenCon.prepareStatement("SELECT field1 FROM testBug11663 WHERE field1=?");
                this.pstmt.setInt(1, 1);
                this.pstmt.execute();
                System.setErr(oldErr);
                String testString = new String(testStream.toByteArray());

                int setIndex = testString.indexOf("SET @debug_stmt_param");
                int equalsIndex = testString.indexOf("=", setIndex);
                String paramName = testString.substring(setIndex + 4, equalsIndex);

                int usingIndex = testString.indexOf("USING " + paramName, equalsIndex);

                assertTrue(usingIndex != -1);
            } finally {
                System.setErr(oldErr);

                if (this.pstmt != null) {
                    this.pstmt.close();
                    this.pstmt = null;
                }

                if (testcaseGenCon != null) {
                    testcaseGenCon.close();
                }

            }
        }
    }

    /**
     * Tests fix for BUG#11798 - Pstmt.setObject(...., Types.BOOLEAN) throws
     * exception.
     * 
     * @throws Exception
     *             if the test fails.
     */
    public void testBug11798() throws Exception {
        try {
            this.pstmt = this.conn.prepareStatement("SELECT ?");
            this.pstmt.setObject(1, Boolean.TRUE, Types.BOOLEAN);
            this.pstmt.setObject(1, new BigDecimal("1"), Types.BOOLEAN);
            this.pstmt.setObject(1, "true", Types.BOOLEAN);
        } finally {
            if (this.pstmt != null) {
                this.pstmt.close();
                this.pstmt = null;
            }
        }
    }

    /**
     * Tests fix for BUG#13255 - Reconnect during middle of executeBatch()
     * should not happen.
     * 
     * @throws Exception
     *             if the test fails.
     */
    public void testBug13255() throws Exception {

        createTable("testBug13255", "(field_1 int)");

        Properties props = new Properties();
        props.setProperty("autoReconnect", "true");

        Connection reconnectConn = null;
        Statement reconnectStmt = null;
        PreparedStatement reconnectPStmt = null;

        try {
            reconnectConn = getConnectionWithProps(props);
            reconnectStmt = reconnectConn.createStatement();

            String connectionId = getSingleIndexedValueWithQuery(reconnectConn, 1, "SELECT CONNECTION_ID()").toString();

            reconnectStmt.addBatch("INSERT INTO testBug13255 VALUES (1)");
            reconnectStmt.addBatch("INSERT INTO testBug13255 VALUES (2)");
            reconnectStmt.addBatch("KILL " + connectionId);

            for (int i = 0; i < 100; i++) {
                reconnectStmt.addBatch("INSERT INTO testBug13255 VALUES (" + i + ")");
            }

            try {
                reconnectStmt.executeBatch();
            } catch (SQLException sqlEx) {
                // We expect this...we killed the connection
            }

            assertEquals(2, getRowCount("testBug13255"));

            this.stmt.executeUpdate("TRUNCATE TABLE testBug13255");

            reconnectConn.close();

            reconnectConn = getConnectionWithProps(props);

            connectionId = getSingleIndexedValueWithQuery(reconnectConn, 1, "SELECT CONNECTION_ID()").toString();

            reconnectPStmt = reconnectConn.prepareStatement("INSERT INTO testBug13255 VALUES (?)");
            reconnectPStmt.setInt(1, 1);
            reconnectPStmt.addBatch();
            reconnectPStmt.setInt(1, 2);
            reconnectPStmt.addBatch();
            reconnectPStmt.addBatch("KILL " + connectionId);

            for (int i = 3; i < 100; i++) {
                reconnectPStmt.setInt(1, i);
                reconnectPStmt.addBatch();
            }

            try {
                reconnectPStmt.executeBatch();
            } catch (SQLException sqlEx) {
                // We expect this...we killed the connection
            }

            assertEquals(2, getRowCount("testBug13255"));

        } finally {
            if (reconnectStmt != null) {
                reconnectStmt.close();
            }

            if (reconnectConn != null) {
                reconnectConn.close();
            }
        }
    }

    /**
     * Tests fix for BUG#15024 - Driver incorrectly closes streams passed as
     * arguments to PreparedStatements.
     * 
     * @throws Exception
     *             if the test fails.
     */
    public void testBug15024() throws Exception {
        createTable("testBug15024", "(field1 BLOB)");

        try {
            this.pstmt = this.conn.prepareStatement("INSERT INTO testBug15024 VALUES (?)");
            testStreamsForBug15024(false, false);

            Properties props = new Properties();
            props.setProperty("useConfigs", "3-0-Compat");

            Connection compatConn = null;

            try {
                compatConn = getConnectionWithProps(props);

                this.pstmt = compatConn.prepareStatement("INSERT INTO testBug15024 VALUES (?)");
                testStreamsForBug15024(true, false);
            } finally {
                if (compatConn != null) {
                    compatConn.close();
                }
            }
        } finally {
            if (this.pstmt != null) {
                PreparedStatement toClose = this.pstmt;
                this.pstmt = null;

                toClose.close();
            }
        }
    }

    /**
     * PreparedStatement should call EscapeProcessor.escapeSQL?
     * 
     * @throws Exception
     *             if the test fails
     */
    public void testBug15141() throws Exception {
        try {
            createTable("testBug15141", "(field1 VARCHAR(32))");
            this.stmt.executeUpdate("INSERT INTO testBug15141 VALUES ('abc')");

            this.pstmt = this.conn.prepareStatement("select {d '1997-05-24'} FROM testBug15141");
            this.rs = this.pstmt.executeQuery();
            assertTrue(this.rs.next());
            assertEquals("1997-05-24", this.rs.getString(1));
            this.rs.close();
            this.rs = null;
            this.pstmt.close();
            this.pstmt = null;

            this.pstmt = ((com.mysql.jdbc.JdbcConnection) this.conn).clientPrepareStatement("select {d '1997-05-24'} FROM testBug15141");
            this.rs = this.pstmt.executeQuery();
            assertTrue(this.rs.next());
            assertEquals("1997-05-24", this.rs.getString(1));
            this.rs.close();
            this.rs = null;
            this.pstmt.close();
            this.pstmt = null;
        } finally {
            if (this.rs != null) {
                ResultSet toCloseRs = this.rs;
                this.rs = null;
                toCloseRs.close();
            }

            if (this.pstmt != null) {
                PreparedStatement toClosePstmt = this.pstmt;
                this.pstmt = null;
                toClosePstmt.close();
            }
        }
    }

    /**
     * Tests fix for BUG#18041 - Server-side prepared statements don't cause
     * truncation exceptions to be thrown.
     * 
     * @throws Exception
     *             if the test fails
     */
    public void testBug18041() throws Exception {
        createTable("testBug18041", "(`a` tinyint(4) NOT NULL, `b` char(4) default NULL)");

        Properties props = new Properties();
        props.setProperty("jdbcCompliantTruncation", "true");
        props.setProperty("useServerPrepStmts", "true");

        Connection truncConn = null;
        PreparedStatement stm = null;

        try {
            truncConn = getConnectionWithProps(props);

            stm = truncConn.prepareStatement("insert into testBug18041 values (?,?)");
            stm.setInt(1, 1000);
            stm.setString(2, "nnnnnnnnnnnnnnnnnnnnnnnnnnnnnn");
            stm.executeUpdate();
            fail("Truncation exception should have been thrown");
        } catch (DataTruncation truncEx) {
            // we expect this
        } finally {
            if (truncConn != null) {
                truncConn.close();
            }
        }
    }

    private void testStreamsForBug15024(boolean shouldBeClosedStream, boolean shouldBeClosedReader) throws SQLException {
        IsClosedInputStream bIn = new IsClosedInputStream(new byte[4]);
        IsClosedReader readerIn = new IsClosedReader("abcdef");

        this.pstmt.setBinaryStream(1, bIn, 4);
        this.pstmt.execute();
        assertEquals(shouldBeClosedStream, bIn.isClosed());

        this.pstmt.setCharacterStream(1, readerIn, 6);
        this.pstmt.execute();
        assertEquals(shouldBeClosedReader, readerIn.isClosed());

        this.pstmt.close();
    }

    class IsClosedReader extends StringReader {

        boolean isClosed = false;

        public IsClosedReader(String arg0) {
            super(arg0);
        }

        @Override
        public void close() {
            super.close();

            this.isClosed = true;
        }

        public boolean isClosed() {
            return this.isClosed;
        }

    }

    class IsClosedInputStream extends ByteArrayInputStream {

        boolean isClosed = false;

        public IsClosedInputStream(byte[] arg0, int arg1, int arg2) {
            super(arg0, arg1, arg2);
        }

        public IsClosedInputStream(byte[] arg0) {
            super(arg0);
        }

        @Override
        public void close() throws IOException {

            super.close();
            this.isClosed = true;
        }

        public boolean isClosed() {
            return this.isClosed;
        }
    }

    /**
     * Tests fix for BUG#1774 -- Truncated words after double quote
     * 
     * @throws Exception
     *             if the test fails.
     */
    public void testBug1774() throws Exception {
        try {
            this.stmt.executeUpdate("DROP TABLE IF EXISTS testBug1774");
            this.stmt.executeUpdate("CREATE TABLE testBug1774 (field1 VARCHAR(255))");

            PreparedStatement pStmt = this.conn.prepareStatement("INSERT INTO testBug1774 VALUES (?)");

            String testString = "The word contains \" character";

            pStmt.setString(1, testString);
            pStmt.executeUpdate();

            this.rs = this.stmt.executeQuery("SELECT * FROM testBug1774");
            this.rs.next();
            assertEquals(this.rs.getString(1), testString);
        } finally {
            this.stmt.executeUpdate("DROP TABLE IF EXISTS testBug1774");
        }
    }

    /**
     * Tests fix for BUG#1901 -- PreparedStatement.setObject(int, Object, int,
     * int) doesn't support CLOB or BLOB types.
     * 
     * @throws Exception
     *             if this test fails for any reason
     */
    public void testBug1901() throws Exception {
        try {
            this.stmt.executeUpdate("DROP TABLE IF EXISTS testBug1901");
            this.stmt.executeUpdate("CREATE TABLE testBug1901 (field1 VARCHAR(255))");
            this.stmt.executeUpdate("INSERT INTO testBug1901 VALUES ('aaa')");

            this.rs = this.stmt.executeQuery("SELECT field1 FROM testBug1901");
            this.rs.next();

            Clob valueAsClob = this.rs.getClob(1);
            Blob valueAsBlob = this.rs.getBlob(1);

            PreparedStatement pStmt = this.conn.prepareStatement("INSERT INTO testBug1901 VALUES (?)");
            pStmt.setObject(1, valueAsClob, java.sql.Types.CLOB, 0);
            pStmt.executeUpdate();
            pStmt.setObject(1, valueAsBlob, java.sql.Types.BLOB, 0);
            pStmt.executeUpdate();
        } finally {
            this.stmt.executeUpdate("DROP TABLE IF EXISTS testBug1901");
        }
    }

    /**
     * Test fix for BUG#1933 -- Driver property 'maxRows' has no effect.
     * 
     * @throws Exception
     *             if the test fails.
     */
    public void testBug1933() throws Exception {
        Connection maxRowsConn = null;
        PreparedStatement maxRowsPrepStmt = null;
        Statement maxRowsStmt = null;

        try {
            Properties props = new Properties();

            props.setProperty("maxRows", "1");

            maxRowsConn = getConnectionWithProps(props);

            maxRowsStmt = maxRowsConn.createStatement();

            assertTrue(maxRowsStmt.getMaxRows() == 1);

            this.rs = maxRowsStmt.executeQuery("SELECT 1 UNION SELECT 2");

            this.rs.next();

            maxRowsPrepStmt = maxRowsConn.prepareStatement("SELECT 1 UNION SELECT 2");

            assertTrue(maxRowsPrepStmt.getMaxRows() == 1);

            this.rs = maxRowsPrepStmt.executeQuery();

            this.rs.next();

            assertTrue(!this.rs.next());

            props.setProperty("useServerPrepStmts", "false");

            maxRowsConn.close();
            maxRowsConn = getConnectionWithProps(props);

            maxRowsPrepStmt = maxRowsConn.prepareStatement("SELECT 1 UNION SELECT 2");

            assertTrue(maxRowsPrepStmt.getMaxRows() == 1);

            this.rs = maxRowsPrepStmt.executeQuery();

            this.rs.next();

            assertTrue(!this.rs.next());
        } finally {
            if (maxRowsConn != null) {
                maxRowsConn.close();
            }
        }
    }

    /**
     * Tests the fix for BUG#1934 -- prepareStatement dies silently when
     * encountering Statement.RETURN_GENERATED_KEY
     * 
     * @throws Exception
     *             if the test fails
     */
    public void testBug1934() throws Exception {
        try {
            this.stmt.executeUpdate("DROP TABLE IF EXISTS testBug1934");
            this.stmt.executeUpdate("CREATE TABLE testBug1934 (field1 INT)");

            System.out.println("Before prepareStatement()");

            this.pstmt = this.conn.prepareStatement("INSERT INTO testBug1934 VALUES (?)", java.sql.Statement.RETURN_GENERATED_KEYS);

            assertTrue(this.pstmt != null);

            System.out.println("After prepareStatement() - " + this.pstmt);
        } finally {
            this.stmt.executeUpdate("DROP TABLE IF EXISTS testBug1934");
        }
    }

    /**
     * Tests fix for BUG#1958 - Improper bounds checking on
     * PreparedStatement.setFoo().
     * 
     * @throws Exception
     *             if the test fails.
     */
    public void testBug1958() throws Exception {
        PreparedStatement pStmt = null;

        try {
            this.stmt.executeUpdate("DROP TABLE IF EXISTS testBug1958");
            this.stmt.executeUpdate("CREATE TABLE testBug1958 (field1 int)");

            pStmt = this.conn.prepareStatement("SELECT * FROM testBug1958 WHERE field1 IN (?, ?, ?)");

            try {
                pStmt.setInt(4, 1);
            } catch (SQLException sqlEx) {
                assertTrue(SQLError.SQL_STATE_ILLEGAL_ARGUMENT.equals(sqlEx.getSQLState()));
            }
        } finally {
            if (pStmt != null) {
                pStmt.close();
            }

            this.stmt.executeUpdate("DROP TABLE IF EXISTS testBug1958");
        }
    }

    /**
     * Tests the fix for BUG#2606, server-side prepared statements not returning
     * datatype YEAR correctly.
     * 
     * @throws Exception
     *             if the test fails.
     */
    public void testBug2606() throws Exception {
        try {
            this.stmt.executeUpdate("DROP TABLE IF EXISTS testBug2606");
            this.stmt.executeUpdate("CREATE TABLE testBug2606(year_field YEAR)");
            this.stmt.executeUpdate("INSERT INTO testBug2606 VALUES (2004)");

            PreparedStatement yrPstmt = this.conn.prepareStatement("SELECT year_field FROM testBug2606");

            this.rs = yrPstmt.executeQuery();

            assertTrue(this.rs.next());

            assertEquals(2004, this.rs.getInt(1));
        } finally {
            this.stmt.executeUpdate("DROP TABLE IF EXISTS testBug2606");
        }
    }

    /**
     * Tests the fix for BUG#2671, nulls encoded incorrectly in server-side prepared statements.
     * 
     * @throws Exception
     *             if an error occurs.
     */
    public void testBug2671() throws Exception {
        createTable("test3", "(`field1` int(8) NOT NULL auto_increment, `field2` int(8) unsigned zerofill default NULL,"
                + " `field3` varchar(30) binary NOT NULL default '', `field4` varchar(100) default NULL, `field5` datetime NULL default NULL,"
                + " PRIMARY KEY  (`field1`), UNIQUE KEY `unq_id` (`field2`), UNIQUE KEY  (`field3`)) CHARACTER SET utf8", "InnoDB");

        this.stmt.executeUpdate("insert into test3 (field1, field3, field4) values (1, 'blewis', 'Bob Lewis')");

        String query = "UPDATE test3 SET field2=?, field3=?, field4=?, field5=? WHERE field1 = ?";

        java.sql.Date mydate = null;

        this.pstmt = this.conn.prepareStatement(query);

        this.pstmt.setInt(1, 13);
        this.pstmt.setString(2, "abc");
        this.pstmt.setString(3, "def");
        this.pstmt.setDate(4, mydate);
        this.pstmt.setInt(5, 1);

        int retval = this.pstmt.executeUpdate();
        assertEquals(1, retval);
    }

    /**
     * Tests fix for BUG#3103 -- java.util.Date not accepted as parameter to
     * PreparedStatement.setObject().
     * 
     * @throws Exception
     *             if the test fails
     * 
     * @deprecated uses deprecated methods of Date class
     */
    @Deprecated
    public void testBug3103() throws Exception {
        try {
            this.stmt.executeUpdate("DROP TABLE IF EXISTS testBug3103");

            this.stmt.executeUpdate("CREATE TABLE testBug3103 (field1 DATETIME(3))");

            PreparedStatement pStmt = this.conn.prepareStatement("INSERT INTO testBug3103 VALUES (?)");

            java.util.Date utilDate = new java.util.Date();

            pStmt.setObject(1, utilDate);
            pStmt.executeUpdate();

            this.rs = this.stmt.executeQuery("SELECT field1 FROM testBug3103");
            this.rs.next();

            java.util.Date retrUtilDate = new java.util.Date(this.rs.getTimestamp(1).getTime());

            // We can only compare on the day/month/year hour/minute/second interval, because the timestamp has added milliseconds to the internal date...
            assertTrue(
                    "Dates not equal",
                    (utilDate.getMonth() == retrUtilDate.getMonth()) && (utilDate.getDate() == retrUtilDate.getDate())
                            && (utilDate.getYear() == retrUtilDate.getYear()) && (utilDate.getHours() == retrUtilDate.getHours())
                            && (utilDate.getMinutes() == retrUtilDate.getMinutes()) && (utilDate.getSeconds() == retrUtilDate.getSeconds()));
        } finally {
            this.stmt.executeUpdate("DROP TABLE IF EXISTS testBug3103");
        }
    }

    /**
     * Tests fix for BUG#3520
     * 
     * @throws Exception
     *             ...
     */
    public void testBug3520() throws Exception {
        try {
            this.stmt.executeUpdate("DROP TABLE IF EXISTS t");
            this.stmt.executeUpdate("CREATE TABLE t (s1 int,primary key (s1))");
            this.stmt.executeUpdate("INSERT INTO t VALUES (1)");
            this.stmt.executeUpdate("INSERT INTO t VALUES (1)");
        } catch (SQLException sqlEx) {
            System.out.println(sqlEx.getSQLState());
        } finally {
            this.stmt.executeUpdate("DROP TABLE IF EXISTS t");
        }
    }

    /**
     * Test fix for BUG#3557 -- UpdatableResultSet not picking up default values
     * 
     * @throws Exception
     *             if test fails.
     */
    public void testBug3557() throws Exception {
        boolean populateDefaults = ((JdbcConnectionProperties) this.conn).getPopulateInsertRowWithDefaultValues();

        try {
            ((JdbcConnectionProperties) this.conn).setPopulateInsertRowWithDefaultValues(true);

            this.stmt.executeUpdate("DROP TABLE IF EXISTS testBug3557");

            this.stmt.executeUpdate("CREATE TABLE testBug3557 (`a` varchar(255) NOT NULL default 'XYZ', `b` varchar(255) default '123', "
                    + "PRIMARY KEY  (`a`(100)))");

            Statement updStmt = this.conn.createStatement(ResultSet.TYPE_SCROLL_SENSITIVE, ResultSet.CONCUR_UPDATABLE);
            this.rs = updStmt.executeQuery("SELECT * FROM testBug3557");

            assertTrue(this.rs.getConcurrency() == ResultSet.CONCUR_UPDATABLE);

            this.rs.moveToInsertRow();

            assertEquals("XYZ", this.rs.getObject(1));
            assertEquals("123", this.rs.getObject(2));
        } finally {
            ((JdbcConnectionProperties) this.conn).setPopulateInsertRowWithDefaultValues(populateDefaults);

            this.stmt.executeUpdate("DROP TABLE IF EXISTS testBug3557");
        }
    }

    /**
     * Tests fix for BUG#3620 -- Timezone not respected correctly.
     * 
     * @throws SQLException
     *             if the test fails.
     */
    public void testBug3620() throws SQLException {
        if (isRunningOnJRockit()) {
            // bug with their timezones
            return;
        }

        // FIXME: This test is sensitive to being in CST/CDT it seems
        if (!TimeZone.getDefault().equals(TimeZone.getTimeZone("America/Chicago"))) {
            return;
        }

        long epsillon = 3000; // 3 seconds time difference

        try {
            this.stmt.executeUpdate("DROP TABLE IF EXISTS testBug3620");
            this.stmt.executeUpdate("CREATE TABLE testBug3620 (field1 TIMESTAMP)");

            PreparedStatement tsPstmt = this.conn.prepareStatement("INSERT INTO testBug3620 VALUES (?)");

            Calendar pointInTime = Calendar.getInstance();
            pointInTime.set(2004, 02, 29, 10, 0, 0);

            long pointInTimeOffset = pointInTime.getTimeZone().getRawOffset();

            java.sql.Timestamp ts = new java.sql.Timestamp(pointInTime.getTime().getTime());

            tsPstmt.setTimestamp(1, ts);
            tsPstmt.executeUpdate();

            String tsValueAsString = getSingleValue("testBug3620", "field1", null).toString();

            System.out.println("Timestamp as string with no calendar: " + tsValueAsString.toString());

            Calendar cal = Calendar.getInstance(TimeZone.getTimeZone("UTC"));

            this.stmt.executeUpdate("DELETE FROM testBug3620");

            Properties props = new Properties();
            props.put("useTimezone", "true");
            // props.put("serverTimezone", "UTC");

            Connection tzConn = getConnectionWithProps(props);

            Statement tsStmt = tzConn.createStatement();

            tsPstmt = tzConn.prepareStatement("INSERT INTO testBug3620 VALUES (?)");

            tsPstmt.setTimestamp(1, ts, cal);
            tsPstmt.executeUpdate();

            tsValueAsString = getSingleValue("testBug3620", "field1", null).toString();

            Timestamp tsValueAsTimestamp = (Timestamp) getSingleValue("testBug3620", "field1", null);

            System.out.println("Timestamp as string with UTC calendar: " + tsValueAsString.toString());
            System.out.println("Timestamp as Timestamp with UTC calendar: " + tsValueAsTimestamp);

            this.rs = tsStmt.executeQuery("SELECT field1 FROM testBug3620");
            this.rs.next();

            Timestamp tsValueUTC = this.rs.getTimestamp(1, cal);

            //
            // We use this testcase with other vendors, JDBC spec requires result set fields can only be read once, although MySQL doesn't require this ;)
            //
            this.rs = tsStmt.executeQuery("SELECT field1 FROM testBug3620");
            this.rs.next();

            Timestamp tsValueStmtNoCal = this.rs.getTimestamp(1);

            System.out.println("Timestamp specifying UTC calendar from normal statement: " + tsValueUTC.toString());

            PreparedStatement tsPstmtRetr = tzConn.prepareStatement("SELECT field1 FROM testBug3620");

            this.rs = tsPstmtRetr.executeQuery();
            this.rs.next();

            Timestamp tsValuePstmtUTC = this.rs.getTimestamp(1, cal);

            System.out.println("Timestamp specifying UTC calendar from prepared statement: " + tsValuePstmtUTC.toString());

            //
            // We use this testcase with other vendors, JDBC spec requires result set fields can only be read once, although MySQL doesn't require this ;)
            //
            this.rs = tsPstmtRetr.executeQuery();
            this.rs.next();

            Timestamp tsValuePstmtNoCal = this.rs.getTimestamp(1);

            System.out.println("Timestamp specifying no calendar from prepared statement: " + tsValuePstmtNoCal.toString());

            long stmtDeltaTWithCal = (ts.getTime() - tsValueStmtNoCal.getTime());

            long deltaOrig = Math.abs(stmtDeltaTWithCal - pointInTimeOffset);

            assertTrue("Difference between original timestamp and timestamp retrieved using java.sql.Statement "
                    + "set in database using UTC calendar is not ~= " + epsillon + ", it is actually " + deltaOrig, (deltaOrig < epsillon));

            long pStmtDeltaTWithCal = (ts.getTime() - tsValuePstmtNoCal.getTime());

            System.out.println(Math.abs(pStmtDeltaTWithCal - pointInTimeOffset) + " < " + epsillon
                    + (Math.abs(pStmtDeltaTWithCal - pointInTimeOffset) < epsillon));
            assertTrue("Difference between original timestamp and timestamp retrieved using java.sql.PreparedStatement "
                    + "set in database using UTC calendar is not ~= " + epsillon + ", it is actually " + pStmtDeltaTWithCal,
                    (Math.abs(pStmtDeltaTWithCal - pointInTimeOffset) < epsillon));

            System.out.println("Difference between original ts and ts with no calendar: " + (ts.getTime() - tsValuePstmtNoCal.getTime())
                    + ", offset should be " + pointInTimeOffset);
        } finally {
            this.stmt.executeUpdate("DROP TABLE IF EXISTS testBug3620");
        }
    }

    /**
     * Tests that DataTruncation is thrown when data is truncated.
     * 
     * @throws Exception
     *             if the test fails.
     */
    public void testBug3697() throws Exception {
        try {
            this.stmt.executeUpdate("DROP TABLE IF EXISTS testBug3697");
            this.stmt.executeUpdate("CREATE TABLE testBug3697 (field1 VARCHAR(255))");

            StringBuilder updateBuf = new StringBuilder("INSERT INTO testBug3697 VALUES ('");

            for (int i = 0; i < 512; i++) {
                updateBuf.append("A");
            }

            updateBuf.append("')");

            try {
                this.stmt.executeUpdate(updateBuf.toString());
            } catch (DataTruncation dtEx) {
                // This is an expected exception....
            }

            SQLWarning warningChain = this.stmt.getWarnings();

            System.out.println(warningChain);
        } finally {
            this.stmt.executeUpdate("DROP TABLE IF EXISTS testBug3697");
        }
    }

    /**
     * Tests fix for BUG#3804, data truncation on server should throw
     * DataTruncation exception.
     * 
     * @throws Exception
     *             if the test fails
     */
    public void testBug3804() throws Exception {
        try {
            this.stmt.executeUpdate("DROP TABLE IF EXISTS testBug3804");
            this.stmt.executeUpdate("CREATE TABLE testBug3804 (field1 VARCHAR(5))");

            boolean caughtTruncation = false;

            try {
                this.stmt.executeUpdate("INSERT INTO testBug3804 VALUES ('1234567')");
            } catch (DataTruncation truncationEx) {
                caughtTruncation = true;
                System.out.println(truncationEx);
            }

            assertTrue("Data truncation exception should've been thrown", caughtTruncation);
        } finally {
            this.stmt.executeUpdate("DROP TABLE IF EXISTS testBug3804");
        }
    }

    /**
     * Tests BUG#3873 - PreparedStatement.executeBatch() not returning all
     * generated keys (even though that's not JDBC compliant).
     * 
     * @throws Exception
     *             if the test fails
     */
    public void testBug3873() throws Exception {
        PreparedStatement batchStmt = null;

        try {
            this.stmt.executeUpdate("DROP TABLE IF EXISTS testBug3873");
            this.stmt.executeUpdate("CREATE TABLE testBug3873 (keyField INT NOT NULL PRIMARY KEY AUTO_INCREMENT, dataField VARCHAR(32))");
            batchStmt = this.conn.prepareStatement("INSERT INTO testBug3873 (dataField) VALUES (?)", Statement.RETURN_GENERATED_KEYS);
            batchStmt.setString(1, "abc");
            batchStmt.addBatch();
            batchStmt.setString(1, "def");
            batchStmt.addBatch();
            batchStmt.setString(1, "ghi");
            batchStmt.addBatch();

            @SuppressWarnings("unused")
            int[] updateCounts = batchStmt.executeBatch();

            this.rs = batchStmt.getGeneratedKeys();

            while (this.rs.next()) {
                System.out.println(this.rs.getInt(1));
            }

            this.rs = batchStmt.getGeneratedKeys();
            assertTrue(this.rs.next());
            assertTrue(1 == this.rs.getInt(1));
            assertTrue(this.rs.next());
            assertTrue(2 == this.rs.getInt(1));
            assertTrue(this.rs.next());
            assertTrue(3 == this.rs.getInt(1));
            assertTrue(!this.rs.next());
        } finally {
            if (batchStmt != null) {
                batchStmt.close();
            }

            this.stmt.executeUpdate("DROP TABLE IF EXISTS testBug3873");
        }
    }

    /**
     * Tests fix for BUG#4119 -- misbehavior in a managed environment from
     * MVCSoft JDO
     * 
     * @throws Exception
     *             if the test fails.
     */
    public void testBug4119() throws Exception {
        try {
            this.stmt.executeUpdate("DROP TABLE IF EXISTS testBug4119");
            this.stmt.executeUpdate("CREATE TABLE `testBug4119` (`field1` varchar(255) NOT NULL default '', `field2` bigint(20) default NULL,"
                    + "`field3` int(11) default NULL, `field4` datetime default NULL, `field5` varchar(75) default NULL,"
                    + "`field6` varchar(75) default NULL, `field7` varchar(75) default NULL, `field8` datetime default NULL,"
                    + " PRIMARY KEY  (`field1`(100)))");

            PreparedStatement pStmt = this.conn.prepareStatement("insert into testBug4119 (field2, field3,"
                    + "field4, field5, field6, field7, field8, field1) values (?, ?, ?, ?, ?, ?, ?, ?)");

            pStmt.setString(1, "0");
            pStmt.setString(2, "0");
            pStmt.setTimestamp(3, new java.sql.Timestamp(System.currentTimeMillis()));
            pStmt.setString(4, "ABC");
            pStmt.setString(5, "DEF");
            pStmt.setString(6, "AA");
            pStmt.setTimestamp(7, new java.sql.Timestamp(System.currentTimeMillis()));
            pStmt.setString(8, "AAAAAAAAAAAAAAAAAAAAAAAAAAAAAAAAAAA");
            pStmt.executeUpdate();
        } finally {
            this.stmt.executeUpdate("DROP TABLE IF EXISTS testBug4119");
        }
    }

    /**
     * Tests fix for BUG#4311 - Error in JDBC retrieval of mediumint column when
     * using prepared statements and binary result sets.
     * 
     * @throws Exception
     *             if the test fails.
     */
    public void testBug4311() throws Exception {
        try {
            int lowValue = -8388608;
            int highValue = 8388607;

            this.stmt.executeUpdate("DROP TABLE IF EXISTS testBug4311");
            this.stmt.executeUpdate("CREATE TABLE testBug4311 (low MEDIUMINT, high MEDIUMINT)");
            this.stmt.executeUpdate("INSERT INTO testBug4311 VALUES (" + lowValue + ", " + highValue + ")");

            PreparedStatement pStmt = this.conn.prepareStatement("SELECT low, high FROM testBug4311");
            this.rs = pStmt.executeQuery();
            assertTrue(this.rs.next());
            assertTrue(this.rs.getInt(1) == lowValue);
            assertTrue(this.rs.getInt(2) == highValue);
        } finally {
            this.stmt.executeUpdate("DROP TABLE IF EXISTS testBug4311");
        }
    }

    /**
     * Tests fix for BUG#4510 -- Statement.getGeneratedKeys() fails when key >
     * 32767
     * 
     * @throws Exception
     *             if the test fails
     */
    public void testBug4510() throws Exception {
        try {
            this.stmt.executeUpdate("DROP TABLE IF EXISTS testBug4510");
            this.stmt.executeUpdate("CREATE TABLE testBug4510 (field1 INT NOT NULL PRIMARY KEY AUTO_INCREMENT, field2 VARCHAR(100))");
            this.stmt.executeUpdate("INSERT INTO testBug4510 (field1, field2) VALUES (32767, 'bar')");

            PreparedStatement p = this.conn.prepareStatement("insert into testBug4510 (field2) values (?)", Statement.RETURN_GENERATED_KEYS);

            p.setString(1, "blah");

            p.executeUpdate();

            ResultSet genKeysRs = p.getGeneratedKeys();
            genKeysRs.next();
            System.out.println("Id: " + genKeysRs.getInt(1));
            genKeysRs.close();
        } finally {
            this.stmt.executeUpdate("DROP TABLE IF EXISTS testBug4510");
        }
    }

    /**
     * Server doesn't accept everything as a server-side prepared statement, so
     * by default we scan for stuff it can't handle.
     * 
     * @throws SQLException
     */
    public void testBug4718() throws SQLException {
        if (((com.mysql.jdbc.JdbcConnection) this.conn).getUseServerPreparedStmts()) {
            this.pstmt = this.conn.prepareStatement("SELECT 1 LIMIT ?");
            assertTrue(this.pstmt instanceof com.mysql.jdbc.PreparedStatement);

            this.pstmt = this.conn.prepareStatement("SELECT 1 LIMIT 1");
            assertTrue(this.pstmt instanceof com.mysql.jdbc.ServerPreparedStatement);

            this.pstmt = this.conn.prepareStatement("SELECT 1 LIMIT 1, ?");
            assertTrue(this.pstmt instanceof com.mysql.jdbc.PreparedStatement);

            try {
                this.stmt.executeUpdate("DROP TABLE IF EXISTS testBug4718");
                this.stmt.executeUpdate("CREATE TABLE testBug4718 (field1 char(32))");

                this.pstmt = this.conn.prepareStatement("ALTER TABLE testBug4718 ADD INDEX (field1)");
                assertTrue(this.pstmt instanceof com.mysql.jdbc.PreparedStatement);

                this.pstmt = this.conn.prepareStatement("SELECT 1");
                assertTrue(this.pstmt instanceof ServerPreparedStatement);

                this.pstmt = this.conn.prepareStatement("UPDATE testBug4718 SET field1=1");
                assertTrue(this.pstmt instanceof ServerPreparedStatement);

                this.pstmt = this.conn.prepareStatement("UPDATE testBug4718 SET field1=1 LIMIT 1");
                assertTrue(this.pstmt instanceof ServerPreparedStatement);

                this.pstmt = this.conn.prepareStatement("UPDATE testBug4718 SET field1=1 LIMIT ?");
                assertTrue(this.pstmt instanceof com.mysql.jdbc.PreparedStatement);

                this.pstmt = this.conn.prepareStatement("UPDATE testBug4718 SET field1='Will we ignore LIMIT ?,?'");
                assertTrue(this.pstmt instanceof ServerPreparedStatement);

            } finally {
                this.stmt.executeUpdate("DROP TABLE IF EXISTS testBug4718");
            }
        }
    }

    /**
     * Tests fix for BUG#5012 -- ServerPreparedStatements dealing with return of
     * DECIMAL type don't work.
     * 
     * @throws Exception
     *             if the test fails.
     */
    public void testBug5012() throws Exception {
        PreparedStatement pStmt = null;
        String valueAsString = "12345.12";

        try {
            this.stmt.executeUpdate("DROP TABLE IF EXISTS testBug5012");
            this.stmt.executeUpdate("CREATE TABLE testBug5012(field1 DECIMAL(10,2))");
            this.stmt.executeUpdate("INSERT INTO testBug5012 VALUES (" + valueAsString + ")");

            pStmt = this.conn.prepareStatement("SELECT field1 FROM testBug5012");
            this.rs = pStmt.executeQuery();
            assertTrue(this.rs.next());
            assertEquals(new BigDecimal(valueAsString), this.rs.getBigDecimal(1));
        } finally {
            this.stmt.executeUpdate("DROP TABLE IF EXISTS testBug5012");

            if (pStmt != null) {
                pStmt.close();
            }
        }
    }

    /**
     * Tests fix for BUG#5133 -- PreparedStatement.toString() doesn't return
     * correct value if no parameters are present in statement.
     * 
     * @throws Exception
     */
    public void testBug5133() throws Exception {
        String query = "SELECT 1";
        String output = this.conn.prepareStatement(query).toString();
        System.out.println(output);

        assertTrue(output.indexOf(query) != -1);
    }

    /**
     * Tests for BUG#5191 -- PreparedStatement.executeQuery() gives
     * OutOfMemoryError
     * 
     * @throws Exception
     *             if the test fails.
     */
    public void testBug5191() throws Exception {
        PreparedStatement pStmt = null;

        try {
            this.stmt.executeUpdate("DROP TABLE IF EXISTS testBug5191Q");
            this.stmt.executeUpdate("DROP TABLE IF EXISTS testBug5191C");

            this.stmt.executeUpdate("CREATE TABLE testBug5191Q (QuestionId int NOT NULL AUTO_INCREMENT, Text VARCHAR(200), PRIMARY KEY(QuestionId))");

            this.stmt.executeUpdate("CREATE TABLE testBug5191C (CategoryId int, QuestionId int)");

            String[] questions = new String[] { "What is your name?", "What is your quest?", "What is the airspeed velocity of an unladen swollow?",
                    "How many roads must a man walk?", "Where's the tea?", };

            for (int i = 0; i < questions.length; i++) {
                this.stmt.executeUpdate("INSERT INTO testBug5191Q(Text) VALUES (\"" + questions[i] + "\")");
                int catagory = (i < 3) ? 0 : i;

                this.stmt.executeUpdate("INSERT INTO testBug5191C (CategoryId, QuestionId) VALUES (" + catagory + ", " + i + ")");
                /*
                 * this.stmt.executeUpdate("INSERT INTO testBug5191C" +
                 * "(CategoryId, QuestionId) VALUES (" + catagory + ", (SELECT
                 * testBug5191Q.QuestionId" + " FROM testBug5191Q " + "WHERE
                 * testBug5191Q.Text LIKE '" + questions[i] + "'))");
                 */
            }

            pStmt = this.conn.prepareStatement("SELECT qc.QuestionId, q.Text FROM testBug5191Q q, testBug5191C qc WHERE qc.CategoryId = ? "
                    + " AND q.QuestionId = qc.QuestionId");

            int catId = 0;
            for (int i = 0; i < 100; i++) {
                execQueryBug5191(pStmt, catId);
            }

        } finally {
            this.stmt.executeUpdate("DROP TABLE IF EXISTS testBug5191Q");
            this.stmt.executeUpdate("DROP TABLE IF EXISTS testBug5191C");

            if (pStmt != null) {
                pStmt.close();
            }
        }
    }

    /**
     * Tests for BUG#5235, ClassCastException on all-zero date field when
     * zeroDatetimeBehavior is 'convertToNull'.
     * 
     * @throws Exception
     *             if the test fails.
     */
    public void testBug5235() throws Exception {
        Properties props = new Properties();
        props.setProperty("zeroDateTimeBehavior", "convertToNull");
        props.put("jdbcCompliantTruncation", "false");
        String sqlMode = getMysqlVariable("sql_mode");
        if (sqlMode.contains("STRICT_TRANS_TABLES")) {
            sqlMode = removeSqlMode("STRICT_TRANS_TABLES", sqlMode);
            props.put("sessionVariables", "sql_mode='" + sqlMode + "'");
        }

        Connection convertToNullConn = getConnectionWithProps(props);
        Statement convertToNullStmt = convertToNullConn.createStatement();
        try {
            convertToNullStmt.executeUpdate("DROP TABLE IF EXISTS testBug5235");
            convertToNullStmt.executeUpdate("CREATE TABLE testBug5235(field1 DATE)");
            convertToNullStmt.executeUpdate("INSERT INTO testBug5235 (field1) VALUES ('0000-00-00')");

            PreparedStatement ps = convertToNullConn.prepareStatement("SELECT field1 FROM testBug5235");
            this.rs = ps.executeQuery();

            if (this.rs.next()) {
                assertNull(this.rs.getObject("field1"));
            }
        } finally {
            convertToNullStmt.executeUpdate("DROP TABLE IF EXISTS testBug5235");
        }
    }

    public void testBug5450() throws Exception {
        String table = "testBug5450";
        String column = "policyname";

        try {
            Properties props = new Properties();
            props.setProperty("characterEncoding", "utf-8");

            Connection utf8Conn = getConnectionWithProps(props);
            Statement utfStmt = utf8Conn.createStatement();

            this.stmt.executeUpdate("DROP TABLE IF EXISTS " + table);

            this.stmt.executeUpdate("CREATE TABLE " + table + "(policyid int NOT NULL AUTO_INCREMENT, " + column + " VARCHAR(200), "
                    + "PRIMARY KEY(policyid)) DEFAULT CHARACTER SET utf8");

            String pname0 = "inserted \uac00 - foo - \u4e00";

            utfStmt.executeUpdate("INSERT INTO " + table + "(" + column + ") VALUES (\"" + pname0 + "\")");

            this.rs = utfStmt.executeQuery("SELECT " + column + " FROM " + table);

            this.rs.first();
            String pname1 = this.rs.getString(column);

            assertEquals(pname0, pname1);
            byte[] bytes = this.rs.getBytes(column);

            String pname2 = new String(bytes, "utf-8");
            assertEquals(pname1, pname2);

            utfStmt.executeUpdate("delete from " + table + " where " + column + " like 'insert%'");

            PreparedStatement s1 = utf8Conn.prepareStatement("insert into " + table + "(" + column + ") values (?)");

            s1.setString(1, pname0);
            s1.executeUpdate();

            String byteesque = "byte " + pname0;
            byte[] newbytes = byteesque.getBytes("utf-8");

            s1.setBytes(1, newbytes);
            s1.executeUpdate();

            this.rs = utfStmt.executeQuery("select " + column + " from " + table + " where " + column + " like 'insert%'");
            this.rs.first();
            String pname3 = this.rs.getString(column);
            assertEquals(pname0, pname3);

            this.rs = utfStmt.executeQuery("select " + column + " from " + table + " where " + column + " like 'byte insert%'");
            this.rs.first();

            String pname4 = this.rs.getString(column);
            assertEquals(byteesque, pname4);

        } finally {
            this.stmt.executeUpdate("DROP TABLE IF EXISTS " + table);
        }
    }

    public void testBug5510() throws Exception {
        createTable("`testBug5510`", "(`a` bigint(20) NOT NULL auto_increment, `b` varchar(64) default NULL, `c` varchar(64) default NULL,"
                + "`d` varchar(255) default NULL, `e` int(11) default NULL, `f` varchar(32) default NULL, `g` varchar(32) default NULL,"
                + "`h` varchar(80) default NULL, `i` varchar(255) default NULL, `j` varchar(255) default NULL, `k` varchar(255) default NULL,"
                + "`l` varchar(32) default NULL, `m` varchar(32) default NULL, `n` timestamp NOT NULL default CURRENT_TIMESTAMP on update"
                + " CURRENT_TIMESTAMP, `o` int(11) default NULL, `p` int(11) default NULL, PRIMARY KEY  (`a`)) DEFAULT CHARSET=latin1", "InnoDB ");
        PreparedStatement pStmt = this.conn.prepareStatement("INSERT INTO testBug5510 (a) VALUES (?)");
        pStmt.setNull(1, 0);
        pStmt.executeUpdate();
    }

    /**
     * Tests fix for BUG#5874, timezone correction goes in wrong 'direction'
     * when useTimezone=true and server timezone differs from client timezone.
     * 
     * @throws Exception
     *             if the test fails.
     */
    public void testBug5874() throws Exception {
        /*
         * try { String clientTimezoneName = "America/Los_Angeles"; String
         * serverTimezoneName = "America/Chicago";
         * 
         * TimeZone.setDefault(TimeZone.getTimeZone(clientTimezoneName));
         * 
         * long epsillon = 3000; // 3 seconds difference
         * 
         * long clientTimezoneOffsetMillis = TimeZone.getDefault()
         * .getRawOffset(); long serverTimezoneOffsetMillis =
         * TimeZone.getTimeZone( serverTimezoneName).getRawOffset();
         * 
         * long offsetDifference = clientTimezoneOffsetMillis -
         * serverTimezoneOffsetMillis;
         * 
         * Properties props = new Properties(); props.put("useTimezone",
         * "true"); props.put("serverTimezone", serverTimezoneName);
         * 
         * Connection tzConn = getConnectionWithProps(props); Statement tzStmt =
         * tzConn.createStatement();
         * tzStmt.executeUpdate("DROP TABLE IF EXISTS timeTest"); tzStmt
         * .executeUpdate("CREATE TABLE timeTest (tstamp DATETIME, t TIME)");
         * 
         * PreparedStatement pstmt = tzConn
         * .prepareStatement("INSERT INTO timeTest VALUES (?, ?)");
         * 
         * long now = System.currentTimeMillis(); // Time in milliseconds //
         * since 1/1/1970 GMT
         * 
         * Timestamp nowTstamp = new Timestamp(now); Time nowTime = new
         * Time(now);
         * 
         * pstmt.setTimestamp(1, nowTstamp); pstmt.setTime(2, nowTime);
         * pstmt.executeUpdate();
         * 
         * this.rs = tzStmt.executeQuery("SELECT * from timeTest");
         * 
         * // Timestamps look like this: 2004-11-29 13:43:21 SimpleDateFormat
         * timestampFormat = new SimpleDateFormat( "yyyy-MM-dd HH:mm:ss");
         * SimpleDateFormat timeFormat = new SimpleDateFormat("HH:mm:ss");
         * 
         * while (this.rs.next()) { // Driver now converts/checks
         * DATE/TIME/TIMESTAMP/DATETIME types // when calling getString()...
         * String retrTimestampString = new String(this.rs.getBytes(1));
         * Timestamp retrTimestamp = this.rs.getTimestamp(1);
         * 
         * java.util.Date timestampOnServer = timestampFormat
         * .parse(retrTimestampString);
         * 
         * long retrievedOffsetForTimestamp = retrTimestamp.getTime() -
         * timestampOnServer.getTime();
         * 
         * assertTrue(
         * "Difference between original timestamp and timestamp retrieved using client timezone is not "
         * + offsetDifference, (Math .abs(retrievedOffsetForTimestamp -
         * offsetDifference) < epsillon));
         * 
         * String retrTimeString = new String(this.rs.getBytes(2)); Time
         * retrTime = this.rs.getTime(2);
         * 
         * java.util.Date timeOnServerAsDate = timeFormat
         * .parse(retrTimeString); Time timeOnServer = new
         * Time(timeOnServerAsDate.getTime());
         * 
         * long retrievedOffsetForTime = retrTime.getTime() -
         * timeOnServer.getTime();
         * 
         * assertTrue(
         * "Difference between original times and time retrieved using client timezone is not "
         * + offsetDifference, (Math.abs(retrievedOffsetForTime -
         * offsetDifference) < epsillon)); } } finally {
         * this.stmt.executeUpdate("DROP TABLE IF EXISTS timeTest"); }
         */
    }

    public void testBug6823() throws SQLException {
        innerBug6823(true);
        innerBug6823(false);
    }

    public void testBug7461() throws Exception {
        String tableName = "testBug7461";

        try {
            createTable(tableName, "(field1 varchar(4))");
            File tempFile = File.createTempFile("mysql-test", ".txt");
            tempFile.deleteOnExit();

            FileOutputStream fOut = new FileOutputStream(tempFile);
            fOut.write("abcdefghijklmnop".getBytes());
            fOut.close();

            try {
                this.stmt.executeQuery("LOAD DATA LOCAL INFILE '" + tempFile.toString() + "' INTO TABLE " + tableName);
            } catch (SQLException sqlEx) {
                this.stmt.getWarnings();
            }

        } finally {
            dropTable(tableName);
        }

    }

    public void testBug8181() throws Exception {

        try {
            this.stmt.executeUpdate("DROP TABLE IF EXISTS testBug8181");
            this.stmt.executeUpdate("CREATE TABLE testBug8181(col1 VARCHAR(20),col2 INT)");

            this.pstmt = this.conn.prepareStatement("INSERT INTO testBug8181(col1,col2) VALUES(?,?)");

            for (int i = 0; i < 20; i++) {
                this.pstmt.setString(1, "Test " + i);
                this.pstmt.setInt(2, i);
                this.pstmt.addBatch();
            }

            this.pstmt.executeBatch();

        } finally {
            this.stmt.executeUpdate("DROP TABLE IF EXISTS testBug8181");

            if (this.pstmt != null) {
                this.pstmt.close();
            }
        }
    }

    /**
     * Tests fix for BUG#8487 - PreparedStatements not creating streaming result
     * sets.
     * 
     * @throws Exception
     *             if the test fails.
     */
    public void testBug8487() throws Exception {
        try {
            this.pstmt = this.conn.prepareStatement("SELECT 1", ResultSet.TYPE_FORWARD_ONLY, ResultSet.CONCUR_READ_ONLY);

            this.pstmt.setFetchSize(Integer.MIN_VALUE);
            this.rs = this.pstmt.executeQuery();
            try {
                this.conn.createStatement().executeQuery("SELECT 2");
                fail("Should have caught a streaming exception here");
            } catch (SQLException sqlEx) {
                assertTrue(sqlEx.getMessage() != null && sqlEx.getMessage().indexOf("Streaming") != -1);
            }

        } finally {
            if (this.rs != null) {
                while (this.rs.next()) {
                }

                this.rs.close();
            }

            if (this.pstmt != null) {
                this.pstmt.close();
            }
        }
    }

    /**
     * Tests multiple statement support with fix for BUG#9704.
     * 
     * @throws Exception
     */
    public void testBug9704() throws Exception {
        Connection multiStmtConn = null;
        Statement multiStmt = null;

        try {
            Properties props = new Properties();
            props.setProperty("allowMultiQueries", "true");

            multiStmtConn = getConnectionWithProps(props);

            multiStmt = multiStmtConn.createStatement();

            multiStmt.executeUpdate("DROP TABLE IF EXISTS testMultiStatements");
            multiStmt.executeUpdate("CREATE TABLE testMultiStatements (field1 VARCHAR(255), field2 INT, field3 DOUBLE)");
            multiStmt.executeUpdate("INSERT INTO testMultiStatements VALUES ('abcd', 1, 2)");

            multiStmt.execute("SELECT field1 FROM testMultiStatements WHERE field1='abcd'; UPDATE testMultiStatements SET field3=3;"
                    + "SELECT field3 FROM testMultiStatements WHERE field3=3");

            this.rs = multiStmt.getResultSet();

            assertTrue(this.rs.next());

            assertTrue("abcd".equals(this.rs.getString(1)));
            this.rs.close();

            // Next should be an update count...
            assertTrue(!multiStmt.getMoreResults());

            assertTrue("Update count was " + multiStmt.getUpdateCount() + ", expected 1", multiStmt.getUpdateCount() == 1);

            assertTrue(multiStmt.getMoreResults());

            this.rs = multiStmt.getResultSet();

            assertTrue(this.rs.next());

            assertTrue(this.rs.getDouble(1) == 3);

            // End of multi results
            assertTrue(!multiStmt.getMoreResults());
            assertTrue(multiStmt.getUpdateCount() == -1);
        } finally {
            if (multiStmt != null) {
                multiStmt.executeUpdate("DROP TABLE IF EXISTS testMultiStatements");

                multiStmt.close();
            }

            if (multiStmtConn != null) {
                multiStmtConn.close();
            }
        }
    }

    /**
     * Tests that you can close a statement twice without an NPE.
     * 
     * @throws Exception
     *             if an error occurs.
     */
    public void testCloseTwice() throws Exception {
        Statement closeMe = this.conn.createStatement();
        closeMe.close();
        closeMe.close();
    }

    public void testCsc4194() throws Exception {
        try {
            "".getBytes("Windows-31J");
        } catch (UnsupportedEncodingException ex) {
            return; // test doesn't work on this platform
        }

        Connection sjisConn = null;
        Connection windows31JConn = null;

        try {
            String tableNameText = "testCsc4194Text";
            String tableNameBlob = "testCsc4194Blob";

            createTable(tableNameBlob, "(field1 BLOB)");
            String charset = "";

            charset = " CHARACTER SET cp932";

            createTable(tableNameText, "(field1 TEXT)" + charset);

            Properties windows31JProps = new Properties();
            windows31JProps.setProperty("useUnicode", "true");
            windows31JProps.setProperty("characterEncoding", "Windows-31J");

            windows31JConn = getConnectionWithProps(windows31JProps);
            testCsc4194InsertCheckBlob(windows31JConn, tableNameBlob);

            testCsc4194InsertCheckText(windows31JConn, tableNameText, "Windows-31J");

            Properties sjisProps = new Properties();
            sjisProps.setProperty("useUnicode", "true");
            sjisProps.setProperty("characterEncoding", "sjis");

            sjisConn = getConnectionWithProps(sjisProps);
            testCsc4194InsertCheckBlob(sjisConn, tableNameBlob);
            testCsc4194InsertCheckText(sjisConn, tableNameText, "Windows-31J");

        } finally {

            if (windows31JConn != null) {
                windows31JConn.close();
            }

            if (sjisConn != null) {
                sjisConn.close();
            }
        }
    }

    private void testCsc4194InsertCheckBlob(Connection c, String tableName) throws Exception {
        byte[] bArray = new byte[] { (byte) 0xac, (byte) 0xed, (byte) 0x00, (byte) 0x05 };

        PreparedStatement testStmt = c.prepareStatement("INSERT INTO " + tableName + " VALUES (?)");
        testStmt.setBytes(1, bArray);
        testStmt.executeUpdate();

        this.rs = c.createStatement().executeQuery("SELECT field1 FROM " + tableName);
        assertTrue(this.rs.next());
        assertEquals(getByteArrayString(bArray), getByteArrayString(this.rs.getBytes(1)));
        this.rs.close();
    }

    private void testCsc4194InsertCheckText(Connection c, String tableName, String encoding) throws Exception {
        byte[] kabuInShiftJIS = { (byte) 0x87, // a double-byte charater("kabu") in Shift JIS
                (byte) 0x8a, };

        String expected = new String(kabuInShiftJIS, encoding);
        PreparedStatement testStmt = c.prepareStatement("INSERT INTO " + tableName + " VALUES (?)");
        testStmt.setString(1, expected);
        testStmt.executeUpdate();

        this.rs = c.createStatement().executeQuery("SELECT field1 FROM " + tableName);
        assertTrue(this.rs.next());
        assertEquals(expected, this.rs.getString(1));
        this.rs.close();
    }

    /**
     * Tests all forms of statements influencing getGeneratedKeys().
     * 
     * @throws Exception
     *             if the test fails.
     */
    public void testGetGeneratedKeysAllCases() throws Exception {
        System.out.println("Using Statement.executeUpdate()\n");

        try {
            createGGKTables();

            // Do the tests
            for (int i = 0; i < tests.length; i++) {
                doGGKTestStatement(tests[i], true);
            }
        } finally {
            dropGGKTables();
        }

        nextID = 1;
        count = 0;

        System.out.println("Using Statement.execute()\n");

        try {
            createGGKTables();

            // Do the tests
            for (int i = 0; i < tests.length; i++) {
                doGGKTestStatement(tests[i], false);
            }
        } finally {
            dropGGKTables();
        }

        nextID = 1;
        count = 0;

        System.out.println("Using PreparedStatement.executeUpdate()\n");

        try {
            createGGKTables();

            // Do the tests
            for (int i = 0; i < tests.length; i++) {
                doGGKTestPreparedStatement(tests[i], true);
            }
        } finally {
            dropGGKTables();
        }

        nextID = 1;
        count = 0;

        System.out.println("Using PreparedStatement.execute()\n");

        try {
            createGGKTables();

            // Do the tests
            for (int i = 0; i < tests.length; i++) {
                doGGKTestPreparedStatement(tests[i], false);
            }
        } finally {
            dropGGKTables();
        }
    }

    /**
     * Tests that max_rows and 'limit' don't cause exceptions to be thrown.
     * 
     * @throws Exception
     *             if the test fails.
     */
    public void testLimitAndMaxRows() throws Exception {
        try {
            this.stmt.executeUpdate("DROP TABLE IF EXISTS testMaxRowsAndLimit");
            this.stmt.executeUpdate("CREATE TABLE testMaxRowsAndLimit(limitField INT)");

            for (int i = 0; i < 500; i++) {
                this.stmt.executeUpdate("INSERT INTO testMaxRowsAndLimit VALUES (" + i + ")");
            }

            this.stmt.setMaxRows(250);
            this.stmt.executeQuery("SELECT limitField FROM testMaxRowsAndLimit");
        } finally {
            this.stmt.setMaxRows(0);

            this.stmt.executeUpdate("DROP TABLE IF EXISTS testMaxRowsAndLimit");
        }
    }

    /*
     * public void testBug9595() throws Exception { double[] vals = new double[]
     * {52.21, 52.22, 52.23, 52.24};
     * 
     * createTable("testBug9595", "(field1 DECIMAL(10,2), sortField INT)");
     * 
     * this.pstmt = this.conn.prepareStatement("INSERT INTO testBug9595 VALUES
     * (?, ?)"); // Try setting as doubles for (int i = 0; i < vals.length; i++)
     * { this.pstmt.setDouble(1, vals[i]); this.pstmt.setInt(2, i);
     * this.pstmt.executeUpdate(); }
     * 
     * this.pstmt = this.conn.prepareStatement("SELECT field1 FROM testBug9595
     * ORDER BY sortField"); this.rs = this.pstmt.executeQuery();
     * 
     * int i = 0;
     * 
     * while (this.rs.next()) { double valToTest = vals[i++];
     * 
     * assertEquals(this.rs.getDouble(1), valToTest, 0.001);
     * assertEquals(this.rs.getBigDecimal(1).doubleValue(), valToTest, 0.001); }
     * 
     * this.pstmt = this.conn.prepareStatement("INSERT INTO testBug9595 VALUES
     * (?, ?)");
     * 
     * this.stmt.executeUpdate("TRUNCATE TABLE testBug9595"); // Now, as
     * BigDecimals for (i = 0; i < vals.length; i++) { BigDecimal foo = new
     * BigDecimal(vals[i]);
     * 
     * this.pstmt.setObject(1, foo, Types.DECIMAL, 2); this.pstmt.setInt(2, i);
     * this.pstmt.executeUpdate(); }
     * 
     * this.pstmt = this.conn.prepareStatement("SELECT field1 FROM testBug9595
     * ORDER BY sortField"); this.rs = this.pstmt.executeQuery();
     * 
     * i = 0;
     * 
     * while (this.rs.next()) { double valToTest = vals[i++];
     * System.out.println(this.rs.getString(1));
     * assertEquals(this.rs.getDouble(1), valToTest, 0.001);
     * assertEquals(this.rs.getBigDecimal(1).doubleValue(), valToTest, 0.001); }
     * }
     */

    /**
     * Tests that 'LOAD DATA LOCAL INFILE' works
     * 
     * @throws Exception
     *             if any errors occur
     */
    public void testLoadData() throws Exception {
        try {
            //int maxAllowedPacket = 1048576;

            this.stmt.executeUpdate("DROP TABLE IF EXISTS loadDataRegress");
            this.stmt.executeUpdate("CREATE TABLE loadDataRegress (field1 int, field2 int)");

            File tempFile = File.createTempFile("mysql", ".txt");

            // tempFile.deleteOnExit();
            System.out.println(tempFile);

            Writer out = new FileWriter(tempFile);

            int localCount = 0;
            int rowCount = 128; // maxAllowedPacket * 4;

            for (int i = 0; i < rowCount; i++) {
                out.write((localCount++) + "\t" + (localCount++) + "\n");
            }

            out.close();

            StringBuilder fileNameBuf = null;

            if (File.separatorChar == '\\') {
                fileNameBuf = new StringBuilder();

                String fileName = tempFile.getAbsolutePath();
                int fileNameLength = fileName.length();

                for (int i = 0; i < fileNameLength; i++) {
                    char c = fileName.charAt(i);

                    if (c == '\\') {
                        fileNameBuf.append("/");
                    } else {
                        fileNameBuf.append(c);
                    }
                }
            } else {
                fileNameBuf = new StringBuilder(tempFile.getAbsolutePath());
            }

            int updateCount = this.stmt
                    .executeUpdate("LOAD DATA LOCAL INFILE '"
                            + fileNameBuf.toString()
                            + "' INTO TABLE loadDataRegress CHARACTER SET "
                            + CharsetMapping.getMysqlCharsetForJavaEncoding(((ConnectionProperties) this.conn).getEncoding(),
                                    (com.mysql.jdbc.JdbcConnection) this.conn));
            assertTrue(updateCount == rowCount);
        } finally {
            this.stmt.executeUpdate("DROP TABLE IF EXISTS loadDataRegress");
        }
    }

    public void testNullClob() throws Exception {
        createTable("testNullClob", "(field1 TEXT NULL)");

        PreparedStatement pStmt = null;

        try {
            pStmt = this.conn.prepareStatement("INSERT INTO testNullClob VALUES (?)");
            pStmt.setClob(1, (Clob) null);
            pStmt.executeUpdate();
        } finally {
            if (pStmt != null) {
                pStmt.close();
            }
        }
    }

    /**
     * Tests fix for BUG#1658
     * 
     * @throws Exception
     *             if the fix for parameter bounds checking doesn't work.
     */
    public void testParameterBoundsCheck() throws Exception {
        try {
            this.stmt.executeUpdate("DROP TABLE IF EXISTS testParameterBoundsCheck");
            this.stmt.executeUpdate("CREATE TABLE testParameterBoundsCheck(f1 int, f2 int, f3 int, f4 int, f5 int)");

            PreparedStatement _pstmt = this.conn.prepareStatement("UPDATE testParameterBoundsCheck SET f1=?, f2=?,f3=?,f4=? WHERE f5=?");

            _pstmt.setString(1, "");
            _pstmt.setString(2, "");

            try {
                _pstmt.setString(25, "");
            } catch (SQLException sqlEx) {
                assertTrue(SQLError.SQL_STATE_ILLEGAL_ARGUMENT.equals(sqlEx.getSQLState()));
            }
        } finally {
            this.stmt.executeUpdate("DROP TABLE IF EXISTS testParameterBoundsCheck");
        }
    }

    public void testPStmtTypesBug() throws Exception {
        try {
            this.stmt.executeUpdate("DROP TABLE IF EXISTS testPStmtTypesBug");
            this.stmt.executeUpdate("CREATE TABLE testPStmtTypesBug(field1 INT)");
            this.pstmt = this.conn.prepareStatement("INSERT INTO testPStmtTypesBug VALUES (?)");
            this.pstmt.setObject(1, null, Types.INTEGER);
            this.pstmt.addBatch();
            this.pstmt.setInt(1, 1);
            this.pstmt.addBatch();
            this.pstmt.executeBatch();

        } finally {
            this.stmt.executeUpdate("DROP TABLE IF EXISTS testPStmtTypesBug");
        }
    }

    /**
     * Tests for BUG#9288, parameter index out of range if LIKE, ESCAPE '\'
     * present in query.
     * 
     * @throws Exception
     *             if the test fails.
     */
    /*
     * public void testBug9288() throws Exception { String tableName =
     * "testBug9288"; PreparedStatement pStmt = null;
     * 
     * try { createTable(tableName, "(field1 VARCHAR(32), field2 INT)"); pStmt =
     * ((com.mysql.jdbc.Connection)this.conn).clientPrepareStatement( "SELECT
     * COUNT(1) FROM " + tableName + " WHERE " + "field1 LIKE '%' ESCAPE '\\'
     * AND " + "field2 > ?"); pStmt.setInt(1, 0);
     * 
     * this.rs = pStmt.executeQuery(); } finally { if (this.rs != null) {
     * this.rs.close(); this.rs = null; }
     * 
     * if (pStmt != null) { pStmt.close(); } } }
     */

    /*
     * public void testBug10999() throws Exception { if (versionMeetsMinimum(5,
     * 0, 5)) {
     * 
     * String tableName = "testBug10999"; String updateTrigName =
     * "testBug10999Update"; String insertTrigName = "testBug10999Insert"; try {
     * createTable(tableName, "(pkfield INT PRIMARY KEY NOT NULL AUTO_INCREMENT,
     * field1 VARCHAR(32))");
     * 
     * try { this.stmt.executeUpdate("DROP TRIGGER " + updateTrigName); } catch
     * (SQLException sqlEx) { // ignore for now }
     * 
     * this.stmt.executeUpdate("CREATE TRIGGER " + updateTrigName + " AFTER
     * UPDATE ON " + tableName + " FOR EACH ROW " + "BEGIN " + "END");
     * 
     * try { this.stmt.executeUpdate("DROP TRIGGER " + insertTrigName); } catch
     * (SQLException sqlEx) { // ignore }
     * 
     * this.stmt.executeUpdate("CREATE TRIGGER " + insertTrigName + " AFTER
     * INSERT ON " + tableName + " FOR EACH ROW " + " BEGIN " + "END");
     * 
     * this.conn.setAutoCommit(false);
     * 
     * String updateSQL = "INSERT INTO " + tableName + " (field1) VALUES
     * ('abcdefg')"; int rowCount = this.stmt.executeUpdate(updateSQL,
     * Statement.RETURN_GENERATED_KEYS);
     * 
     * this.rs = stmt.getGeneratedKeys(); if (rs.next()) {
     * System.out.println(rs.getInt(1)); int id = rs.getInt(1); //if
     * (log.isDebugEnabled()) // log.debug("Retrieved ID = " + id); } //else {
     * //log.error("Can't retrieve ID with getGeneratedKeys."); // Retrieve ID
     * using a SELECT statement instead. // querySQL = "SELECT id from tab1
     * WHERE ...";
     * 
     * //if (log.isDebugEnabled()) // log.debug(querySQL);
     * 
     * //rs = stmt.executeQuery(querySQL); this.rs =
     * this.stmt.executeQuery("SELECT pkfield FROM " + tableName); } finally {
     * this.conn.setAutoCommit(true);
     * 
     * try { this.stmt.executeUpdate("DROP TRIGGER IF EXISTS " +
     * insertTrigName); } catch (SQLException sqlEx) { // ignore }
     * 
     * try { this.stmt.executeUpdate("DROP TRIGGER IF EXISTS " +
     * updateTrigName); } catch (SQLException sqlEx) { // ignore } } } }
     */

    /**
     * Tests that binary dates/times are encoded/decoded correctly.
     * 
     * @throws Exception
     *             if the test fails.
     * 
     * @deprecated because we need to use this particular constructor for the
     *             date class, as Calendar-constructed dates don't pass the
     *             .equals() test :(
     */
    @Deprecated
    public void testServerPrepStmtAndDate() throws Exception {
        createTable("testServerPrepStmtAndDate",
                "(`P_ID` int(10) NOT NULL default '0', `R_Date` date default NULL, UNIQUE KEY `P_ID` (`P_ID`), KEY `R_Date` (`R_Date`))");
        Date dt = new java.sql.Date(102, 1, 2); // Note, this represents the date 2002-02-02

        PreparedStatement pStmt2 = this.conn.prepareStatement("INSERT INTO testServerPrepStmtAndDate (P_ID, R_Date) VALUES (171576, ?)");
        pStmt2.setDate(1, dt);
        pStmt2.executeUpdate();
        pStmt2.close();

        this.rs = this.stmt.executeQuery("SELECT R_Date FROM testServerPrepStmtAndDate");
        this.rs.next();

        System.out.println("Date that was stored (as String) " + this.rs.getString(1)); // comes back as 2002-02-02

        PreparedStatement pStmt = this.conn.prepareStatement("Select P_ID,R_Date from testServerPrepStmtAndDate Where R_Date = ?   and P_ID = 171576");
        pStmt.setDate(1, dt);

        this.rs = pStmt.executeQuery();

        assertTrue(this.rs.next());

        assertEquals("171576", this.rs.getString(1));

        assertEquals(dt, this.rs.getDate(2));
    }

    public void testServerPrepStmtDeadlock() throws Exception {

        Connection c = getConnectionWithProps((Properties) null);

        Thread testThread1 = new PrepareThread(c);
        Thread testThread2 = new PrepareThread(c);
        testThread1.start();
        testThread2.start();
        Thread.sleep(30000);
        assertTrue(this.testServerPrepStmtDeadlockCounter >= 10);
    }

    /**
     * Tests PreparedStatement.setCharacterStream() to ensure it accepts > 4K
     * streams
     * 
     * @throws Exception
     *             if an error occurs.
     */
    public void testSetCharacterStream() throws Exception {
        try {
            ((com.mysql.jdbc.JdbcConnection) this.conn).setTraceProtocol(true);

            this.stmt.executeUpdate("DROP TABLE IF EXISTS charStreamRegressTest");
            this.stmt.executeUpdate("CREATE TABLE charStreamRegressTest(field1 text)");

            this.pstmt = this.conn.prepareStatement("INSERT INTO charStreamRegressTest VALUES (?)");

            // char[] charBuf = new char[16384];
            char[] charBuf = new char[32];

            for (int i = 0; i < charBuf.length; i++) {
                charBuf[i] = 'A';
            }

            CharArrayReader reader = new CharArrayReader(charBuf);

            this.pstmt.setCharacterStream(1, reader, charBuf.length);
            this.pstmt.executeUpdate();

            this.rs = this.stmt.executeQuery("SELECT LENGTH(field1) FROM charStreamRegressTest");

            this.rs.next();

            System.out.println("Character stream length: " + this.rs.getString(1));

            this.rs = this.stmt.executeQuery("SELECT field1 FROM charStreamRegressTest");

            this.rs.next();

            String result = this.rs.getString(1);

            assertTrue(result.length() == charBuf.length);

            this.stmt.execute("TRUNCATE TABLE charStreamRegressTest");

            // Test that EOF is not thrown
            reader = new CharArrayReader(charBuf);
            this.pstmt.clearParameters();
            this.pstmt.setCharacterStream(1, reader, charBuf.length);
            this.pstmt.executeUpdate();

            this.rs = this.stmt.executeQuery("SELECT LENGTH(field1) FROM charStreamRegressTest");

            this.rs.next();

            System.out.println("Character stream length: " + this.rs.getString(1));

            this.rs = this.stmt.executeQuery("SELECT field1 FROM charStreamRegressTest");

            this.rs.next();

            result = this.rs.getString(1);

            assertTrue("Retrieved value of length " + result.length() + " != length of inserted value " + charBuf.length, result.length() == charBuf.length);

            // Test single quotes inside identifers
            this.stmt.executeUpdate("DROP TABLE IF EXISTS `charStream'RegressTest`");
            this.stmt.executeUpdate("CREATE TABLE `charStream'RegressTest`(field1 text)");

            this.pstmt = this.conn.prepareStatement("INSERT INTO `charStream'RegressTest` VALUES (?)");

            reader = new CharArrayReader(charBuf);
            this.pstmt.setCharacterStream(1, reader, (charBuf.length * 2));
            this.pstmt.executeUpdate();

            this.rs = this.stmt.executeQuery("SELECT field1 FROM `charStream'RegressTest`");

            this.rs.next();

            result = this.rs.getString(1);

            assertTrue("Retrieved value of length " + result.length() + " != length of inserted value " + charBuf.length, result.length() == charBuf.length);
        } finally {
            ((com.mysql.jdbc.JdbcConnection) this.conn).setTraceProtocol(false);

            if (this.rs != null) {
                try {
                    this.rs.close();
                } catch (Exception ex) {
                    // ignore
                }

                this.rs = null;
            }

            this.stmt.executeUpdate("DROP TABLE IF EXISTS `charStream'RegressTest`");
            this.stmt.executeUpdate("DROP TABLE IF EXISTS charStreamRegressTest");
        }
    }

    /**
     * Tests a bug where Statement.setFetchSize() does not work for values other
     * than 0 or Integer.MIN_VALUE
     * 
     * @throws Exception
     *             if any errors occur
     */
    public void testSetFetchSize() throws Exception {
        int oldFetchSize = this.stmt.getFetchSize();

        try {
            this.stmt.setFetchSize(10);
        } finally {
            this.stmt.setFetchSize(oldFetchSize);
        }
    }

    /**
     * Tests fix for BUG#907
     * 
     * @throws Exception
     *             if an error occurs
     */
    public void testSetMaxRows() throws Exception {
        Statement maxRowsStmt = null;

        try {
            maxRowsStmt = this.conn.createStatement();
            maxRowsStmt.setMaxRows(1);
            maxRowsStmt.executeQuery("SELECT 1");
        } finally {
            if (maxRowsStmt != null) {
                maxRowsStmt.close();
            }
        }
    }

    /**
     * Tests for timestamp NPEs occuring in binary-format timestamps.
     * 
     * @throws Exception
     * 
     * @deprecated yes, we know we are using deprecated methods here :)
     */
    @Deprecated
    public void testTimestampNPE() throws Exception {
        try {
            Timestamp ts = new Timestamp(System.currentTimeMillis());

            this.stmt.executeUpdate("DROP TABLE IF EXISTS testTimestampNPE");
            this.stmt.executeUpdate("CREATE TABLE testTimestampNPE (field1 TIMESTAMP)");

            this.pstmt = this.conn.prepareStatement("INSERT INTO testTimestampNPE VALUES (?)");
            this.pstmt.setTimestamp(1, ts);
            this.pstmt.executeUpdate();

            this.pstmt = this.conn.prepareStatement("SELECT field1 FROM testTimestampNPE");

            this.rs = this.pstmt.executeQuery();

            this.rs.next();

            System.out.println(this.rs.getString(1));

            this.rs.getDate(1);

            Timestamp rTs = this.rs.getTimestamp(1);
            assertTrue("Retrieved year of " + rTs.getYear() + " does not match " + ts.getYear(), rTs.getYear() == ts.getYear());
            assertTrue("Retrieved month of " + rTs.getMonth() + " does not match " + ts.getMonth(), rTs.getMonth() == ts.getMonth());
            assertTrue("Retrieved date of " + rTs.getDate() + " does not match " + ts.getDate(), rTs.getDate() == ts.getDate());

            this.stmt.executeUpdate("DROP TABLE IF EXISTS testTimestampNPE");

        } finally {
        }
    }

    public void testTruncationWithChar() throws Exception {
        try {
            this.stmt.executeUpdate("DROP TABLE IF EXISTS testTruncationWithChar");
            this.stmt.executeUpdate("CREATE TABLE testTruncationWithChar (field1 char(2))");

            this.pstmt = this.conn.prepareStatement("INSERT INTO testTruncationWithChar VALUES (?)");
            this.pstmt.setString(1, "00");
            this.pstmt.executeUpdate();
        } finally {
            this.stmt.executeUpdate("DROP TABLE IF EXISTS testTruncationWithChar");
        }
    }

    /**
     * Tests fix for updatable streams being supported in updatable result sets.
     * 
     * @throws Exception
     *             if the test fails.
     */
    public void testUpdatableStream() throws Exception {
        try {
            this.stmt.executeUpdate("DROP TABLE IF EXISTS updateStreamTest");
            this.stmt.executeUpdate("CREATE TABLE updateStreamTest (keyField INT NOT NULL AUTO_INCREMENT PRIMARY KEY, field1 BLOB)");

            int streamLength = 16385;
            byte[] streamData = new byte[streamLength];

            /* create an updatable statement */
            Statement updStmt = this.conn.createStatement(ResultSet.TYPE_SCROLL_INSENSITIVE, ResultSet.CONCUR_UPDATABLE);

            /* fill the resultset with some values */
            ResultSet updRs = updStmt.executeQuery("SELECT * FROM updateStreamTest");

            /* move to insertRow */
            updRs.moveToInsertRow();

            /* update the table */
            updRs.updateBinaryStream("field1", new ByteArrayInputStream(streamData), streamLength);

            updRs.insertRow();
        } finally {
            this.stmt.executeUpdate("DROP TABLE IF EXISTS updateStreamTest");
        }
    }

    /**
     * Tests fix for BUG#15383 - PreparedStatement.setObject() serializes
     * BigInteger as object, rather than sending as numeric value (and is thus
     * not complementary to .getObject() on an UNSIGNED LONG type).
     * 
     * @throws Exception
     *             if the test fails.
     */
    public void testBug15383() throws Exception {
        createTable("testBug15383", "(id INTEGER UNSIGNED NOT NULL AUTO_INCREMENT,value BIGINT UNSIGNED NULL DEFAULT 0,PRIMARY KEY(id))", "InnoDB");

        this.stmt.executeUpdate("INSERT INTO testBug15383(value) VALUES(1)");

        Statement updatableStmt = this.conn.createStatement(ResultSet.TYPE_FORWARD_ONLY, ResultSet.CONCUR_UPDATABLE);

        try {
            this.rs = updatableStmt.executeQuery("SELECT * from testBug15383");

            assertTrue(this.rs.next());

            Object bigIntObj = this.rs.getObject("value");
            assertEquals("java.math.BigInteger", bigIntObj.getClass().getName());

            this.rs.updateObject("value", new BigInteger("3"));
            this.rs.updateRow();

            assertEquals("3", this.rs.getString("value"));
        } finally {
            if (this.rs != null) {
                ResultSet toClose = this.rs;
                this.rs = null;
                toClose.close();
            }

            if (updatableStmt != null) {
                updatableStmt.close();
            }
        }
    }

    /**
     * Tests fix for BUG#17099 - Statement.getGeneratedKeys() throws NPE when no
     * query has been processed.
     * 
     * @throws Exception
     *             if the test fails
     */
    public void testBug17099() throws Exception {

        PreparedStatement pStmt = this.conn.prepareStatement("SELECT 1", Statement.RETURN_GENERATED_KEYS);
        assertNotNull(pStmt.getGeneratedKeys());

        pStmt = ((com.mysql.jdbc.JdbcConnection) this.conn).clientPrepareStatement("SELECT 1", Statement.RETURN_GENERATED_KEYS);
        assertNotNull(pStmt.getGeneratedKeys());
    }

    /**
     * Tests fix for BUG#17587 - clearParameters() on a closed prepared
     * statement causes NPE.
     * 
     * @throws Exception
     *             if the test fails.
     */
    public void testBug17587() throws Exception {
        createTable("testBug17857", "(field1 int)");
        PreparedStatement pStmt = null;

        try {
            pStmt = this.conn.prepareStatement("INSERT INTO testBug17857 VALUES (?)");
            pStmt.close();
            try {
                pStmt.clearParameters();
            } catch (SQLException sqlEx) {
                assertEquals("08003", sqlEx.getSQLState());
            }

            pStmt = ((com.mysql.jdbc.JdbcConnection) this.conn).clientPrepareStatement("INSERT INTO testBug17857 VALUES (?)");
            pStmt.close();
            try {
                pStmt.clearParameters();
            } catch (SQLException sqlEx) {
                assertEquals("08003", sqlEx.getSQLState());
            }

        } finally {
            if (pStmt != null) {
                pStmt.close();
            }
        }
    }

    /**
     * Tests fix for BUG#19615, PreparedStatement.setObject(int, Object, int)
     * doesn't respect scale of BigDecimals.
     * 
     * @throws Exception
     *             if the test fails.
     */
    public void testBug19615() throws Exception {
        createTable("testBug19615", "(field1 DECIMAL(19, 12))");

        BigDecimal dec = new BigDecimal("1.234567");

        this.pstmt = this.conn.prepareStatement("INSERT INTO testBug19615 VALUES (?)");
        this.pstmt.setObject(1, dec, Types.DECIMAL);
        this.pstmt.executeUpdate();
        this.pstmt.close();

        this.rs = this.stmt.executeQuery("SELECT field1 FROM testBug19615");
        this.rs.next();
        assertEquals(dec, this.rs.getBigDecimal(1).setScale(6));
        this.rs.close();
        this.stmt.executeUpdate("TRUNCATE TABLE testBug19615");

        this.pstmt = ((com.mysql.jdbc.JdbcConnection) this.conn).clientPrepareStatement("INSERT INTO testBug19615 VALUES (?)");
        this.pstmt.setObject(1, dec, Types.DECIMAL);
        this.pstmt.executeUpdate();
        this.pstmt.close();

        this.rs = this.stmt.executeQuery("SELECT field1 FROM testBug19615");
        this.rs.next();
        assertEquals(dec, this.rs.getBigDecimal(1).setScale(6));
        this.rs.close();
    }

    /**
     * Tests fix for BUG#20029 - NPE thrown from executeBatch().
     * 
     * @throws Exception
     */
    public void testBug20029() throws Exception {
        createTable("testBug20029", ("(field1 int)"));

        long initialTimeout = 20; // may need to raise this depending on environment we try and do this automatically in this testcase

        for (int i = 0; i < 10; i++) {
            final Connection toBeKilledConn = getConnectionWithProps(new Properties());
            final long timeout = initialTimeout;
            PreparedStatement toBeKilledPstmt = null;

            try {
                toBeKilledPstmt = ((com.mysql.jdbc.JdbcConnection) toBeKilledConn).clientPrepareStatement("INSERT INTO testBug20029 VALUES (?)");

                for (int j = 0; j < 1000; j++) {
                    toBeKilledPstmt.setInt(1, j);
                    toBeKilledPstmt.addBatch();
                }

                Thread t = new Thread() {
                    @Override
                    public void run() {
                        try {
                            sleep(timeout);
                            toBeKilledConn.close();
                        } catch (Throwable thr) {

                        }
                    }
                };

                t.start();

                try {
                    if (!toBeKilledConn.isClosed()) {
                        initialTimeout *= 2;
                        continue;
                    }

                    toBeKilledPstmt.executeBatch();
                    fail("Should've caught a SQLException for the statement being closed here");
                } catch (BatchUpdateException batchEx) {
                    assertEquals("08003", batchEx.getSQLState());
                    break;
                } catch (SQLException sqlEx) {
                    assertEquals("08003", sqlEx.getSQLState());
                    break;
                }

                fail("Connection didn't close while in the middle of PreparedStatement.executeBatch()");
            } finally {
                if (toBeKilledPstmt != null) {
                    toBeKilledPstmt.close();
                }

                if (toBeKilledConn != null) {
                    toBeKilledConn.close();
                }
            }
        }
    }

    /**
     * Fixes BUG#20687 - Can't pool server-side prepared statements, exception
     * raised when re-using them.
     * 
     * @throws Exception
     *             if the test fails.
     */
    public void testBug20687() throws Exception {
        createTable("testBug20687", "(field1 int)");
        Connection poolingConn = null;

        Properties props = new Properties();
        props.setProperty("cachePrepStmts", "true");
        props.setProperty("useServerPrepStmts", "true");
        PreparedStatement pstmt1 = null;
        PreparedStatement pstmt2 = null;

        try {
            poolingConn = getConnectionWithProps(props);
            pstmt1 = poolingConn.prepareStatement("SELECT field1 FROM testBug20687");
            pstmt1.executeQuery();
            pstmt1.close();

            pstmt2 = poolingConn.prepareStatement("SELECT field1 FROM testBug20687");
            pstmt2.executeQuery();
            assertTrue(pstmt1 == pstmt2);
            pstmt2.close();
        } finally {
            if (pstmt1 != null) {
                pstmt1.close();
            }

            if (pstmt2 != null) {
                pstmt2.close();
            }

            if (poolingConn != null) {
                poolingConn.close();
            }
        }
    }

    public void testLikeWithBackslashes() throws Exception {

        Connection noBackslashEscapesConn = null;

        try {
            Properties props = new Properties();
            props.setProperty("sessionVariables", "sql_mode=NO_BACKSLASH_ESCAPES");

            noBackslashEscapesConn = getConnectionWithProps(props);

            createTable("X_TEST",
                    "(userName varchar(32) not null, ivalue integer, CNAME varchar(255), bvalue CHAR(1), svalue varchar(255), ACTIVE CHAR(1), primary key (userName))");

            String insert_sql = "insert into X_TEST (ivalue, CNAME, bvalue, svalue, ACTIVE, userName) values (?, ?, ?, ?, ?, ?)";

            this.pstmt = noBackslashEscapesConn.prepareStatement(insert_sql);
            this.pstmt.setInt(1, 0);
            this.pstmt.setString(2, "c:\\jetson");
            this.pstmt.setInt(3, 1);
            this.pstmt.setString(4, "c:\\jetson");
            this.pstmt.setInt(5, 1);
            this.pstmt.setString(6, "c:\\jetson");
            this.pstmt.execute();

            String select_sql = "select user0_.userName as userName0_0_, user0_.ivalue as ivalue0_0_, user0_.CNAME as CNAME0_0_, user0_.bvalue as bvalue0_0_, user0_.svalue as svalue0_0_, user0_.ACTIVE as ACTIVE0_0_ from X_TEST user0_ where user0_.userName like ?";
            this.pstmt = noBackslashEscapesConn.prepareStatement(select_sql);
            this.pstmt.setString(1, "c:\\j%");
            // if we comment out the previous line and uncomment the following, the like clause matches
            // this.pstmt.setString(1,"c:\\\\j%");
            System.out.println("about to execute query " + select_sql);
            this.rs = this.pstmt.executeQuery();
            assertTrue(this.rs.next());
        } finally {
            if (noBackslashEscapesConn != null) {
                noBackslashEscapesConn.close();
            }
        }
    }

    /**
     * Tests fix for BUG#20650 - Statement.cancel() causes NullPointerException
     * if underlying connection has been closed due to server failure.
     * 
     * @throws Exception
     *             if the test fails.
     */
    public void testBug20650() throws Exception {
        Connection closedConn = null;
        Statement cancelStmt = null;

        try {
            closedConn = getConnectionWithProps((String) null);
            cancelStmt = closedConn.createStatement();

            closedConn.close();

            cancelStmt.cancel();
        } finally {
            if (cancelStmt != null) {
                cancelStmt.close();
            }

            if (closedConn != null && !closedConn.isClosed()) {
                closedConn.close();
            }
        }
    }

    /**
     * Tests fix for BUG#20888 - escape of quotes in client-side prepared
     * statements parsing not respected.
     * 
     * @throws Exception
     *             if the test fails.
     */
    public void testBug20888() throws Exception {
        String s = "SELECT 'What do you think about D\\'Artanian''?', \"What do you think about D\\\"Artanian\"\"?\"";
        this.pstmt = ((com.mysql.jdbc.JdbcConnection) this.conn).clientPrepareStatement(s);

        this.rs = this.pstmt.executeQuery();
        this.rs.next();
        assertEquals(this.rs.getString(1), "What do you think about D'Artanian'?");
        assertEquals(this.rs.getString(2), "What do you think about D\"Artanian\"?");
    }

    /**
     * Tests Bug#21207 - Driver throws NPE when tracing prepared statements that
     * have been closed (in asSQL()).
     * 
     * @throws Exception
     *             if the test fails
     */
    public void testBug21207() throws Exception {
        this.pstmt = this.conn.prepareStatement("SELECT 1");
        this.pstmt.close();
        this.pstmt.toString(); // this used to cause an NPE
    }

    /**
     * Tests BUG#21438, server-side PS fails when using jdbcCompliantTruncation.
     * If either is set to FALSE (&useServerPrepStmts=false or
     * &jdbcCompliantTruncation=false) test succedes.
     * 
     * @throws Exception
     *             if the test fails.
     */

    public void testBug21438() throws Exception {
        createTable("testBug21438", "(t_id int(10), test_date timestamp NOT NULL,primary key t_pk (t_id));");

        assertEquals(1, this.stmt.executeUpdate("insert into testBug21438 values (1,NOW());"));

        this.pstmt = ((com.mysql.jdbc.JdbcConnection) this.conn)
                .serverPrepareStatement("UPDATE testBug21438 SET test_date=ADDDATE(?,INTERVAL 1 YEAR) WHERE t_id=1;");
        Timestamp ts = new Timestamp(System.currentTimeMillis());
        ts.setNanos(999999999);

        this.pstmt.setTimestamp(1, ts);

        assertEquals(1, this.pstmt.executeUpdate());

        Timestamp future = (Timestamp) getSingleIndexedValueWithQuery(1, "SELECT test_date FROM testBug21438");
        assertEquals(future.getYear() - ts.getYear(), 1);
    }

    /**
     * Tests fix for BUG#22359 - Driver was using millis for
     * Statement.setQueryTimeout() when spec says argument is seconds.
     * 
     * @throws Exception
     *             if the test fails.
     */
    public void testBug22359() throws Exception {
        Statement timeoutStmt = null;

        try {
            timeoutStmt = this.conn.createStatement();
            timeoutStmt.setQueryTimeout(2);

            long begin = System.currentTimeMillis();

            try {
                timeoutStmt.execute("SELECT SLEEP(30)");
                fail("Query didn't time out");
            } catch (MySQLTimeoutException timeoutEx) {
                long end = System.currentTimeMillis();

                assertTrue((end - begin) > 1000);
            }
        } finally {
            if (timeoutStmt != null) {
                timeoutStmt.close();
            }
        }
    }

    /**
     * Tests fix for BUG#22290 - Driver issues truncation on write exception
     * when it shouldn't (due to sending big decimal incorrectly to server with
     * server-side prepared statement).
     * 
     * @throws Exception
     *             if the test fails.
     */
    public void testBug22290() throws Exception {

        createTable("testbug22290", "(`id` int(11) NOT NULL default '1',`cost` decimal(10,2) NOT NULL,PRIMARY KEY  (`id`)) DEFAULT CHARSET=utf8", "InnoDB");
        assertEquals(this.stmt.executeUpdate("INSERT INTO testbug22290 (`id`,`cost`) VALUES (1,'1.00')"), 1);

        Connection configuredConn = null;

        try {
            Properties props = new Properties();
            props.setProperty("sessionVariables", "sql_mode='STRICT_TRANS_TABLES'");

            configuredConn = getConnectionWithProps(props);

            this.pstmt = configuredConn.prepareStatement("update testbug22290 set cost = cost + ? where id = 1");
            this.pstmt.setBigDecimal(1, new BigDecimal("1.11"));
            assertEquals(this.pstmt.executeUpdate(), 1);

            assertEquals(this.stmt.executeUpdate("UPDATE testbug22290 SET cost='1.00'"), 1);
            this.pstmt = ((com.mysql.jdbc.JdbcConnection) configuredConn).clientPrepareStatement("update testbug22290 set cost = cost + ? where id = 1");
            this.pstmt.setBigDecimal(1, new BigDecimal("1.11"));
            assertEquals(this.pstmt.executeUpdate(), 1);
        } finally {
            if (configuredConn != null) {
                configuredConn.close();
            }
        }
    }

    public void testClientPreparedSetBoolean() throws Exception {
        this.pstmt = ((com.mysql.jdbc.JdbcConnection) this.conn).clientPrepareStatement("SELECT ?");
        this.pstmt.setBoolean(1, false);
        assertEquals("SELECT 0", this.pstmt.toString().substring(this.pstmt.toString().indexOf("SELECT")));
        this.pstmt.setBoolean(1, true);
        assertEquals("SELECT 1", this.pstmt.toString().substring(this.pstmt.toString().indexOf("SELECT")));
    }

    /**
     * Tests fix for BUG#24360 .setFetchSize() breaks prepared SHOW and other
     * commands.
     * 
     * @throws Exception
     *             if the test fails
     */
    public void testBug24360() throws Exception {

        Connection c = null;

        Properties props = new Properties();
        props.setProperty("useServerPrepStmts", "true");

        try {
            c = getConnectionWithProps(props);

            this.pstmt = c.prepareStatement("SHOW PROCESSLIST");
            this.pstmt.setFetchSize(5);
            this.pstmt.execute();
        } finally {
            if (c != null) {
                c.close();
            }
        }
    }

    /**
     * Tests fix for BUG#24344 - useJDBCCompliantTimezoneShift with server-side
     * prepared statements gives different behavior than when using client-side
     * prepared statements. (this is now fixed if moving from server-side
     * prepared statements to client-side prepared statements by setting
     * "useSSPSCompatibleTimezoneShift" to "true", as the driver can't tell if
     * this is a new deployment that never used server-side prepared statements,
     * or if it is an existing deployment that is switching to client-side
     * prepared statements from server-side prepared statements.
     * 
     * @throws Exception
     *             if the test fails
     */
    public void testBug24344() throws Exception {

        super.createTable("testBug24344", "(i INT AUTO_INCREMENT, t1 DATETIME, PRIMARY KEY (i)) ENGINE = MyISAM");

        Connection conn2 = null;

        try {
            Properties props = new Properties();
            props.setProperty("useServerPrepStmts", "true");
            props.setProperty("useJDBCCompliantTimezoneShift", "true");
            conn2 = super.getConnectionWithProps(props);
            this.pstmt = conn2.prepareStatement("INSERT INTO testBug24344 (t1) VALUES (?)");
            Calendar c = Calendar.getInstance();
            this.pstmt.setTimestamp(1, new Timestamp(c.getTime().getTime()));
            this.pstmt.execute();
            this.pstmt.close();
            conn2.close();

            props.setProperty("useServerPrepStmts", "false");
            props.setProperty("useJDBCCompliantTimezoneShift", "true");
            props.setProperty("useSSPSCompatibleTimezoneShift", "true");

            conn2 = super.getConnectionWithProps(props);
            this.pstmt = conn2.prepareStatement("INSERT INTO testBug24344 (t1) VALUES (?)");
            this.pstmt.setTimestamp(1, new Timestamp(c.getTime().getTime()));
            this.pstmt.execute();
            this.pstmt.close();
            conn2.close();

            props.setProperty("useServerPrepStmts", "false");
            props.setProperty("useJDBCCompliantTimezoneShift", "false");
            props.setProperty("useSSPSCompatibleTimezoneShift", "false");
            conn2 = super.getConnectionWithProps(props);
            this.pstmt = conn2.prepareStatement("INSERT INTO testBug24344 (t1) VALUES (?)");
            this.pstmt.setTimestamp(1, new Timestamp(c.getTime().getTime()));
            this.pstmt.execute();
            this.pstmt.close();

            Statement s = conn2.createStatement();
            this.rs = s.executeQuery("SELECT t1 FROM testBug24344 ORDER BY i ASC");

            Timestamp[] dates = new Timestamp[3];

            int i = 0;

            while (this.rs.next()) {
                dates[i++] = this.rs.getTimestamp(1);
            }

            assertEquals("Number of rows should be 3.", 3, i);
            assertEquals(dates[0], dates[1]);
            if (TimeZone.getDefault().getOffset(c.getTimeInMillis()) != 0) {
                assertFalse(dates[1].equals(dates[2]));
            } else {
                assertTrue(dates[1].equals(dates[2]));
            }
        } finally {
            if (conn2 != null) {
                conn2.close();
            }
        }
    }

    /**
     * Tests fix for BUG#25073 - rewriting batched statements leaks internal
     * statement instances, and causes a memory leak.
     * 
     * @throws Exception
     *             if the test fails.
     */
    public void testBug25073() throws Exception {
        Properties props = new Properties();
        props.setProperty("rewriteBatchedStatements", "true");
        Connection multiConn = getConnectionWithProps(props);
        createTable("testBug25073", "(pk_field INT PRIMARY KEY NOT NULL AUTO_INCREMENT, field1 INT)");
        Statement multiStmt = multiConn.createStatement();
        multiStmt.addBatch("INSERT INTO testBug25073(field1) VALUES (1)");
        multiStmt.addBatch("INSERT INTO testBug25073(field1) VALUES (2)");
        multiStmt.addBatch("INSERT INTO testBug25073(field1) VALUES (3)");
        multiStmt.addBatch("INSERT INTO testBug25073(field1) VALUES (4)");
        multiStmt.addBatch("UPDATE testBug25073 SET field1=5 WHERE field1=1");
        multiStmt.addBatch("UPDATE testBug25073 SET field1=6 WHERE field1=2 OR field1=3");

        int beforeOpenStatementCount = ((com.mysql.jdbc.JdbcConnection) multiConn).getActiveStatementCount();

        multiStmt.executeBatch();

        int afterOpenStatementCount = ((com.mysql.jdbc.JdbcConnection) multiConn).getActiveStatementCount();

        assertEquals(beforeOpenStatementCount, afterOpenStatementCount);

        createTable("testBug25073", "(pk_field INT PRIMARY KEY NOT NULL AUTO_INCREMENT, field1 INT)");
        props.clear();
        props.setProperty("rewriteBatchedStatements", "true");
        props.setProperty("maxAllowedPacket", "1024");
        props.setProperty("dumpQueriesOnException", "true");
        props.setProperty("maxQuerySizeToLog", String.valueOf(1024 * 1024 * 2));
        multiConn = getConnectionWithProps(props);
        multiStmt = multiConn.createStatement();

        for (int i = 0; i < 1000; i++) {
            multiStmt.addBatch("INSERT INTO testBug25073(field1) VALUES (" + i + ")");
        }

        beforeOpenStatementCount = ((com.mysql.jdbc.JdbcConnection) multiConn).getActiveStatementCount();

        multiStmt.executeBatch();

        afterOpenStatementCount = ((com.mysql.jdbc.JdbcConnection) multiConn).getActiveStatementCount();

        assertEquals(beforeOpenStatementCount, afterOpenStatementCount);

        createTable("testBug25073", "(pk_field INT PRIMARY KEY NOT NULL AUTO_INCREMENT, field1 INT)");

        props.clear();
        props.setProperty("useServerPrepStmts", "false");
        props.setProperty("rewriteBatchedStatements", "true");
        props.setProperty("dumpQueriesOnException", "true");
        props.setProperty("maxQuerySizeToLog", String.valueOf(1024 * 1024 * 2));
        multiConn = getConnectionWithProps(props);
        PreparedStatement pStmt = multiConn.prepareStatement("INSERT INTO testBug25073(field1) VALUES (?)", Statement.RETURN_GENERATED_KEYS);

        for (int i = 0; i < 1000; i++) {
            pStmt.setInt(1, i);
            pStmt.addBatch();
        }

        beforeOpenStatementCount = ((com.mysql.jdbc.JdbcConnection) multiConn).getActiveStatementCount();

        pStmt.executeBatch();

        afterOpenStatementCount = ((com.mysql.jdbc.JdbcConnection) multiConn).getActiveStatementCount();

        assertEquals(beforeOpenStatementCount, afterOpenStatementCount);

        createTable("testBug25073", "(pk_field INT PRIMARY KEY NOT NULL AUTO_INCREMENT, field1 INT)");
        props.setProperty("useServerPrepStmts", "false");
        props.setProperty("rewriteBatchedStatements", "true");
        props.setProperty("maxAllowedPacket", "1024");
        props.setProperty("dumpQueriesOnException", "true");
        props.setProperty("maxQuerySizeToLog", String.valueOf(1024 * 1024 * 2));
        multiConn = getConnectionWithProps(props);
        pStmt = multiConn.prepareStatement("INSERT INTO testBug25073(field1) VALUES (?)", Statement.RETURN_GENERATED_KEYS);

        for (int i = 0; i < 1000; i++) {
            pStmt.setInt(1, i);
            pStmt.addBatch();
        }

        beforeOpenStatementCount = ((com.mysql.jdbc.JdbcConnection) multiConn).getActiveStatementCount();

        pStmt.executeBatch();

        afterOpenStatementCount = ((com.mysql.jdbc.JdbcConnection) multiConn).getActiveStatementCount();

        assertEquals(beforeOpenStatementCount, afterOpenStatementCount);
    }

    /**
     * Tests fix for BUG#25009 - Results from updates not handled correctly in
     * multi-statement queries.
     * 
     * @throws Exception
     *             if the test fails.
     */
    public void testBug25009() throws Exception {
        Properties props = new Properties();
        props.setProperty("allowMultiQueries", "true");

        Connection multiConn = getConnectionWithProps(props);
        createTable("testBug25009", "(field1 INT)");

        try {
            Statement multiStmt = multiConn.createStatement();
            multiStmt.execute("SELECT 1;SET @a=1; SET @b=2; SET @c=3; INSERT INTO testBug25009 VALUES (1)");

            assertEquals(-1, multiStmt.getUpdateCount());

            this.rs = multiStmt.getResultSet();
            assertTrue(this.rs.next());
            assertEquals(multiStmt.getMoreResults(), false);

            for (int i = 0; i < 3; i++) {
                assertEquals(0, multiStmt.getUpdateCount());
                assertEquals(multiStmt.getMoreResults(), false);
            }

            assertEquals(1, multiStmt.getUpdateCount());

            this.rs = multiStmt.executeQuery("SELECT field1 FROM testBug25009");
            assertTrue(this.rs.next());
            assertEquals(1, this.rs.getInt(1));

        } finally {
            if (multiConn != null) {
                multiConn.close();
            }
        }
    }

    /**
     * Tests fix for BUG#25025 - Client-side prepared statement parser gets
     * confused by in-line (slash-star) comments and therefore can't rewrite
     * batched statements or reliably detect type of statements when they're
     * used.
     * 
     * @throws Exception
     *             if the test fails.
     */
    public void testBug25025() throws Exception {

        Connection multiConn = null;

        createTable("testBug25025", "(field1 INT)");

        try {
            Properties props = new Properties();
            props.setProperty("rewriteBatchedStatements", "true");
            props.setProperty("useServerPrepStmts", "false");

            multiConn = getConnectionWithProps(props);

            this.pstmt = multiConn
                    .prepareStatement("/* insert foo.bar.baz INSERT INTO foo VALUES (?,?,?,?) to trick parser */ INSERT into testBug25025 VALUES (?)");
            this.pstmt.setInt(1, 1);
            this.pstmt.addBatch();
            this.pstmt.setInt(1, 2);
            this.pstmt.addBatch();
            this.pstmt.setInt(1, 3);
            this.pstmt.addBatch();

            int[] counts = this.pstmt.executeBatch();

            assertEquals(3, counts.length);
            assertEquals(Statement.SUCCESS_NO_INFO, counts[0]);
            assertEquals(Statement.SUCCESS_NO_INFO, counts[1]);
            assertEquals(Statement.SUCCESS_NO_INFO, counts[2]);
            assertEquals(true, ((com.mysql.jdbc.PreparedStatement) this.pstmt).canRewriteAsMultiValueInsertAtSqlLevel());
        } finally {
            if (multiConn != null) {
                multiConn.close();
            }
        }
    }

    public void testBustedGGKWithPSExecute() throws Exception {
        createTable("sequence", "(sequence_name VARCHAR(32) NOT NULL PRIMARY KEY, next_val BIGINT NOT NULL)");

        // Populate with the initial value
        this.stmt.executeUpdate("INSERT INTO sequence VALUES ('test-sequence', 1234)");

        // Atomic operation to increment and return next value
        PreparedStatement pStmt = null;

        try {
            pStmt = this.conn.prepareStatement("UPDATE sequence SET next_val=LAST_INSERT_ID(next_val + ?) WHERE sequence_name = ?",
                    Statement.RETURN_GENERATED_KEYS);

            pStmt.setInt(1, 4);
            pStmt.setString(2, "test-sequence");
            pStmt.execute();

            this.rs = pStmt.getGeneratedKeys();
            this.rs.next();
            assertEquals(1238, this.rs.getLong(1));
        } finally {
            if (pStmt != null) {
                pStmt.close();
            }
        }
    }

    /**
     * Tests fix for BUG#28256 - When connection is in read-only mode, queries
     * that are parentheized incorrectly identified as DML.
     * 
     * @throws Exception
     */
    public void testBug28256() throws Exception {
        try {
            this.conn.setReadOnly(true);
            this.stmt.execute("(SELECT 1) UNION (SELECT 2)");
            this.conn.prepareStatement("(SELECT 1) UNION (SELECT 2)").execute();
            ((com.mysql.jdbc.JdbcConnection) this.conn).serverPrepareStatement("(SELECT 1) UNION (SELECT 2)").execute();
        } finally {
            this.conn.setReadOnly(false);
        }
    }

    /**
     * Tests fix for BUG#28469 - PreparedStatement.getMetaData() for statements
     * containing leading one-line comments is not returned correctly.
     * 
     * As part of this fix, we also overhauled detection of DML for
     * executeQuery() and SELECTs for executeUpdate() in plain and prepared
     * statements to be aware of the same types of comments.
     * 
     * @throws Exception
     */
    public void testBug28469() throws Exception {
        PreparedStatement commentStmt = null;

        try {
            String[] statementsToTest = { "-- COMMENT\nSELECT 1", "# COMMENT\nSELECT 1", "/* comment */ SELECT 1" };

            for (int i = 0; i < statementsToTest.length; i++) {
                commentStmt = this.conn.prepareStatement(statementsToTest[i]);

                assertNotNull(commentStmt.getMetaData());

                try {
                    commentStmt.executeUpdate();
                    fail("Should not be able to call executeUpdate() on a SELECT statement!");
                } catch (SQLException sqlEx) {
                    // expected
                }

                this.rs = commentStmt.executeQuery();
                this.rs.next();
                assertEquals(1, this.rs.getInt(1));
            }

            createTable("testBug28469", "(field1 INT)");

            String[] updatesToTest = { "-- COMMENT\nUPDATE testBug28469 SET field1 = 2", "# COMMENT\nUPDATE testBug28469 SET field1 = 2",
                    "/* comment */ UPDATE testBug28469 SET field1 = 2" };

            for (int i = 0; i < updatesToTest.length; i++) {
                commentStmt = this.conn.prepareStatement(updatesToTest[i]);

                assertNull(commentStmt.getMetaData());

                try {
                    commentStmt.executeQuery();
                    fail("Should not be able to call executeQuery() on a SELECT statement!");
                } catch (SQLException sqlEx) {
                    // expected
                }

                try {
                    this.stmt.executeQuery(updatesToTest[i]);
                    fail("Should not be able to call executeQuery() on a SELECT statement!");
                } catch (SQLException sqlEx) {
                    // expected
                }
            }
        } finally {
            if (commentStmt != null) {
                commentStmt.close();
            }
        }
    }

    /**
     * Tests error with slash-star comment at EOL
     * 
     * @throws Exception
     *             if the test fails.
     */
    public void testCommentParsing() throws Exception {
        createTable("PERSON", "(NAME VARCHAR(32), PERID VARCHAR(32))");

        this.pstmt = this.conn.prepareStatement("SELECT NAME AS name2749_0_, PERID AS perid2749_0_ FROM PERSON WHERE PERID=? /*FOR UPDATE*/");
    }

    /**
     * Tests fix for BUG#28851 - parser in client-side prepared statements eats
     * character following '/' if it's not a multi-line comment.
     * 
     * @throws Exception
     *             if the test fails.
     */
    public void testBug28851() throws Exception {
        this.pstmt = ((com.mysql.jdbc.JdbcConnection) this.conn).clientPrepareStatement("SELECT 1/?");
        this.pstmt.setInt(1, 1);
        this.rs = this.pstmt.executeQuery();

        assertTrue(this.rs.next());

        assertEquals(1, this.rs.getInt(1));

    }

    /**
     * Tests fix for BUG#28596 - parser in client-side prepared statements runs
     * to end of statement, rather than end-of-line for '#' comments.
     * 
     * Also added support for '--' single-line comments
     * 
     * @throws Exception
     *             if the test fails.
     */
    public void testBug28596() throws Exception {
        String query = "SELECT #\n?, #\n? #?\r\n,-- abcdefg \n?";

        this.pstmt = ((com.mysql.jdbc.JdbcConnection) this.conn).clientPrepareStatement(query);
        this.pstmt.setInt(1, 1);
        this.pstmt.setInt(2, 2);
        this.pstmt.setInt(3, 3);

        assertEquals(3, this.pstmt.getParameterMetaData().getParameterCount());
        this.rs = this.pstmt.executeQuery();

        assertTrue(this.rs.next());

        assertEquals(1, this.rs.getInt(1));
        assertEquals(2, this.rs.getInt(2));
        assertEquals(3, this.rs.getInt(3));
    }

    /**
     * Tests fix for BUG#30550 - executeBatch() on an empty batch when there are
     * no elements in the batch causes a divide-by-zero error when rewriting is
     * enabled.
     * 
     * @throws Exception
     *             if the test fails
     */
    public void testBug30550() throws Exception {
        createTable("testBug30550", "(field1 int)");

        Connection rewriteConn = getConnectionWithProps("rewriteBatchedStatements=true");
        PreparedStatement batchPStmt = null;
        Statement batchStmt = null;

        try {
            batchStmt = rewriteConn.createStatement();
            assertEquals(0, batchStmt.executeBatch().length);

            batchStmt.addBatch("INSERT INTO testBug30550 VALUES (1)");
            int[] counts = batchStmt.executeBatch();
            assertEquals(1, counts.length);
            assertEquals(1, counts[0]);
            assertEquals(0, batchStmt.executeBatch().length);

            batchPStmt = rewriteConn.prepareStatement("INSERT INTO testBug30550 VALUES (?)");
            batchPStmt.setInt(1, 1);
            assertEquals(0, batchPStmt.executeBatch().length);
            batchPStmt.addBatch();
            counts = batchPStmt.executeBatch();
            assertEquals(1, counts.length);
            assertEquals(1, counts[0]);
            assertEquals(0, batchPStmt.executeBatch().length);
        } finally {
            if (batchPStmt != null) {
                batchPStmt.close();
            }

            if (batchStmt != null) {
                batchStmt.close();
            }
            if (rewriteConn != null) {
                rewriteConn.close();
            }
        }
    }

    /**
     * Tests fix for Bug#27412 - cached metadata with
     * PreparedStatement.execute() throws NullPointerException.
     * 
     * @throws Exception
     */
    public void testBug27412() throws Exception {
        Properties props = new Properties();
        props.put("useServerPrepStmts", "false");
        props.put("cachePreparedStatements", "true");
        props.put("cacheResultSetMetadata", "true");
        Connection conn2 = getConnectionWithProps(props);
        PreparedStatement pstm = conn2.prepareStatement("SELECT 1");
        try {
            assertTrue(pstm.execute());
        } finally {
            pstm.close();
            conn2.close();
        }
    }

    public void testBustedGGKColumnNames() throws Exception {
        createTable("testBustedGGKColumnNames", "(field1 int primary key auto_increment)");
        this.stmt.executeUpdate("INSERT INTO testBustedGGKColumnNames VALUES (null)", Statement.RETURN_GENERATED_KEYS);
        assertEquals("GENERATED_KEY", this.stmt.getGeneratedKeys().getMetaData().getColumnName(1));

        this.pstmt = this.conn.prepareStatement("INSERT INTO testBustedGGKColumnNames VALUES (null)", Statement.RETURN_GENERATED_KEYS);
        this.pstmt.executeUpdate();
        assertEquals("GENERATED_KEY", this.pstmt.getGeneratedKeys().getMetaData().getColumnName(1));

        this.pstmt = ((com.mysql.jdbc.JdbcConnection) this.conn).serverPrepareStatement("INSERT INTO testBustedGGKColumnNames VALUES (null)",
                Statement.RETURN_GENERATED_KEYS);
        this.pstmt.executeUpdate();
        assertEquals("GENERATED_KEY", this.pstmt.getGeneratedKeys().getMetaData().getColumnName(1));

    }

    public void testLancesBitMappingBug() throws Exception {

        createTable("Bit_TabXXX", "( `MAX_VAL` BIT default NULL, `MIN_VAL` BIT default NULL, `NULL_VAL` BIT default NULL) DEFAULT CHARSET=latin1", "InnoDB");

        // add Bit_In_MinXXX procedure
        createProcedure("Bit_In_MinXXX", "(MIN_PARAM TINYINT(1)) begin update Bit_TabXXX set MIN_VAL=MIN_PARAM; end");

        createProcedure("Bit_In_MaxXXX", "(MAX_PARAM TINYINT(1)) begin update Bit_TabXXX set MAX_VAL=MAX_PARAM; end");

        this.stmt.execute("insert into Bit_TabXXX values(null,0,null)");

        String sPrepStmt = "{call Bit_In_MinXXX(?)}";
        this.pstmt = this.conn.prepareStatement(sPrepStmt);
        this.pstmt.setObject(1, "true", java.sql.Types.BIT);
        this.pstmt.executeUpdate();
        assertEquals("true", getSingleIndexedValueWithQuery(1, "SELECT MIN_VAL FROM Bit_TabXXX").toString());
        this.stmt.execute("TRUNCATE TABLE Bit_TabXXX");
        this.stmt.execute("insert into Bit_TabXXX values(null,0,null)");

        this.pstmt.setObject(1, "false", java.sql.Types.BIT);
        this.pstmt.executeUpdate();
        assertEquals("false", getSingleIndexedValueWithQuery(1, "SELECT MIN_VAL FROM Bit_TabXXX").toString());
        this.stmt.execute("TRUNCATE TABLE Bit_TabXXX");
        this.stmt.execute("insert into Bit_TabXXX values(null,0,null)");

        this.pstmt.setObject(1, "1", java.sql.Types.BIT); // fails
        this.pstmt.executeUpdate();
        assertEquals("true", getSingleIndexedValueWithQuery(1, "SELECT MIN_VAL FROM Bit_TabXXX").toString());
        this.stmt.execute("TRUNCATE TABLE Bit_TabXXX");
        this.stmt.execute("insert into Bit_TabXXX values(null,0,null)");

        this.pstmt.setObject(1, "0", java.sql.Types.BIT);
        this.pstmt.executeUpdate();
        assertEquals("false", getSingleIndexedValueWithQuery(1, "SELECT MIN_VAL FROM Bit_TabXXX").toString());
        this.stmt.execute("TRUNCATE TABLE Bit_TabXXX");
        this.stmt.execute("insert into Bit_TabXXX values(null,0,null)");

        this.pstmt.setObject(1, Boolean.TRUE, java.sql.Types.BIT);
        this.pstmt.executeUpdate();
        assertEquals("true", getSingleIndexedValueWithQuery(1, "SELECT MIN_VAL FROM Bit_TabXXX").toString());
        this.stmt.execute("TRUNCATE TABLE Bit_TabXXX");
        this.stmt.execute("insert into Bit_TabXXX values(null,0,null)");

        this.pstmt.setObject(1, Boolean.FALSE, java.sql.Types.BIT);
        this.pstmt.executeUpdate();
        assertEquals("false", getSingleIndexedValueWithQuery(1, "SELECT MIN_VAL FROM Bit_TabXXX").toString());
        this.stmt.execute("TRUNCATE TABLE Bit_TabXXX");
        this.stmt.execute("insert into Bit_TabXXX values(null,0,null)");

        this.pstmt.setObject(1, new Boolean(true), java.sql.Types.BIT);
        this.pstmt.executeUpdate();
        assertEquals("true", getSingleIndexedValueWithQuery(1, "SELECT MIN_VAL FROM Bit_TabXXX").toString());
        this.stmt.execute("TRUNCATE TABLE Bit_TabXXX");
        this.stmt.execute("insert into Bit_TabXXX values(null,0,null)");

        this.pstmt.setObject(1, new Boolean(false), java.sql.Types.BIT);
        this.pstmt.executeUpdate();
        assertEquals("false", getSingleIndexedValueWithQuery(1, "SELECT MIN_VAL FROM Bit_TabXXX").toString());
        this.stmt.execute("TRUNCATE TABLE Bit_TabXXX");
        this.stmt.execute("insert into Bit_TabXXX values(null,0,null)");

        this.pstmt.setObject(1, new Byte("1"), java.sql.Types.BIT);
        this.pstmt.executeUpdate();
        assertEquals("true", getSingleIndexedValueWithQuery(1, "SELECT MIN_VAL FROM Bit_TabXXX").toString());
        this.stmt.execute("TRUNCATE TABLE Bit_TabXXX");
        this.stmt.execute("insert into Bit_TabXXX values(null,0,null)");

        this.pstmt.setObject(1, new Byte("0"), java.sql.Types.BIT);
        this.pstmt.executeUpdate();
        assertEquals("false", getSingleIndexedValueWithQuery(1, "SELECT MIN_VAL FROM Bit_TabXXX").toString());
    }

    /**
     * Tests fix for BUG#32577 - no way to store two timestamp/datetime values
     * that happens over the DST switchover, as the hours end up being the same
     * when sent as the literal that MySQL requires.
     * 
     * Note that to get this scenario to work with MySQL (since it doesn't
     * support per-value timezones), you need to configure your server (or
     * session) to be in UTC, and tell the driver not to use the legacy
     * date/time code by setting "useLegacyDatetimeCode" to "false". This will
     * cause the driver to always convert to/from the server and client timezone
     * consistently.
     * 
     * @throws Exception
     */
    public void testBug32577() throws Exception {
        createTable("testBug32577", "(id INT, field_datetime DATETIME, field_timestamp TIMESTAMP)");
        Properties props = new Properties();
        props.setProperty("useLegacyDatetimeCode", "false");
        props.setProperty("sessionVariables", "time_zone='+0:00'");
        props.setProperty("serverTimezone", "UTC");

        Connection nonLegacyConn = getConnectionWithProps(props);

        try {
            long earlier = 1194154200000L;
            long later = 1194157800000L;

            this.pstmt = nonLegacyConn.prepareStatement("INSERT INTO testBug32577 VALUES (?,?,?)");
            Timestamp ts = new Timestamp(earlier);
            this.pstmt.setInt(1, 1);
            this.pstmt.setTimestamp(2, ts);
            this.pstmt.setTimestamp(3, ts);
            this.pstmt.executeUpdate();

            ts = new Timestamp(later);
            this.pstmt.setInt(1, 2);
            this.pstmt.setTimestamp(2, ts);
            this.pstmt.setTimestamp(3, ts);
            this.pstmt.executeUpdate();

            this.rs = nonLegacyConn.createStatement().executeQuery(
                    "SELECT id, field_datetime, field_timestamp , UNIX_TIMESTAMP(field_datetime), UNIX_TIMESTAMP(field_timestamp) "
                            + "FROM testBug32577 ORDER BY id ASC");

            this.rs.next();

            //java.util.Date date1 = new Date(this.rs.getTimestamp(2).getTime());
            Timestamp ts1 = this.rs.getTimestamp(3);
            long datetimeSeconds1 = this.rs.getLong(4) * 1000;
            long timestampSeconds1 = this.rs.getLong(5) * 1000;

            this.rs.next();

            //java.util.Date date2 = new Date(this.rs.getTimestamp(2).getTime());
            Timestamp ts2 = this.rs.getTimestamp(3);
            long datetimeSeconds2 = this.rs.getLong(4) * 1000;
            long timestampSeconds2 = this.rs.getLong(5) * 1000;

            assertEquals(later, datetimeSeconds2);
            assertEquals(later, timestampSeconds2);
            assertEquals(earlier, datetimeSeconds1);
            assertEquals(earlier, timestampSeconds1);

            SimpleDateFormat sdf = new SimpleDateFormat("MM/dd/yyyy HH:mm z");
            sdf.setTimeZone(TimeZone.getTimeZone("America/New York"));
            System.out.println(sdf.format(ts2));
            System.out.println(sdf.format(ts1));
        } finally {
            if (nonLegacyConn != null) {
                nonLegacyConn.close();
            }
        }
    }

    /**
     * Tests fix for BUG#30508 - ResultSet returned by
     * Statement.getGeneratedKeys() is not closed automatically when statement
     * that created it is closed.
     * 
     * @throws Exception
     */
    public void testBug30508() throws Exception {
        createTable("testBug30508", "(k INT PRIMARY KEY NOT NULL AUTO_INCREMENT, p VARCHAR(32))");
        try {
            Statement ggkStatement = this.conn.createStatement();
            ggkStatement.executeUpdate("INSERT INTO testBug30508 (p) VALUES ('abc')", Statement.RETURN_GENERATED_KEYS);

            this.rs = ggkStatement.getGeneratedKeys();
            ggkStatement.close();

            this.rs.next();
            fail("Should've had an exception here");
        } catch (SQLException sqlEx) {
            assertEquals("S1000", sqlEx.getSQLState());
        }

        try {
            this.pstmt = this.conn.prepareStatement("SELECT 1", Statement.RETURN_GENERATED_KEYS);
            this.rs = this.pstmt.getGeneratedKeys();
            this.pstmt.close();
            this.rs.next();
            fail("Should've had an exception here");
        } catch (SQLException sqlEx) {
            assertEquals("S1000", sqlEx.getSQLState());
        }

        createProcedure("testBug30508", "() BEGIN SELECT 1; END");

        try {
            this.pstmt = this.conn.prepareCall("{CALL testBug30508()}");
            this.rs = this.pstmt.getGeneratedKeys();
            this.pstmt.close();
            this.rs.next();
            fail("Should've had an exception here");
        } catch (SQLException sqlEx) {
            assertEquals("S1000", sqlEx.getSQLState());
        }
    }

    public void testMoreLanceBugs() throws Exception {

        createTable("Bit_Tab", "( `MAX_VAL` BIT default NULL, `MIN_VAL` BIT default NULL, `NULL_VAL` BIT default NULL) DEFAULT CHARSET=latin1", "InnoDB");
        // this.stmt.execute("insert into Bit_Tab values(null,0,null)");
        createProcedure("Bit_Proc", "(out MAX_PARAM TINYINT, out MIN_PARAM TINYINT, out NULL_PARAM TINYINT) "
                + "begin select MAX_VAL, MIN_VAL, NULL_VAL  into MAX_PARAM, MIN_PARAM, NULL_PARAM from Bit_Tab; end ");

        Boolean minBooleanVal;
        Boolean oRetVal;
        String Min_Val_Query = "SELECT MIN_VAL from Bit_Tab";
        String Min_Insert = "insert into Bit_Tab values(1,0,null)";
        // System.out.println("Value to insert=" + extractVal(Min_Insert,1));
        CallableStatement cstmt;

        this.stmt.executeUpdate("delete from Bit_Tab");
        this.stmt.executeUpdate(Min_Insert);
        cstmt = this.conn.prepareCall("{call Bit_Proc(?,?,?)}");

        cstmt.registerOutParameter(1, java.sql.Types.BIT);
        cstmt.registerOutParameter(2, java.sql.Types.BIT);
        cstmt.registerOutParameter(3, java.sql.Types.BIT);

        cstmt.executeUpdate();

        boolean bRetVal = cstmt.getBoolean(2);
        oRetVal = new Boolean(bRetVal);
        minBooleanVal = new Boolean("false");
        this.rs = this.stmt.executeQuery(Min_Val_Query);
        assertEquals(minBooleanVal, oRetVal);
    }

    public void testBug33823() {
        new ResultSetInternalMethods() {

            public void buildIndexMapping() throws SQLException {
            }

            public void clearNextResult() {
            }

            public ResultSetInternalMethods copy() throws SQLException {
                return null;
            }

            public char getFirstCharOfQuery() {
                return 0;
            }

            public ResultSetInternalMethods getNextResultSet() {
                return null;
            }

            public Object getObjectStoredProc(int columnIndex, int desiredSqlType) throws SQLException {
                return null;
            }

            public Object getObjectStoredProc(int i, Map<Object, Object> map, int desiredSqlType) throws SQLException {
                return null;
            }

            public Object getObjectStoredProc(String columnName, int desiredSqlType) throws SQLException {
                return null;
            }

            public Object getObjectStoredProc(String colName, Map<Object, Object> map, int desiredSqlType) throws SQLException {
                return null;
            }

            public String getServerInfo() {
                return null;
            }

            public long getUpdateCount() {
                return 0;
            }

            public long getUpdateID() {
                return 0;
            }

            public void initializeFromCachedMetaData(CachedResultSetMetaData cachedMetaData) {
                cachedMetaData.getFields();
            }

            public void initializeWithMetadata() throws SQLException {
            }

            public void populateCachedMetaData(CachedResultSetMetaData cachedMetaData) throws SQLException {
            }

            public void realClose(boolean calledExplicitly) throws SQLException {
            }

            public boolean isClosed() {
                return false;
            }

            public boolean reallyResult() {
                return false;
            }

            public void redefineFieldsForDBMD(Field[] metadataFields) {
            }

            public void setFirstCharOfQuery(char firstCharUpperCase) {
            }

            public void setOwningStatement(StatementImpl owningStatement) {
            }

            public void setStatementUsedForFetchingRows(com.mysql.jdbc.PreparedStatement stmt) {
            }

            public void setWrapperStatement(Statement wrapperStatement) {
            }

            public boolean absolute(int row) throws SQLException {
                return false;
            }

            public void afterLast() throws SQLException {
            }

            public void beforeFirst() throws SQLException {
            }

            public void cancelRowUpdates() throws SQLException {
            }

            public void clearWarnings() throws SQLException {
            }

            public void close() throws SQLException {
            }

            public void deleteRow() throws SQLException {
            }

            public int findColumn(String columnName) throws SQLException {
                return 0;
            }

            public boolean first() throws SQLException {
                return false;
            }

            public Array getArray(int i) throws SQLException {
                return null;
            }

            public Array getArray(String colName) throws SQLException {
                return null;
            }

            public InputStream getAsciiStream(int columnIndex) throws SQLException {
                return null;
            }

            public InputStream getAsciiStream(String columnName) throws SQLException {
                return null;
            }

            public BigDecimal getBigDecimal(int columnIndex) throws SQLException {
                return null;
            }

            public BigDecimal getBigDecimal(String columnName) throws SQLException {
                return null;
            }

            public BigDecimal getBigDecimal(int columnIndex, int scale) throws SQLException {
                return null;
            }

            public BigDecimal getBigDecimal(String columnName, int scale) throws SQLException {
                return null;
            }

            public InputStream getBinaryStream(int columnIndex) throws SQLException {
                return null;
            }

            public InputStream getBinaryStream(String columnName) throws SQLException {
                return null;
            }

            public Blob getBlob(int i) throws SQLException {
                return null;
            }

            public Blob getBlob(String colName) throws SQLException {
                return null;
            }

            public boolean getBoolean(int columnIndex) throws SQLException {
                return false;
            }

            public boolean getBoolean(String columnName) throws SQLException {
                return false;
            }

            public byte getByte(int columnIndex) throws SQLException {
                return 0;
            }

            public byte getByte(String columnName) throws SQLException {
                return 0;
            }

            public byte[] getBytes(int columnIndex) throws SQLException {
                return null;
            }

            public byte[] getBytes(String columnName) throws SQLException {
                return null;
            }

            public Reader getCharacterStream(int columnIndex) throws SQLException {
                return null;
            }

            public Reader getCharacterStream(String columnName) throws SQLException {
                return null;
            }

            public Clob getClob(int i) throws SQLException {
                return null;
            }

            public Clob getClob(String colName) throws SQLException {
                return null;
            }

            public int getConcurrency() throws SQLException {
                return 0;
            }

            public String getCursorName() throws SQLException {
                return null;
            }

            public Date getDate(int columnIndex) throws SQLException {
                return null;
            }

            public Date getDate(String columnName) throws SQLException {
                return null;
            }

            public Date getDate(int columnIndex, Calendar cal) throws SQLException {
                return null;
            }

            public Date getDate(String columnName, Calendar cal) throws SQLException {
                return null;
            }

            public double getDouble(int columnIndex) throws SQLException {
                return 0;
            }

            public double getDouble(String columnName) throws SQLException {
                return 0;
            }

            public int getFetchDirection() throws SQLException {
                return 0;
            }

            public int getFetchSize() throws SQLException {
                return 0;
            }

            public float getFloat(int columnIndex) throws SQLException {
                return 0;
            }

            public float getFloat(String columnName) throws SQLException {
                return 0;
            }

            public int getInt(int columnIndex) throws SQLException {
                return 0;
            }

            public int getInt(String columnName) throws SQLException {
                return 0;
            }

            public long getLong(int columnIndex) throws SQLException {
                return 0;
            }

            public long getLong(String columnName) throws SQLException {
                return 0;
            }

            public ResultSetMetaData getMetaData() throws SQLException {
                return null;
            }

            public Object getObject(int columnIndex) throws SQLException {
                return null;
            }

            public Object getObject(String columnName) throws SQLException {
                return null;
            }

            public Object getObject(int arg0, Map<String, Class<?>> arg1) throws SQLException {
                return null;
            }

            public Object getObject(String arg0, Map<String, Class<?>> arg1) throws SQLException {
                return null;
            }

            public Ref getRef(int i) throws SQLException {
                return null;
            }

            public Ref getRef(String colName) throws SQLException {
                return null;
            }

            public int getRow() throws SQLException {
                return 0;
            }

            public short getShort(int columnIndex) throws SQLException {
                return 0;
            }

            public short getShort(String columnName) throws SQLException {
                return 0;
            }

            public Statement getStatement() throws SQLException {
                return null;
            }

            public String getString(int columnIndex) throws SQLException {
                return null;
            }

            public String getString(String columnName) throws SQLException {
                return null;
            }

            public Time getTime(int columnIndex) throws SQLException {
                return null;
            }

            public Time getTime(String columnName) throws SQLException {
                return null;
            }

            public Time getTime(int columnIndex, Calendar cal) throws SQLException {
                return null;
            }

            public Time getTime(String columnName, Calendar cal) throws SQLException {
                return null;
            }

            public Timestamp getTimestamp(int columnIndex) throws SQLException {
                return null;
            }

            public Timestamp getTimestamp(String columnName) throws SQLException {
                return null;
            }

            public Timestamp getTimestamp(int columnIndex, Calendar cal) throws SQLException {
                return null;
            }

            public Timestamp getTimestamp(String columnName, Calendar cal) throws SQLException {
                return null;
            }

            public int getType() throws SQLException {
                return 0;
            }

            public URL getURL(int columnIndex) throws SQLException {
                return null;
            }

            public URL getURL(String columnName) throws SQLException {
                return null;
            }

            public InputStream getUnicodeStream(int columnIndex) throws SQLException {
                return null;
            }

            public InputStream getUnicodeStream(String columnName) throws SQLException {
                return null;
            }

            public SQLWarning getWarnings() throws SQLException {
                return null;
            }

            public void insertRow() throws SQLException {
            }

            public boolean isAfterLast() throws SQLException {
                return false;
            }

            public boolean isBeforeFirst() throws SQLException {
                return false;
            }

            public boolean isFirst() throws SQLException {
                return false;
            }

            public boolean isLast() throws SQLException {
                return false;
            }

            public boolean last() throws SQLException {
                return false;
            }

            public void moveToCurrentRow() throws SQLException {
            }

            public void moveToInsertRow() throws SQLException {
            }

            public boolean next() throws SQLException {
                return false;
            }

            public boolean previous() throws SQLException {
                return false;
            }

            public void refreshRow() throws SQLException {
            }

            public boolean relative(int rows) throws SQLException {
                return false;
            }

            public boolean rowDeleted() throws SQLException {
                return false;
            }

            public boolean rowInserted() throws SQLException {
                return false;
            }

            public boolean rowUpdated() throws SQLException {
                return false;
            }

            public void setFetchDirection(int direction) throws SQLException {
            }

            public void setFetchSize(int rows) throws SQLException {
            }

            public void updateArray(int columnIndex, Array x) throws SQLException {
            }

            public void updateArray(String columnName, Array x) throws SQLException {
            }

            public void updateAsciiStream(int columnIndex, InputStream x, int length) throws SQLException {
            }

            public void updateAsciiStream(String columnName, InputStream x, int length) throws SQLException {
            }

            public void updateBigDecimal(int columnIndex, BigDecimal x) throws SQLException {

            }

            public void updateBigDecimal(String columnName, BigDecimal x) throws SQLException {
            }

            public void updateBinaryStream(int columnIndex, InputStream x, int length) throws SQLException {
            }

            public void updateBinaryStream(String columnName, InputStream x, int length) throws SQLException {
            }

            public void updateBlob(int columnIndex, Blob x) throws SQLException {
            }

            public void updateBlob(String columnName, Blob x) throws SQLException {
            }

            public void updateBoolean(int columnIndex, boolean x) throws SQLException {
            }

            public void updateBoolean(String columnName, boolean x) throws SQLException {
            }

            public void updateByte(int columnIndex, byte x) throws SQLException {
            }

            public void updateByte(String columnName, byte x) throws SQLException {
            }

            public void updateBytes(int columnIndex, byte[] x) throws SQLException {
            }

            public void updateBytes(String columnName, byte[] x) throws SQLException {
            }

            public void updateCharacterStream(int columnIndex, Reader x, int length) throws SQLException {
            }

            public void updateCharacterStream(String columnName, Reader reader, int length) throws SQLException {
            }

            public void updateClob(int columnIndex, Clob x) throws SQLException {
            }

            public void updateClob(String columnName, Clob x) throws SQLException {
            }

            public void updateDate(int columnIndex, Date x) throws SQLException {
            }

            public void updateDate(String columnName, Date x) throws SQLException {
            }

            public void updateDouble(int columnIndex, double x) throws SQLException {
            }

            public void updateDouble(String columnName, double x) throws SQLException {
            }

            public void updateFloat(int columnIndex, float x) throws SQLException {
            }

            public void updateFloat(String columnName, float x) throws SQLException {
            }

            public void updateInt(int columnIndex, int x) throws SQLException {
            }

            public void updateInt(String columnName, int x) throws SQLException {
            }

            public void updateLong(int columnIndex, long x) throws SQLException {
            }

            public void updateLong(String columnName, long x) throws SQLException {
            }

            public void updateNull(int columnIndex) throws SQLException {
            }

            public void updateNull(String columnName) throws SQLException {
            }

            public void updateObject(int columnIndex, Object x) throws SQLException {
            }

            public void updateObject(String columnName, Object x) throws SQLException {
            }

            public void updateObject(int columnIndex, Object x, int scale) throws SQLException {
            }

            public void updateObject(String columnName, Object x, int scale) throws SQLException {
            }

            public void updateRef(int columnIndex, Ref x) throws SQLException {
            }

            public void updateRef(String columnName, Ref x) throws SQLException {
            }

            public void updateRow() throws SQLException {
            }

            public void updateShort(int columnIndex, short x) throws SQLException {
            }

            public void updateShort(String columnName, short x) throws SQLException {
            }

            public void updateString(int columnIndex, String x) throws SQLException {
            }

            public void updateString(String columnName, String x) throws SQLException {
            }

            public void updateTime(int columnIndex, Time x) throws SQLException {
            }

            public void updateTime(String columnName, Time x) throws SQLException {
            }

            public void updateTimestamp(int columnIndex, Timestamp x) throws SQLException {
            }

            public void updateTimestamp(String columnName, Timestamp x) throws SQLException {
            }

            public boolean wasNull() throws SQLException {
                return false;
            }

            public int getBytesSize() throws SQLException {
                return 0;
            }

            public RowId getRowId(int columnIndex) throws SQLException {
                return null;
            }

            public RowId getRowId(String columnLabel) throws SQLException {
                return null;
            }

            public void updateRowId(int columnIndex, RowId x) throws SQLException {
            }

            public void updateRowId(String columnLabel, RowId x) throws SQLException {
            }

            public int getHoldability() throws SQLException {
                return 0;
            }

            public void updateNString(int columnIndex, String nString) throws SQLException {
            }

            public void updateNString(String columnLabel, String nString) throws SQLException {
            }

            public void updateNClob(int columnIndex, NClob nClob) throws SQLException {
            }

            public void updateNClob(String columnLabel, NClob nClob) throws SQLException {
            }

            public NClob getNClob(int columnIndex) throws SQLException {
                return null;
            }

            public NClob getNClob(String columnLabel) throws SQLException {
                return null;
            }

            public SQLXML getSQLXML(int columnIndex) throws SQLException {
                return null;
            }

            public SQLXML getSQLXML(String columnLabel) throws SQLException {
                return null;
            }

            public void updateSQLXML(int columnIndex, SQLXML xmlObject) throws SQLException {
            }

            public void updateSQLXML(String columnLabel, SQLXML xmlObject) throws SQLException {
            }

            public String getNString(int columnIndex) throws SQLException {
                return null;
            }

            public String getNString(String columnLabel) throws SQLException {
                return null;
            }

            public Reader getNCharacterStream(int columnIndex) throws SQLException {
                return null;
            }

            public Reader getNCharacterStream(String columnLabel) throws SQLException {
                return null;
            }

            public void updateNCharacterStream(int columnIndex, Reader x, long length) throws SQLException {
            }

            public void updateNCharacterStream(String columnLabel, Reader reader, long length) throws SQLException {
            }

            public void updateAsciiStream(int columnIndex, InputStream x, long length) throws SQLException {
            }

            public void updateBinaryStream(int columnIndex, InputStream x, long length) throws SQLException {
            }

            public void updateCharacterStream(int columnIndex, Reader x, long length) throws SQLException {
            }

            public void updateAsciiStream(String columnLabel, InputStream x, long length) throws SQLException {
            }

            public void updateBinaryStream(String columnLabel, InputStream x, long length) throws SQLException {
            }

            public void updateCharacterStream(String columnLabel, Reader reader, long length) throws SQLException {
            }

            public void updateBlob(int columnIndex, InputStream inputStream, long length) throws SQLException {
            }

            public void updateBlob(String columnLabel, InputStream inputStream, long length) throws SQLException {
            }

            public void updateClob(int columnIndex, Reader reader, long length) throws SQLException {
            }

            public void updateClob(String columnLabel, Reader reader, long length) throws SQLException {
            }

            public void updateNClob(int columnIndex, Reader reader, long length) throws SQLException {
            }

            public void updateNClob(String columnLabel, Reader reader, long length) throws SQLException {
            }

            public void updateNCharacterStream(int columnIndex, Reader x) throws SQLException {
            }

            public void updateNCharacterStream(String columnLabel, Reader reader) throws SQLException {
            }

            public void updateAsciiStream(int columnIndex, InputStream x) throws SQLException {
            }

            public void updateBinaryStream(int columnIndex, InputStream x) throws SQLException {
            }

            public void updateCharacterStream(int columnIndex, Reader x) throws SQLException {
            }

            public void updateAsciiStream(String columnLabel, InputStream x) throws SQLException {
            }

            public void updateBinaryStream(String columnLabel, InputStream x) throws SQLException {
            }

            public void updateCharacterStream(String columnLabel, Reader reader) throws SQLException {
            }

            public void updateBlob(int columnIndex, InputStream inputStream) throws SQLException {
            }

            public void updateBlob(String columnLabel, InputStream inputStream) throws SQLException {
            }

            public void updateClob(int columnIndex, Reader reader) throws SQLException {
            }

            public void updateClob(String columnLabel, Reader reader) throws SQLException {
            }

            public void updateNClob(int columnIndex, Reader reader) throws SQLException {
            }

            public void updateNClob(String columnLabel, Reader reader) throws SQLException {
            }

            public <T> T getObject(int columnIndex, Class<T> type) throws SQLException {
                return null;
            }

            public <T> T getObject(String columnLabel, Class<T> type) throws SQLException {
                return null;
            }

            public <T> T unwrap(Class<T> iface) throws SQLException {
                return null;
            }

            public boolean isWrapperFor(Class<?> iface) throws SQLException {
                return false;
            }
        };
    }

    /**
     * Tests fix for BUG#34093 - Statements with batched values do not return
     * correct values for getGeneratedKeys() when "rewriteBatchedStatements" is
     * set to "true", and the statement has an "ON DUPLICATE KEY UPDATE" clause.
     * 
     * @throws Exception
     *             if the test fails.
     */
    public void testBug34093() throws Exception {
        Connection rewriteConn = null;

        rewriteConn = getConnectionWithProps("rewriteBatchedStatements=true");

        checkBug34093(rewriteConn);

        rewriteConn = getConnectionWithProps("rewriteBatchedStatements=true,useServerPrepStmts=true");

        checkBug34093(rewriteConn);
    }

    private void checkBug34093(Connection rewriteConn) throws Exception {
        try {
            String ddl = "(autoIncId INT NOT NULL PRIMARY KEY AUTO_INCREMENT, uniqueTextKey VARCHAR(255), UNIQUE KEY (uniqueTextKey(100)))";

            String[] sequence = { "c", "a", "d", "b" };
            String sql = "insert into testBug30493 (uniqueTextKey) values (?) on duplicate key UPDATE autoIncId = last_insert_id( autoIncId )";
            String tablePrimeSql = "INSERT INTO testBug30493 (uniqueTextKey) VALUES ('a'), ('b'), ('c'), ('d')";

            // setup the rewritten and non-written statements
            Statement stmts[] = new Statement[2];
            PreparedStatement pstmts[] = new PreparedStatement[2];
            stmts[0] = this.conn.createStatement();
            stmts[1] = rewriteConn.createStatement();
            pstmts[0] = this.conn.prepareStatement(sql, Statement.RETURN_GENERATED_KEYS);
            pstmts[1] = rewriteConn.prepareStatement(sql, Statement.RETURN_GENERATED_KEYS);
            for (int i = 0; i < sequence.length; ++i) {
                String sqlLiteral = sql.replaceFirst("\\?", "'" + sequence[i] + "'");
                stmts[0].addBatch(sqlLiteral);
                stmts[1].addBatch(sqlLiteral);
                pstmts[0].setString(1, sequence[i]);
                pstmts[0].addBatch();
                pstmts[1].setString(1, sequence[i]);
                pstmts[1].addBatch();
            }

            // run the test once for Statement, and once for PreparedStatement
            Statement stmtSets[][] = new Statement[2][];
            stmtSets[0] = stmts;
            stmtSets[1] = pstmts;

            for (int stmtSet = 0; stmtSet < 2; ++stmtSet) {
                Statement testStmts[] = stmtSets[stmtSet];
                createTable("testBug30493", ddl);
                this.stmt.executeUpdate(tablePrimeSql);

                int nonRwUpdateCounts[] = testStmts[0].executeBatch();

                ResultSet nonRewrittenRsKeys = testStmts[0].getGeneratedKeys();

                createTable("testBug30493", ddl);
                this.stmt.executeUpdate(tablePrimeSql);
                int expectedUpdateCount = 1; // was 2; behavior changed by fix of Bug#46675, affects servers starting from 5.5.16 and 5.6.3 

                int rwUpdateCounts[] = testStmts[1].executeBatch();
                ResultSet rewrittenRsKeys = testStmts[1].getGeneratedKeys();
                for (int i = 0; i < 4; ++i) {
                    assertEquals(expectedUpdateCount, nonRwUpdateCounts[i]);
                    assertEquals(expectedUpdateCount, rwUpdateCounts[i]);
                }

                assertResultSetLength(nonRewrittenRsKeys, 4);
                assertResultSetLength(rewrittenRsKeys, 4);

                assertResultSetsEqual(nonRewrittenRsKeys, rewrittenRsKeys);
            }
        } finally {
            if (rewriteConn != null) {
                rewriteConn.close();
            }
        }
    }

    public void testBug34093_nonbatch() throws Exception {
        Connection rewriteConn = null;

        try {
            String ddl = "(autoIncId INT NOT NULL PRIMARY KEY AUTO_INCREMENT, uniqueTextKey VARCHAR(255) UNIQUE KEY)";

            String sql = "insert into testBug30493 (uniqueTextKey) values ('c') on duplicate key UPDATE autoIncId = last_insert_id( autoIncId )";
            String tablePrimeSql = "INSERT INTO testBug30493 (uniqueTextKey) VALUES ('a'), ('b'), ('c'), ('d')";

            try {
                createTable("testBug30493", ddl);
            } catch (SQLException sqlEx) {
                if (sqlEx.getMessage().indexOf("max key length") != -1) {
                    createTable("testBug30493", "(autoIncId INT NOT NULL PRIMARY KEY AUTO_INCREMENT, uniqueTextKey VARCHAR(180) UNIQUE KEY)");
                }
            }
            this.stmt.executeUpdate(tablePrimeSql);

            Statement stmt1 = this.conn.createStatement();
            stmt1.execute(sql, Statement.RETURN_GENERATED_KEYS);
            int expectedUpdateCount = 1; // was 2; behavior changed by fix of Bug#46675, affects servers starting from 5.5.16 and 5.6.3 

            assertEquals(expectedUpdateCount, stmt1.getUpdateCount());
            ResultSet stmtKeys = stmt1.getGeneratedKeys();
            assertResultSetLength(stmtKeys, 1);

            try {
                createTable("testBug30493", ddl);
            } catch (SQLException sqlEx) {
                if (sqlEx.getMessage().indexOf("max key length") != -1) {
                    createTable("testBug30493", "(autoIncId INT NOT NULL PRIMARY KEY AUTO_INCREMENT, uniqueTextKey VARCHAR(180) UNIQUE KEY)");
                }
            }
            this.stmt.executeUpdate(tablePrimeSql);

            this.pstmt = this.conn.prepareStatement(sql, Statement.RETURN_GENERATED_KEYS);
            this.pstmt.execute();
            assertEquals(expectedUpdateCount, this.pstmt.getUpdateCount());
            ResultSet pstmtKeys = this.pstmt.getGeneratedKeys();
            assertResultSetLength(pstmtKeys, 1);

            assertResultSetsEqual(stmtKeys, pstmtKeys);
        } finally {
            if (rewriteConn != null) {
                rewriteConn.close();
            }
        }
    }

    public void testBug34518() throws Exception {

        Connection fetchConn = getConnectionWithProps("useCursorFetch=true");
        Statement fetchStmt = fetchConn.createStatement();

        int stmtCount = ((com.mysql.jdbc.JdbcConnection) fetchConn).getActiveStatementCount();

        fetchStmt.setFetchSize(100);
        this.rs = fetchStmt.executeQuery("SELECT 1");

        assertEquals(((com.mysql.jdbc.JdbcConnection) fetchConn).getActiveStatementCount(), stmtCount + 1);
        this.rs.close();
        assertEquals(((com.mysql.jdbc.JdbcConnection) fetchConn).getActiveStatementCount(), stmtCount);
    }

    public void testBug35170() throws Exception {
        Statement stt = null;

        try {
            stt = this.conn.createStatement(ResultSet.TYPE_FORWARD_ONLY, ResultSet.CONCUR_READ_ONLY);
            stt.setFetchSize(Integer.MIN_VALUE);
            this.rs = stt.executeQuery("select 1");
            this.rs.next();
            while (!this.rs.isAfterLast()) {
                this.rs.getString(1);
                this.rs.next();
            }
        } finally {
            if (stt != null) {
                stt.close();
            }
        }

    }

    /*
     * public void testBug35307() throws Exception { createTable("testBug35307",
     * "(`id` int(11) unsigned NOT NULL auto_increment," +
     * "`field` varchar(20) NOT NULL," + "`date` datetime NOT NULL," +
     * "PRIMARY KEY  (`id`)" + ") ENGINE=MyISAM DEFAULT CHARSET=latin1");
     * 
     * this.stmt.executeUpdate("INSERT INTO testBug35307 (field) values ('works')"
     * ); }
     */

    public void testBug35666() throws Exception {
        Connection loggingConn = getConnectionWithProps("logSlowQueries=true");
        this.pstmt = ((com.mysql.jdbc.JdbcConnection) loggingConn).serverPrepareStatement("SELECT SLEEP(4)");
        this.pstmt.execute();
    }

    public void testDeadlockBatchBehavior() throws Exception {
        try {
            createTable("t1", "(id INTEGER, x INTEGER)", "INNODB");
            createTable("t2", "(id INTEGER, x INTEGER)", "INNODB");
            this.stmt.executeUpdate("INSERT INTO t1 VALUES (0, 0)");

            this.conn.setAutoCommit(false);
            this.conn.createStatement().executeQuery("SELECT * FROM t1 WHERE id=0 FOR UPDATE");

            final Connection deadlockConn = getConnectionWithProps("includeInnodbStatusInDeadlockExceptions=true");
            deadlockConn.setAutoCommit(false);

            final Statement deadlockStmt = deadlockConn.createStatement();
            deadlockStmt.executeUpdate("INSERT INTO t2 VALUES (1, 0)");
            deadlockStmt.executeQuery("SELECT * FROM t2 WHERE id=0 FOR UPDATE");

            new Thread() {
                @Override
                public void run() {
                    try {
                        deadlockStmt.addBatch("INSERT INTO t2 VALUES (1, 0)");
                        deadlockStmt.addBatch("INSERT INTO t2 VALUES (2, 0)");
                        deadlockStmt.addBatch("UPDATE t1 SET x=2 WHERE id=0");
                        deadlockStmt.executeBatch();
                    } catch (SQLException sqlEx) {
                        sqlEx.printStackTrace();
                        try {
                            deadlockConn.rollback();
                        } catch (SQLException e) {
                            e.printStackTrace();
                        }
                    }
                }
            }.run();

            this.stmt.executeUpdate("INSERT INTO t1 VALUES (0, 0)");

        } catch (BatchUpdateException sqlEx) {
            int[] updateCounts = sqlEx.getUpdateCounts();
            for (int i = 0; i < updateCounts.length; i++) {
                System.out.println(updateCounts[i]);
            }
        } finally {
            this.conn.rollback();
            this.conn.setAutoCommit(true);
        }
    }

    public void testBug39352() throws Exception {
        Connection affectedRowsConn = getConnectionWithProps("useAffectedRows=true");

        try {

            createTable("bug39352", "(id INT PRIMARY KEY, data VARCHAR(100))");
            assertEquals(1, this.stmt.executeUpdate("INSERT INTO bug39352 (id,data) values (1,'a')"));
            int rowsAffected = this.stmt.executeUpdate("INSERT INTO bug39352 (id, data) VALUES(2, 'bb') ON DUPLICATE KEY UPDATE data=values(data)");
            assertEquals("First UPD failed", 1, rowsAffected);

            rowsAffected = affectedRowsConn.createStatement().executeUpdate(
                    "INSERT INTO bug39352 (id, data) VALUES(2, 'bbb') ON DUPLICATE KEY UPDATE data=values(data)");
            assertEquals("2nd UPD failed", 2, rowsAffected);

            rowsAffected = affectedRowsConn.createStatement().executeUpdate(
                    "INSERT INTO bug39352 (id, data) VALUES(2, 'bbb') ON DUPLICATE KEY UPDATE data=values(data)");
            assertEquals("3rd UPD failed", 0, rowsAffected);

        } finally {
            affectedRowsConn.close();
        }
    }

    public void testBug38747() throws Exception {
        try {
            this.conn.setReadOnly(true);
            this.pstmt = this.conn.prepareStatement("SELECT 1", ResultSet.TYPE_FORWARD_ONLY, ResultSet.CONCUR_READ_ONLY);
            this.pstmt.setFetchSize(Integer.MIN_VALUE);

            this.rs = this.pstmt.executeQuery();

            while (this.rs.next()) {
            }

            this.rs.close();
            this.pstmt.close();

        } finally {
            this.conn.setReadOnly(false);
        }
    }

    public void testBug39956() throws Exception {

        ResultSet enginesRs = this.conn.createStatement().executeQuery("SHOW ENGINES");

        while (enginesRs.next()) {
            if ("YES".equalsIgnoreCase(enginesRs.getString("Support")) || "DEFAULT".equalsIgnoreCase(enginesRs.getString("Support"))) {

                String engineName = enginesRs.getString("Engine");

                if ("CSV".equalsIgnoreCase(engineName) || "BLACKHOLE".equalsIgnoreCase(engineName) || "FEDERATED".equalsIgnoreCase(engineName)
                        || "MRG_MYISAM".equalsIgnoreCase(engineName) || "PARTITION".equalsIgnoreCase(engineName) || "EXAMPLE".equalsIgnoreCase(engineName)
                        || "PERFORMANCE_SCHEMA".equalsIgnoreCase(engineName) || engineName.endsWith("_SCHEMA")) {
                    continue; // not supported
                }

                String tableName = "testBug39956_" + engineName;

                Connection twoConn = getConnectionWithProps("sessionVariables=auto_increment_increment=2");

                try {
                    for (int i = 0; i < 2; i++) {
                        createTable(tableName, "(k int primary key auto_increment, p varchar(4)) ENGINE=" + engineName);

                        ((com.mysql.jdbc.JdbcConnection) twoConn).setRewriteBatchedStatements(i == 1);

                        this.pstmt = twoConn.prepareStatement("INSERT INTO " + tableName + " (p) VALUES (?)", Statement.RETURN_GENERATED_KEYS);
                        this.pstmt.setString(1, "a");
                        this.pstmt.addBatch();
                        this.pstmt.setString(1, "b");
                        this.pstmt.addBatch();
                        this.pstmt.executeBatch();

                        this.rs = this.pstmt.getGeneratedKeys();

                        this.rs.next();
                        assertEquals("For engine " + engineName + ((i == 1) ? " rewritten " : " plain "), 1, this.rs.getInt(1));
                        this.rs.next();
                        assertEquals("For engine " + engineName + ((i == 1) ? " rewritten " : " plain "), 3, this.rs.getInt(1));

                        createTable(tableName, "(k int primary key auto_increment, p varchar(4)) ENGINE=" + engineName);
                        Statement twoStmt = twoConn.createStatement();
                        for (int j = 0; j < 10; j++) {
                            twoStmt.addBatch("INSERT INTO " + tableName + " (p) VALUES ('" + j + "')");
                        }

                        twoStmt.executeBatch(); // No getGeneratedKeys() support in JDBC spec, but we allow it...might have to rewrite test if/when we don't
                        this.rs = twoStmt.getGeneratedKeys();

                        int key = 1;

                        for (int j = 0; j < 10; j++) {
                            this.rs.next();
                            assertEquals("For engine " + engineName + ((i == 1) ? " rewritten " : " plain "), key, this.rs.getInt(1));
                            key += 2;
                        }
                    }
                } finally {
                    if (twoConn != null) {
                        twoConn.close();
                    }
                }
            }
        }
    }

    public void testBug34185() throws Exception {
        this.stmt.executeQuery("SELECT 1");

        try {
            this.stmt.getGeneratedKeys();
            fail("Expected exception");
        } catch (SQLException sqlEx) {
            assertEquals(SQLError.SQL_STATE_ILLEGAL_ARGUMENT, sqlEx.getSQLState());
        }

        this.pstmt = this.conn.prepareStatement("SELECT 1");

        try {
            this.pstmt.execute();
            this.pstmt.getGeneratedKeys();
            fail("Expected exception");
        } catch (SQLException sqlEx) {
            assertEquals(SQLError.SQL_STATE_ILLEGAL_ARGUMENT, sqlEx.getSQLState());
        }
    }

    public void testBug41161() throws Exception {
        createTable("testBug41161", "(a int, b int)");

        Connection rewriteConn = getConnectionWithProps("rewriteBatchedStatements=true");

        try {
            this.pstmt = rewriteConn.prepareStatement("INSERT INTO testBug41161 (a, b) VALUES (?, ?, ?)");
            this.pstmt.setInt(1, 1);
            this.pstmt.setInt(2, 1);

            try {
                this.pstmt.addBatch();
                fail("Should have thrown an exception");
            } catch (SQLException sqlEx) {
                assertEquals("07001", sqlEx.getSQLState());
            }

            this.pstmt.executeBatch(); // NPE when this bug exists
        } finally {
            rewriteConn.close();
        }
    }

    /**
     * Ensures that cases listed in Bug#41448 actually work - we don't think
     * there's a bug here right now
     */

    public void testBug41448() throws Exception {
        createTable("testBug41448", "(pk INT PRIMARY KEY AUTO_INCREMENT, field1 VARCHAR(4))");

        this.stmt.executeUpdate("INSERT INTO testBug41448 (field1) VALUES ('abc')", Statement.RETURN_GENERATED_KEYS);
        this.stmt.getGeneratedKeys();

        this.stmt.executeUpdate("INSERT INTO testBug41448 (field1) VALUES ('def')", new int[] { 1 });
        this.stmt.getGeneratedKeys();

        this.stmt.executeUpdate("INSERT INTO testBug41448 (field1) VALUES ('ghi')", new String[] { "pk" });
        this.stmt.getGeneratedKeys();

        this.stmt.executeUpdate("INSERT INTO testBug41448 (field1) VALUES ('ghi')");

        try {
            this.stmt.getGeneratedKeys();
            fail("Expected a SQLException here");
        } catch (SQLException sqlEx) {
            // expected
        }

        this.stmt.execute("INSERT INTO testBug41448 (field1) VALUES ('jkl')", Statement.RETURN_GENERATED_KEYS);
        this.stmt.getGeneratedKeys();

        this.stmt.execute("INSERT INTO testBug41448 (field1) VALUES ('mno')", new int[] { 1 });
        this.stmt.getGeneratedKeys();

        this.stmt.execute("INSERT INTO testBug41448 (field1) VALUES ('pqr')", new String[] { "pk" });
        this.stmt.getGeneratedKeys();

        this.stmt.execute("INSERT INTO testBug41448 (field1) VALUES ('stu')");

        try {
            this.stmt.getGeneratedKeys();
            fail("Expected a SQLException here");
        } catch (SQLException sqlEx) {
            // expected
        }

        this.pstmt = this.conn.prepareStatement("INSERT INTO testBug41448 (field1) VALUES (?)", Statement.RETURN_GENERATED_KEYS);
        this.pstmt.setString(1, "abc");
        this.pstmt.executeUpdate();
        this.pstmt.getGeneratedKeys();
        this.pstmt.execute();
        this.pstmt.getGeneratedKeys();

        this.pstmt = this.conn.prepareStatement("INSERT INTO testBug41448 (field1) VALUES (?)", new int[] { 1 });
        this.pstmt.setString(1, "abc");
        this.pstmt.executeUpdate();
        this.pstmt.getGeneratedKeys();
        this.pstmt.execute();
        this.pstmt.getGeneratedKeys();

        this.pstmt = this.conn.prepareStatement("INSERT INTO testBug41448 (field1) VALUES (?)", new String[] { "pk" });
        this.pstmt.setString(1, "abc");
        this.pstmt.executeUpdate();
        this.pstmt.getGeneratedKeys();
        this.pstmt.execute();
        this.pstmt.getGeneratedKeys();

        this.pstmt = this.conn.prepareStatement("INSERT INTO testBug41448 (field1) VALUES (?)");
        this.pstmt.setString(1, "abc");
        this.pstmt.executeUpdate();
        try {
            this.pstmt.getGeneratedKeys();
            fail("Expected a SQLException here");
        } catch (SQLException sqlEx) {
            // expected
        }

        this.pstmt.execute();

        try {
            this.pstmt.getGeneratedKeys();
            fail("Expected a SQLException here");
        } catch (SQLException sqlEx) {
            // expected
        }
    }

    public void testBug48172() throws Exception {
        createTable("testBatchInsert", "(a INT PRIMARY KEY AUTO_INCREMENT)");
        Connection rewriteConn = getConnectionWithProps("rewriteBatchedStatements=true,dumpQueriesOnException=true");
        assertEquals("0", getSingleIndexedValueWithQuery(rewriteConn, 2, "SHOW SESSION STATUS LIKE 'Com_insert'").toString());

        this.pstmt = rewriteConn.prepareStatement("INSERT INTO testBatchInsert VALUES (?)");
        this.pstmt.setNull(1, java.sql.Types.INTEGER);
        this.pstmt.addBatch();
        this.pstmt.setNull(1, java.sql.Types.INTEGER);
        this.pstmt.addBatch();
        this.pstmt.setNull(1, java.sql.Types.INTEGER);
        this.pstmt.addBatch();
        this.pstmt.executeBatch();

        assertEquals("1", getSingleIndexedValueWithQuery(rewriteConn, 2, "SHOW SESSION STATUS LIKE 'Com_insert'").toString());
        this.pstmt = rewriteConn.prepareStatement("INSERT INTO `testBatchInsert`VALUES (?)");
        this.pstmt.setNull(1, java.sql.Types.INTEGER);
        this.pstmt.addBatch();
        this.pstmt.setNull(1, java.sql.Types.INTEGER);
        this.pstmt.addBatch();
        this.pstmt.setNull(1, java.sql.Types.INTEGER);
        this.pstmt.addBatch();
        this.pstmt.executeBatch();

        assertEquals("2", getSingleIndexedValueWithQuery(rewriteConn, 2, "SHOW SESSION STATUS LIKE 'Com_insert'").toString());

        this.pstmt = rewriteConn.prepareStatement("INSERT INTO testBatchInsert VALUES(?)");
        this.pstmt.setNull(1, java.sql.Types.INTEGER);
        this.pstmt.addBatch();
        this.pstmt.setNull(1, java.sql.Types.INTEGER);
        this.pstmt.addBatch();
        this.pstmt.setNull(1, java.sql.Types.INTEGER);
        this.pstmt.addBatch();
        this.pstmt.executeBatch();

        assertEquals("3", getSingleIndexedValueWithQuery(rewriteConn, 2, "SHOW SESSION STATUS LIKE 'Com_insert'").toString());

        this.pstmt = rewriteConn.prepareStatement("INSERT INTO testBatchInsert VALUES\n(?)");
        this.pstmt.setNull(1, java.sql.Types.INTEGER);
        this.pstmt.addBatch();
        this.pstmt.setNull(1, java.sql.Types.INTEGER);
        this.pstmt.addBatch();
        this.pstmt.setNull(1, java.sql.Types.INTEGER);
        this.pstmt.addBatch();
        this.pstmt.executeBatch();

        assertEquals("4", getSingleIndexedValueWithQuery(rewriteConn, 2, "SHOW SESSION STATUS LIKE 'Com_insert'").toString());

    }

    /**
     * Tests fix for Bug#41532 - regression in performance for batched inserts
     * when using ON DUPLICATE KEY UPDATE
     */
    public void testBug41532() throws Exception {
        createTable("testBug41532", "(ID INTEGER, S1 VARCHAR(100), S2 VARCHAR(100), S3 VARCHAR(100), D1 DATETIME, D2 DATETIME, D3 DATETIME, "
                + "N1 DECIMAL(28,6), N2 DECIMAL(28,6), N3 DECIMAL(28,6), UNIQUE KEY UNIQUE_KEY_TEST_DUPLICATE (ID) )");

        int numTests = 5000;
        Connection rewriteConn = getConnectionWithProps("rewriteBatchedStatements=true,dumpQueriesOnException=true");

        assertEquals("0", getSingleIndexedValueWithQuery(rewriteConn, 2, "SHOW SESSION STATUS LIKE 'Com_insert'").toString());
        long batchedTime = timeBatch(rewriteConn, numTests);
        assertEquals("1", getSingleIndexedValueWithQuery(rewriteConn, 2, "SHOW SESSION STATUS LIKE 'Com_insert'").toString());

        this.stmt.executeUpdate("TRUNCATE TABLE testBug41532");

        assertEquals("0", getSingleIndexedValueWithQuery(this.conn, 2, "SHOW SESSION STATUS LIKE 'Com_insert'").toString());
        long unbatchedTime = timeBatch(this.conn, numTests);
        assertEquals(String.valueOf(numTests), getSingleIndexedValueWithQuery(this.conn, 2, "SHOW SESSION STATUS LIKE 'Com_insert'").toString());
        assertTrue(batchedTime < unbatchedTime);

        rewriteConn = getConnectionWithProps("rewriteBatchedStatements=true,useCursorFetch=true,defaultFetchSize=10000");
        timeBatch(rewriteConn, numTests);
    }

    private long timeBatch(Connection c, int numberOfRows) throws SQLException {
        this.pstmt = c.prepareStatement("INSERT INTO testBug41532(ID, S1, S2, S3, D1, D2, D3, N1, N2, N3) VALUES (?, ?, ?, ?, ?, ?, ?, ?, ?, ?)"
                + " ON DUPLICATE KEY UPDATE S1 = VALUES(S1), S2 = VALUES(S2), S3 = VALUES(S3), D1 = VALUES(D1), D2 ="
                + " VALUES(D2), D3 = VALUES(D3), N1 = N1 + VALUES(N1), N2 = N2 + VALUES(N2), N2 = N2 + VALUES(N2)");
        c.setAutoCommit(false);
        c.setTransactionIsolation(Connection.TRANSACTION_READ_COMMITTED);
        Date d1 = new Date(currentTimeMillis());
        Date d2 = new Date(currentTimeMillis() + 1000000);
        Date d3 = new Date(currentTimeMillis() + 1250000);

        for (int i = 0; i < numberOfRows; i++) {
            this.pstmt.setObject(1, new Integer(i), Types.INTEGER);
            this.pstmt.setObject(2, String.valueOf(i), Types.VARCHAR);
            this.pstmt.setObject(3, String.valueOf(i * 0.1), Types.VARCHAR);
            this.pstmt.setObject(4, String.valueOf(i / 3), Types.VARCHAR);
            this.pstmt.setObject(5, new Timestamp(d1.getTime()), Types.TIMESTAMP);
            this.pstmt.setObject(6, new Timestamp(d2.getTime()), Types.TIMESTAMP);
            this.pstmt.setObject(7, new Timestamp(d3.getTime()), Types.TIMESTAMP);
            this.pstmt.setObject(8, new BigDecimal(i + 0.1), Types.DECIMAL);
            this.pstmt.setObject(9, new BigDecimal(i * 0.1), Types.DECIMAL);
            this.pstmt.setObject(10, new BigDecimal(i / 3), Types.DECIMAL);
            this.pstmt.addBatch();
        }
        long startTime = currentTimeMillis();
        this.pstmt.executeBatch();
        c.commit();
        long stopTime = currentTimeMillis();

        this.rs = this.conn.createStatement().executeQuery("SELECT COUNT(*) FROM testBug41532");
        assertTrue(this.rs.next());
        assertEquals(numberOfRows, this.rs.getInt(1));

        return stopTime - startTime;
    }

    /**
     * Tests fix for Bug#44056 - Statement.getGeneratedKeys() retains result set
     * instances until statement is closed.
     */

    public void testBug44056() throws Exception {
        createTable("testBug44056", "(pk int primary key not null auto_increment)");
        Statement newStmt = this.conn.createStatement();

        try {
            newStmt.executeUpdate("INSERT INTO testBug44056 VALUES (null)", Statement.RETURN_GENERATED_KEYS);
            checkOpenResultsFor44056(newStmt);
            this.pstmt = this.conn.prepareStatement("INSERT INTO testBug44056 VALUES (null)", Statement.RETURN_GENERATED_KEYS);
            this.pstmt.executeUpdate();
            checkOpenResultsFor44056(this.pstmt);
            this.pstmt = ((com.mysql.jdbc.JdbcConnection) this.conn).serverPrepareStatement("INSERT INTO testBug44056 VALUES (null)",
                    Statement.RETURN_GENERATED_KEYS);
            this.pstmt.executeUpdate();
            checkOpenResultsFor44056(this.pstmt);
        } finally {
            newStmt.close();
        }
    }

    private void checkOpenResultsFor44056(Statement newStmt) throws SQLException {
        this.rs = newStmt.getGeneratedKeys();
        assertEquals(0, ((com.mysql.jdbc.Statement) newStmt).getOpenResultSetCount());
        this.rs.close();
        assertEquals(0, ((com.mysql.jdbc.Statement) newStmt).getOpenResultSetCount());
    }

    /**
     * Bug #41730 - SQL Injection when using U+00A5 and SJIS/Windows-31J
     */
    public void testBug41730() throws Exception {
        try {
            "".getBytes("sjis");
        } catch (UnsupportedEncodingException ex) {
            return; // test doesn't work on this platform
        }

        Connection conn2 = null;
        PreparedStatement pstmt2 = null;
        try {
            conn2 = getConnectionWithProps("characterEncoding=sjis");
            pstmt2 = conn2.prepareStatement("select ?");
            pstmt2.setString(1, "\u00A5'");
            // this will throw an exception with a syntax error if it fails
            pstmt2.executeQuery();
        } finally {
            try {
                if (pstmt2 != null) {
                    pstmt2.close();
                }
            } catch (SQLException ex) {
            }
            try {
                if (conn2 != null) {
                    conn2.close();
                }
            } catch (SQLException ex) {
            }
        }
    }

    public void testBug43196() throws Exception {
        createTable("`bug43196`",
                "(`id` bigint(20) unsigned NOT NULL AUTO_INCREMENT PRIMARY KEY, `a` bigint(20) unsigned NOT NULL) ENGINE=MyISAM DEFAULT CHARSET=latin1;");

        Connection conn1 = null;

        try {
            assertEquals(1, this.stmt.executeUpdate("INSERT INTO bug43196 (a) VALUES (1)", Statement.RETURN_GENERATED_KEYS));

            this.rs = this.stmt.getGeneratedKeys();

            if (this.rs.next()) {

                Object id = this.rs.getObject(1);// use long

                assertEquals(Long.class, id.getClass());
            }

            this.rs.close();

            this.rs = this.stmt.executeQuery("select id from bug43196");

            if (this.rs.next()) {
                Object id = this.rs.getObject(1);// use BigInteger

                assertEquals(BigInteger.class, id.getClass());
            }

            this.rs.close();

            // insert a id > Long.MAX_VALUE(9223372036854775807)

            assertEquals(1, this.stmt.executeUpdate("insert into bug43196(id,a) values(18446744073709551200,1)", Statement.RETURN_GENERATED_KEYS));

            this.rs = this.stmt.getGeneratedKeys();

            this.rs.first();

            assertTrue("No rows returned", this.rs.isFirst());
            assertEquals("18446744073709551200", this.rs.getObject(1).toString());
        } finally {
            if (conn1 != null) {
                conn1.close();
            }
        }
    }

    /**
     * Bug #42253 - multiple escaped quotes cause exception from
     * EscapeProcessor.
     */
    public void testBug42253() throws Exception {
        this.rs = this.stmt.executeQuery("select '\\'\\'','{t\\'}'");
        this.rs.next();
        assertEquals("''", this.rs.getString(1));
        assertEquals("{t'}", this.rs.getString(2));
    }

    /**
     * Bug #41566 - Quotes within comments not correctly ignored by escape
     * parser
     */
    public void testBug41566() throws Exception {
        this.rs = this.stmt.executeQuery("-- this should't change the literal\n select '{1}'");
        this.rs.next();
        assertEquals("{1}", this.rs.getString(1));
    }

    /*
     * Bug #40439 - Error rewriting batched statement if table name ends with
     * "values".
     */
    public void testBug40439() throws Exception {
        Connection conn2 = null;
        try {
            createTable("testBug40439VALUES", "(x int)");
            conn2 = getConnectionWithProps("rewriteBatchedStatements=true");
            PreparedStatement ps = conn2.prepareStatement("insert into testBug40439VALUES (x) values (?)");
            ps.setInt(1, 1);
            ps.addBatch();
            ps.setInt(1, 2);
            ps.addBatch();
            ps.executeBatch();
        } finally {
            if (conn2 != null) {
                try {
                    conn2.close();
                } catch (SQLException ex) {
                }
            }
        }
    }

    public static class Bug39426Interceptor extends BaseStatementInterceptor {
        public static List<Integer> vals = new ArrayList<Integer>();
        String prevSql;

<<<<<<< HEAD
        public void destroy() {
        }

        public boolean executeTopLevelOnly() {
            return false;
        }

        public void init(MysqlConnection conn, Properties props) throws SQLException {
        }

        public ResultSetInternalMethods postProcess(String sql, com.mysql.jdbc.Statement interceptedStatement, ResultSetInternalMethods originalResultSet,
                com.mysql.jdbc.JdbcConnection connection) throws SQLException {
            return null;
        }

        public ResultSetInternalMethods preProcess(String sql, com.mysql.jdbc.Statement interceptedStatement, com.mysql.jdbc.JdbcConnection connection)
=======
        @Override
        public ResultSetInternalMethods preProcess(String sql, com.mysql.jdbc.Statement interceptedStatement, com.mysql.jdbc.Connection connection)
>>>>>>> 8af7444b
                throws SQLException {

            if (interceptedStatement instanceof com.mysql.jdbc.PreparedStatement) {
                String asSql = interceptedStatement.toString();
                int firstColon = asSql.indexOf(":");
                asSql = asSql.substring(firstColon + 2);

                if (asSql.equals(this.prevSql)) {
                    throw new RuntimeException("Previous statement matched current: " + sql);
                }
                this.prevSql = asSql;
                ParameterBindings b = ((com.mysql.jdbc.PreparedStatement) interceptedStatement).getParameterBindings();
                vals.add(new Integer(b.getInt(1)));
            }
            return null;
        }
    }

    /**
     * Bug #39426 - executeBatch passes most recent PreparedStatement params to
     * StatementInterceptor
     */
    public void testBug39426() throws Exception {
        Connection c = null;
        try {
            createTable("testBug39426", "(x int)");
            c = getConnectionWithProps("statementInterceptors=testsuite.regression.StatementRegressionTest$Bug39426Interceptor,useServerPrepStmts=false");
            PreparedStatement ps = c.prepareStatement("insert into testBug39426 values (?)");
            ps.setInt(1, 1);
            ps.addBatch();
            ps.setInt(1, 2);
            ps.addBatch();
            ps.setInt(1, 3);
            ps.addBatch();
            ps.executeBatch();
            List<Integer> vals = Bug39426Interceptor.vals;
            assertEquals(new Integer(1), vals.get(0));
            assertEquals(new Integer(2), vals.get(1));
            assertEquals(new Integer(3), vals.get(2));
        } finally {
            if (c != null) {
                c.close();
            }
        }
    }

    public void testBugDupeKeySingle() throws Exception {
        createTable("testBugDupeKeySingle", "(field1 int not null primary key)");
        Connection conn2 = null;
        try {
            conn2 = getConnectionWithProps("rewriteBatchedStatements=true");

            this.pstmt = conn2.prepareStatement("INSERT INTO testBugDupeKeySingle VALUES (?) ON DUPLICATE KEY UPDATE field1=VALUES(field1)");
            this.pstmt.setInt(1, 1);
            this.pstmt.addBatch();
            this.pstmt.executeBatch();

            // this should be a syntax error
            this.pstmt = conn2.prepareStatement("INSERT INTO testBugDupeKeySingle VALUES (?) ON DUPLICATE KEY UPDATE");
            this.pstmt.setInt(1, 1);
            this.pstmt.addBatch();
            try {
                this.pstmt.executeBatch();
            } catch (SQLException sqlEx) {
                assertEquals(SQLError.SQL_STATE_SYNTAX_ERROR, sqlEx.getSQLState());
            }

            this.pstmt = conn2.prepareStatement("INSERT INTO testBugDupeKeySingle VALUES (?)");
            this.pstmt.setInt(1, 2);
            this.pstmt.addBatch();
            this.pstmt.executeBatch();
            this.pstmt.setInt(1, 3);
            this.pstmt.setInt(1, 4);
            this.pstmt.executeBatch();
        } finally {
            if (conn2 != null) {
                conn2.close();
            }
        }
    }

    /**
     * Bug #37458 - MySQL 5.1 returns generated keys in ascending order
     */
    public void testBug37458() throws Exception {
        int ids[] = { 13, 1, 8 };
        String vals[] = { "c", "a", "b" };
        createTable("testBug37458", "(id int not null auto_increment, val varchar(100), primary key (id), unique (val))");
        this.stmt.executeUpdate("insert into testBug37458 values (1, 'a'), (8, 'b'), (13, 'c')");
        this.pstmt = this.conn.prepareStatement("insert into testBug37458 (val) values (?) on duplicate key update id = last_insert_id(id)",
                Statement.RETURN_GENERATED_KEYS);
        for (int i = 0; i < ids.length; ++i) {
            this.pstmt.setString(1, vals[i]);
            this.pstmt.addBatch();
        }
        this.pstmt.executeBatch();
        ResultSet keys = this.pstmt.getGeneratedKeys();
        for (int i = 0; i < ids.length; ++i) {
            assertTrue(keys.next());
            assertEquals(ids[i], keys.getInt(1));
        }
    }

    public void testBug34555() throws Exception {

        createTable("testBug34555", "(field1 int)", "INNODB");
        this.stmt.executeUpdate("INSERT INTO testBug34555 VALUES (0)");

        final Connection lockerConn = getConnectionWithProps("");
        lockerConn.setAutoCommit(false);
        lockerConn.createStatement().execute("SELECT * FROM testBug34555 WHERE field1=0 FOR UPDATE");

        this.conn.setAutoCommit(false);

        this.pstmt = this.conn.prepareStatement("UPDATE testBug34555 SET field1=1 WHERE field1=?");
        this.pstmt.setQueryTimeout(1);
        this.pstmt.setInt(1, 0);
        this.pstmt.addBatch();
        this.pstmt.setInt(1, 2);
        this.pstmt.addBatch();

        try {
            this.pstmt.executeBatch();
        } catch (BatchUpdateException batchEx) {
            assertTrue(batchEx.getMessage().startsWith("Statement cancelled"));
        } finally {
            this.conn.setAutoCommit(true);
            lockerConn.commit();
        }
    }

    public void testBug46788() throws Exception {
        createTable("testBug46788", "(modified varchar(32), id varchar(32))");

        Connection rewriteConn = getConnectionWithProps("rewriteBatchedStatements=true");

        this.pstmt = rewriteConn.prepareStatement("insert into testBug46788 (modified,id) values (?,?) ON DUPLICATE KEY UPDATE modified=?");

        this.pstmt.setString(1, "theID");
        this.pstmt.setString(2, "Hello_world_");
        this.pstmt.setString(3, "Hello_world_");

        for (int i = 0; i < 10; i++) {
            this.pstmt.addBatch();
        }

        this.pstmt.executeBatch();
    }

    public void testBug31193() throws Exception {
        createTable("bug31193", "(sometime datetime, junk text)");
        Connection fetchConn = getConnectionWithProps("useCursorFetch=true");
        Statement fetchStmt = fetchConn.createStatement();

        fetchStmt.setFetchSize(10000);

        assertEquals(1, fetchStmt.executeUpdate("INSERT INTO bug31193 (sometime) values ('2007-01-01 12:34:56.7')"));
        this.rs = fetchStmt.executeQuery("SELECT * FROM bug31193");
        this.rs.next();
        String badDatetime = this.rs.getString("sometime");

        this.rs = fetchStmt.executeQuery("SELECT sometime FROM bug31193");
        this.rs.next();
        String goodDatetime = this.rs.getString("sometime");
        assertEquals(goodDatetime, badDatetime);
    }

    public void testBug51776() throws Exception {

        Properties props = new Properties();
        NonRegisteringDriver d = new NonRegisteringDriver();
        this.copyBasePropertiesIntoProps(props, d);
        props.setProperty("socketFactory", "testsuite.UnreliableSocketFactory");
        Properties parsed = d.parseURL(BaseTestCase.dbUrl, props);
        String db = parsed.getProperty(NonRegisteringDriver.DBNAME_PROPERTY_KEY);
        String port = parsed.getProperty(NonRegisteringDriver.PORT_PROPERTY_KEY);
        String host = getPortFreeHostname(props, d);
        UnreliableSocketFactory.flushAllHostLists();
        UnreliableSocketFactory.mapHost("first", host);
        props.remove(NonRegisteringDriver.HOST_PROPERTY_KEY);

        Connection testConn = getConnectionWithProps("jdbc:mysql://first:" + port + "/" + db, props);
        testConn.setAutoCommit(false);
        testConn.createStatement().execute("SELECT 1");
        UnreliableSocketFactory.downHost("first");
        try {
            testConn.rollback();
            fail("Should receive SQLException on rollback().");
        } catch (SQLException e) {

        }

    }

<<<<<<< HEAD
    public static class IncrementStatementCountInterceptor implements StatementInterceptorV2 {
        public void destroy() {
        }

        public boolean executeTopLevelOnly() {
            return false;
        }

        public void init(MysqlConnection conn, Properties props) throws SQLException {
        }

        public ResultSetInternalMethods postProcess(String sql, com.mysql.jdbc.Statement interceptedStatement, ResultSetInternalMethods originalResultSet,
                com.mysql.jdbc.JdbcConnection connection, int warningCount, boolean noIndexUsed, boolean noGoodIndexUsed, SQLException statementException)
                throws SQLException {
            return null;
        }

        public ResultSetInternalMethods preProcess(String sql, com.mysql.jdbc.Statement interceptedStatement, com.mysql.jdbc.JdbcConnection conn)
=======
    public void testBug51666() throws Exception {
        Connection testConn = getConnectionWithProps("statementInterceptors=" + TestBug51666StatementInterceptor.class.getName());
        createTable("testStatementInterceptorCount", "(field1 int)");
        this.stmt.executeUpdate("INSERT INTO testStatementInterceptorCount VALUES (0)");
        ResultSet testRs = testConn.createStatement().executeQuery("SHOW SESSION STATUS LIKE 'Com_select'");
        testRs.next();
        int s = testRs.getInt(2);
        testConn.createStatement().executeQuery("SELECT 1");
        testRs = testConn.createStatement().executeQuery("SHOW SESSION STATUS LIKE 'Com_select'");
        testRs.next();
        assertEquals(s + 1, testRs.getInt(2));

    }

    public static class TestBug51666StatementInterceptor extends BaseStatementInterceptor {
        @Override
        public ResultSetInternalMethods preProcess(String sql, com.mysql.jdbc.Statement interceptedStatement, com.mysql.jdbc.Connection conn)
>>>>>>> 8af7444b
                throws SQLException {
            if (sql.equals("SELECT 1")) {
                java.sql.Statement test = conn.createStatement();
                return (ResultSetInternalMethods) test.executeQuery("/* execute this, not the original */ SELECT 1");
            }
            return null;
        }
    }

    public void testReversalOfScanFlags() throws Exception {
        createTable("testReversalOfScanFlags", "(field1 int)");
        this.stmt.executeUpdate("INSERT INTO testReversalOfScanFlags VALUES (1),(2),(3)");

        Connection scanningConn = getConnectionWithProps("statementInterceptors=" + ScanDetectingInterceptor.class.getName());

        try {
            scanningConn.createStatement().executeQuery("SELECT field1 FROM testReversalOfScanFlags");
            assertTrue(ScanDetectingInterceptor.hasSeenScan);
            assertFalse(ScanDetectingInterceptor.hasSeenBadIndex);
        } finally {
            scanningConn.close();
        }

    }

    public static class ScanDetectingInterceptor extends BaseStatementInterceptor {
        static boolean hasSeenScan = false;
        static boolean hasSeenBadIndex = false;

<<<<<<< HEAD
        public void destroy() {

        }

        public boolean executeTopLevelOnly() {
            return false;
        }

        public void init(MysqlConnection conn, Properties props) throws SQLException {

        }

=======
        @Override
>>>>>>> 8af7444b
        public ResultSetInternalMethods postProcess(String sql, com.mysql.jdbc.Statement interceptedStatement, ResultSetInternalMethods originalResultSet,
                com.mysql.jdbc.JdbcConnection connection, int warningCount, boolean noIndexUsed, boolean noGoodIndexUsed, SQLException statementException)
                throws SQLException {
            if (noIndexUsed) {
                hasSeenScan = true;
            }

            if (noGoodIndexUsed) {
                hasSeenBadIndex = true;
            }

<<<<<<< HEAD
        public ResultSetInternalMethods preProcess(String sql, com.mysql.jdbc.Statement interceptedStatement, com.mysql.jdbc.JdbcConnection connection)
                throws SQLException {
=======
>>>>>>> 8af7444b
            return null;
        }
    }

    /**
     * Tests fix for Bug#51704, rewritten batched statements don't honor escape
     * processing flag of Statement that they are created for
     */
    public void testBug51704() throws Exception {
        createTable("testBug51704", "(field1 TIMESTAMP)");
        Connection rewriteConn = getConnectionWithProps("rewriteBatchedStatements=true");
        Statement rewriteStmt = rewriteConn.createStatement();

        try {
            rewriteStmt.setEscapeProcessing(false);

            for (int i = 0; i < 20; i++) {
                rewriteStmt.addBatch("INSERT INTO testBug51704 VALUES ({tsp '2002-11-12 10:00:00'})");
            }

            rewriteStmt.executeBatch(); // this should pass, because mysqld doesn't validate any escape sequences, 
                                        // it just strips them, where our escape processor validates them

            Statement batchStmt = this.conn.createStatement();
            batchStmt.setEscapeProcessing(false);
            batchStmt.addBatch("INSERT INTO testBug51704 VALUES ({tsp '2002-11-12 10:00:00'})");
            batchStmt.executeBatch(); // same here
        } finally {
            rewriteConn.close();
        }
    }

    public void testBug54175() throws Exception {
        Connection utf8conn = getConnectionWithProps("characterEncoding=utf8");

        createTable("testBug54175", "(a VARCHAR(10)) CHARACTER SET utf8mb4");
        this.stmt.execute("INSERT INTO testBug54175 VALUES(0xF0AFA6B2)");
        this.rs = utf8conn.createStatement().executeQuery("SELECT * FROM testBug54175");
        assertTrue(this.rs.next());
        assertEquals(55422, this.rs.getString(1).charAt(0));
    }

    /**
     * Tests fix for Bug#58728, NPE in com.mysql.jdbc.jdbc2.optional.StatementWrappe.getResultSet()
     * ((com.mysql.jdbc.ResultSetInternalMethods) rs).setWrapperStatement(this);
     * when rs is null
     */
    public void testBug58728() throws Exception {
        createTable("testbug58728", "(Id INT UNSIGNED AUTO_INCREMENT NOT NULL PRIMARY KEY, txt VARCHAR(50))", "InnoDB");
        this.stmt.executeUpdate("INSERT INTO testbug58728 VALUES (NULL, 'Text 1'), (NULL, 'Text 2')");

        MysqlConnectionPoolDataSource pds = new MysqlConnectionPoolDataSource();
        pds.setUrl(dbUrl);
        Statement stmt1 = pds.getPooledConnection().getConnection().createStatement();
        stmt1.executeUpdate("UPDATE testbug58728 SET txt = 'New text' WHERE Id > 0");
        ResultSet rs1 = stmt1.getResultSet();
        stmt1.close();
        if (rs1 != null) {
            rs1.close();
        }
    }

    public void testBug61501() throws Exception {
        createTable("testBug61501", "(id int)");
        this.stmt.executeUpdate("INSERT INTO testBug61501 VALUES (1)");
        String sql = "SELECT id FROM testBug61501 where id=1";
        this.pstmt = this.conn.prepareStatement(sql);
        this.pstmt.executeQuery();
        this.pstmt.cancel();
        this.pstmt.close();

        this.pstmt = this.conn.prepareStatement(sql);
        this.rs = this.pstmt.executeQuery();

        this.stmt.cancel();
        this.stmt.executeQuery(sql);
        this.stmt.cancel();
        this.stmt.execute(sql);
        this.pstmt = ((com.mysql.jdbc.JdbcConnection) this.conn).serverPrepareStatement(sql);
        this.pstmt.execute();
        this.pstmt.cancel();
        this.pstmt.execute();

        sql = "INSERT INTO testBug61501 VALUES (2)";
        this.pstmt = this.conn.prepareStatement(sql);
        this.pstmt.execute();
        assertEquals(1, this.pstmt.getUpdateCount());
        this.pstmt.cancel();
        this.pstmt.close();

        this.pstmt = this.conn.prepareStatement(sql);
        assertEquals(1, this.pstmt.executeUpdate());

        this.stmt.cancel();
        assertEquals(1, this.stmt.executeUpdate(sql));
        this.stmt.cancel();
        this.stmt.execute(sql);
        assertEquals(1, this.stmt.getUpdateCount());

        this.pstmt = ((com.mysql.jdbc.JdbcConnection) this.conn).serverPrepareStatement(sql);
        this.pstmt.execute();
        assertEquals(1, this.pstmt.getUpdateCount());
        this.pstmt.cancel();
        this.pstmt.close();

        this.pstmt = ((com.mysql.jdbc.JdbcConnection) this.conn).serverPrepareStatement(sql);
        assertEquals(1, this.pstmt.executeUpdate());

        this.pstmt.cancel();
        this.pstmt.addBatch();
        this.pstmt.addBatch();
        this.pstmt.addBatch();
        int[] counts = this.pstmt.executeBatch();

        for (int i = 0; i < counts.length; i++) {
            assertEquals(1, counts[i]);
        }

        this.pstmt = this.conn.prepareStatement(sql);
        this.pstmt.cancel();
        this.pstmt.addBatch();
        this.pstmt.addBatch();
        this.pstmt.addBatch();
        counts = this.pstmt.executeBatch();

        for (int i = 0; i < counts.length; i++) {
            assertEquals(1, counts[i]);
        }

        this.stmt.cancel();
        this.stmt.addBatch(sql);
        this.stmt.addBatch(sql);
        this.stmt.addBatch(sql);

        counts = this.stmt.executeBatch();

        for (int i = 0; i < counts.length; i++) {
            assertEquals(1, counts[i]);
        }

    }

    public void testbug61866() throws Exception {

        createProcedure("WARN_PROCEDURE", "() BEGIN	DECLARE l_done INT;	SELECT 1 	INTO l_done	FROM DUAL	WHERE 1=2; END");
        this.pstmt = this.conn.prepareCall("{CALL WARN_PROCEDURE()}");
        this.pstmt.execute();
        assertTrue("No warning when expected",
                this.pstmt.getWarnings().toString().contentEquals("java.sql.SQLWarning: No data - zero rows fetched, selected, or processed"));
        this.pstmt.clearWarnings();
        assertNull("Warning when not expected", this.pstmt.getWarnings());
    }

    public void testbug12565726() throws Exception {
        // Not putting the space between VALUES() and ON DUPLICATE KEY UPDATE
        // causes C/J a) enter rewriting the query altrhough it has ON UPDATE 
        // and b) to generate the wrong query with multiple ON DUPLICATE KEY

        Properties props = new Properties();
        props.put("rewriteBatchedStatements", "true");
        props.put("useServerPrepStmts", "false");
        props.put("enablePacketDebug", "true");
        this.conn = getConnectionWithProps(props);
        this.stmt = this.conn.createStatement();

        try {
            createTable("testbug12565726", "(id int primary key, txt1 varchar(32))");
            this.stmt.executeUpdate("INSERT INTO testbug12565726 (id, txt1) VALUES (1, 'something')");

            this.pstmt = this.conn.prepareStatement("INSERT INTO testbug12565726 (id, txt1) VALUES (?, ?)ON DUPLICATE KEY UPDATE id=LAST_INSERT_ID(id)+10");

            this.pstmt.setInt(1, 1);
            this.pstmt.setString(2, "something else");
            this.pstmt.addBatch();

            this.pstmt.setInt(1, 2);
            this.pstmt.setString(2, "hope it is not error again!");
            this.pstmt.addBatch();

            this.pstmt.executeBatch();

        } finally {
        }

    }

    public void testBug36478() throws Exception {

        createTable("testBug36478", "(`limit` varchar(255) not null primary key, id_limit INT, limit1 INT, maxlimit2 INT)");

        this.stmt.execute("INSERT INTO testBug36478 VALUES ('bahblah',1,1,1)");
        this.stmt.execute("INSERT INTO testBug36478 VALUES ('bahblah2',2,2,2)");
        this.pstmt = this.conn.prepareStatement("select 1 FROM testBug36478");

        this.pstmt.setMaxRows(1);
        this.rs = this.pstmt.executeQuery();
        this.rs.first();
        assertTrue(this.rs.isFirst());
        assertTrue(this.rs.isLast());

        this.pstmt = this.conn.prepareStatement("select `limit`, id_limit, limit1, maxlimit2 FROM testBug36478");
        this.pstmt.setMaxRows(0);
        this.rs = this.pstmt.executeQuery();
        this.rs.first();
        assertTrue(this.rs.isFirst());
        assertFalse(this.rs.isLast());

        //SSPS
        Connection _conn = null;
        PreparedStatement s = null;
        try {
            Properties props = new Properties();
            props.setProperty("useServerPrepStmts", "true");

            _conn = getConnectionWithProps(props);
            s = _conn.prepareStatement("select 1 FROM testBug36478");

            s.setMaxRows(1);
            ResultSet _rs = s.executeQuery();
            _rs.first();
            assertTrue(_rs.isFirst());
            assertTrue(_rs.isLast());

            s.close();
            s = _conn.prepareStatement("select `limit`, id_limit, limit1, maxlimit2 FROM testBug36478");
            s.setMaxRows(0);
            _rs = s.executeQuery();
            _rs.first();
            assertTrue(_rs.isFirst());
            assertFalse(_rs.isLast());

        } finally {
            if (s != null) {
                s.close();
            }
            if (_conn != null) {
                _conn.close();
            }
        }

    }

    /**
     * Tests fix for BUG#40279 - Timestamp values get truncated when passed as prepared statement parameters
     * (and duplicate BUG#60584 - prepared statements truncate milliseconds)
     * 
     * [13 Sep 2012 21:06] Mark Matthews
     * This was fixed with http://bazaar.launchpad.net/~mysql/connectorj/5.1/revision/1107 in 2011,
     * it supports MySQL-5.6.4 or later.
     * 
     * But that fix did not cover useLegacyDatetimeCode=true case.
     * 
     * @throws Exception
     */
    public void testBug40279() throws Exception {
        createTable("testBug40279", "(f1 int, f2 timestamp(6))");

        Timestamp ts = new Timestamp(1300791248001L);

        Connection ps_conn_legacy = null;
        Connection ps_conn_nolegacy = null;

        Connection ssps_conn_legacy = null;
        Connection ssps_conn_nolegacy = null;

        try {
            Properties props = new Properties();
            props.setProperty("serverTimezone", "UTC");
            props.setProperty("useLegacyDatetimeCode", "true");
            props.setProperty("useServerPrepStmts", "false");
            ps_conn_legacy = getConnectionWithProps(props);

            props.setProperty("useLegacyDatetimeCode", "false");
            ps_conn_nolegacy = getConnectionWithProps(props);

            props.setProperty("useLegacyDatetimeCode", "true");
            props.setProperty("useServerPrepStmts", "true");
            ssps_conn_legacy = getConnectionWithProps(props);

            props.setProperty("useLegacyDatetimeCode", "false");
            ssps_conn_nolegacy = getConnectionWithProps(props);

            this.pstmt = ps_conn_legacy.prepareStatement("INSERT INTO testBug40279(f1, f2) VALUES (?, ?)");
            this.pstmt.setInt(1, 1);
            this.pstmt.setTimestamp(2, ts);
            this.pstmt.execute();
            this.pstmt.close();

            this.pstmt = ps_conn_nolegacy.prepareStatement("INSERT INTO testBug40279(f1, f2) VALUES (?, ?)");
            this.pstmt.setInt(1, 2);
            this.pstmt.setTimestamp(2, ts);
            this.pstmt.execute();
            this.pstmt.close();

            this.pstmt = ssps_conn_legacy.prepareStatement("INSERT INTO testBug40279(f1, f2) VALUES (?, ?)");
            this.pstmt.setInt(1, 3);
            this.pstmt.setTimestamp(2, ts);
            this.pstmt.execute();
            this.pstmt.close();

            this.pstmt = ssps_conn_nolegacy.prepareStatement("INSERT INTO testBug40279(f1, f2) VALUES (?, ?)");
            this.pstmt.setInt(1, 4);
            this.pstmt.setTimestamp(2, ts);
            this.pstmt.execute();
            this.pstmt.close();

            this.rs = this.stmt.executeQuery("SELECT f2 FROM testBug40279");
            while (this.rs.next()) {
                assertEquals(ts.getNanos(), this.rs.getTimestamp("f2").getNanos());
            }

        } finally {
            if (ps_conn_legacy != null) {
                ps_conn_legacy.close();
            }
            if (ps_conn_nolegacy != null) {
                ps_conn_nolegacy.close();
            }
            if (ssps_conn_legacy != null) {
                ssps_conn_legacy.close();
            }
            if (ssps_conn_nolegacy != null) {
                ssps_conn_nolegacy.close();
            }
        }

    }

    /**
     * Tests fix for BUG#35653 - executeQuery() in Statement.java let "TRUNCATE" queries being executed.
     * "RENAME" is also filtered now.
     * 
     * @throws Exception
     */
    public void testBug35653() throws Exception {
        createTable("testBug35653", "(f1 int)");
        try {
            this.stmt.executeQuery("TRUNCATE testBug35653");
            fail("executeQuery() shouldn't allow TRUNCATE");
        } catch (SQLException e) {
            assertTrue(SQLError.SQL_STATE_ILLEGAL_ARGUMENT == e.getSQLState());
        }

        try {
            this.stmt.executeQuery("RENAME TABLE testBug35653 TO testBug35653_new");
            fail("executeQuery() shouldn't allow RENAME");
        } catch (SQLException e) {
            assertTrue(SQLError.SQL_STATE_ILLEGAL_ARGUMENT == e.getSQLState());
        } finally {
            dropTable("testBug35653_new");
        }
    }

    /**
     * Tests fix for BUG#64805 - StatementImpl$CancelTask occasionally throws NullPointerExceptions.
     * 
     * @throws Exception
     */
    public void testBug64805() throws Exception {

        try {
            this.stmt.setQueryTimeout(5);
            this.stmt.executeQuery("select sleep(5)");
        } catch (NullPointerException e) {
            e.printStackTrace();
            fail();
        } catch (Exception e) {
            if (e instanceof MySQLTimeoutException) {
                // expected behavior in slow environment
            } else {
                throw e;
            }
        }

    }

    /**
     * WL#4897 - Add EXPLAIN INSERT/UPDATE/DELETE
     * 
     * Added support for EXPLAIN INSERT/REPLACE/UPDATE/DELETE. Connector/J must issue a warning containing the execution
     * plan for slow queries when connection properties logSlowQueries=true and explainSlowQueries=true are used.
     * 
     * @throws SQLException
     */
    public void testExecutionPlanForSlowQueries() throws Exception {
        // once slow query (with execution plan) warning is sent to System.err, we capture messages sent here to check proper operation.
        final class TestHandler {
            // System.err diversion handling
            PrintStream systemErrBackup = null;
            ByteArrayOutputStream systemErrDetour = null;

            // Connection handling
            Connection testConn = null;

            TestHandler() {
                this.systemErrBackup = System.err;
                this.systemErrDetour = new ByteArrayOutputStream(8192);
                System.setErr(new PrintStream(this.systemErrDetour));
            }

            boolean containsSlowQueryMsg(String lookFor) {
                String errMsg = this.systemErrDetour.toString();
                boolean found = false;

                if (errMsg.indexOf("Slow query explain results for '" + lookFor + "'") != -1) {
                    found = true;
                }
                this.systemErrDetour.reset();
                // print message in original OutputStream.
                this.systemErrBackup.print(errMsg);
                return found;
            }

            void undoSystemErrDiversion() throws IOException {
                this.systemErrBackup.print(this.systemErrDetour.toString());
                this.systemErrDetour.close();
                System.setErr(this.systemErrBackup);
                this.systemErrDetour = null;
                this.systemErrBackup = null;
            }

            @SuppressWarnings("synthetic-access")
            Connection getNewConnectionForSlowQueries() throws SQLException {
                releaseConnectionResources();
                this.testConn = getConnectionWithProps("logSlowQueries=true,explainSlowQueries=true");
                Statement st = this.testConn.createStatement();
                // execute several fast queries to unlock slow query analysis and lower query execution time mean
                for (int i = 0; i < 25; i++) {
                    st.executeQuery("SELECT 1");
                }
                return this.testConn;
            }

            void releaseConnectionResources() throws SQLException {
                if (this.testConn != null) {
                    this.testConn.close();
                    this.testConn = null;
                }
            }
        }

        TestHandler testHandler = new TestHandler();
        Statement testStatement = null;

        try {
            createTable("testWL4897", "(f1 INT NOT NULL PRIMARY KEY, f2 CHAR(50))");

            // when executed in the following sequence, each one of these queries take approximately 1 sec.
            final String[] slowQueries = { "INSERT INTO testWL4897 VALUES (SLEEP(0.5) + 1, 'MySQL'), (SLEEP(0.5) + 2, 'Connector/J')",
                    "SELECT * FROM testWL4897 WHERE f1 + SLEEP(0.5) = f1",
                    "REPLACE INTO testWL4897 VALUES (SLEEP(0.33) + 2, 'Database'), (SLEEP(0.33) + 3, 'Connector'), (SLEEP(0.33) + 4, 'Java')",
                    "UPDATE testWL4897 SET f1 = f1 * 10 + SLEEP(0.25)", "DELETE FROM testWL4897 WHERE f1 + SLEEP(0.25) = f1" };

            for (String query : slowQueries) {
                testStatement = testHandler.getNewConnectionForSlowQueries().createStatement();
                testStatement.execute(query);
                assertTrue("A slow query explain results warning should have been issued for: '" + query + "'.", testHandler.containsSlowQueryMsg(query));
                testStatement.close();
            }

        } finally {
            testHandler.releaseConnectionResources();
            testHandler.undoSystemErrDiversion();
        }
    }

    /**
     * Tests fix for BUG#68562 - Combination rewriteBatchedStatements and useAffectedRows not working as expected
     * 
     * @throws Exception
     *             if the test fails.
     */
    public void testBug68562() throws Exception {
        testBug68562BatchWithSize(1);
        testBug68562BatchWithSize(3);
    }

    private void testBug68562BatchWithSize(int batchSize) throws Exception {

        createTable("testBug68562_found", "(id INTEGER NOT NULL PRIMARY KEY, name VARCHAR(255) NOT NULL, version VARCHAR(255)) ENGINE=InnoDB;");
        createTable("testBug68562_affected", "(id INTEGER NOT NULL PRIMARY KEY, name VARCHAR(255) NOT NULL, version VARCHAR(255)) ENGINE=InnoDB;");

        // insert the records (no update)
        int[] foundRows = testBug68562ExecuteBatch(batchSize, false, false, false);
        for (int foundRow : foundRows) {
            assertEquals(1, foundRow);
        }
        int[] affectedRows = testBug68562ExecuteBatch(batchSize, true, false, false);
        for (int affectedRow : affectedRows) {
            assertEquals(1, affectedRow);
        }

        // update the inserted records with same values
        foundRows = testBug68562ExecuteBatch(batchSize, false, false, false);
        for (int foundRow : foundRows) {
            assertEquals(1, foundRow);
        }
        affectedRows = testBug68562ExecuteBatch(batchSize, true, false, false);
        for (int affectedRow : affectedRows) {
            assertEquals(0, affectedRow);
        }

        // update the inserted records with same values REWRITING THE BATCHED STATEMENTS
        foundRows = testBug68562ExecuteBatch(batchSize, false, true, false);
        for (int foundRow : foundRows) {
            assertEquals(batchSize > 1 ? Statement.SUCCESS_NO_INFO : batchSize, foundRow);
        }
        affectedRows = testBug68562ExecuteBatch(batchSize, true, true, false);
        for (int affectedRow : affectedRows) {
            assertEquals(0, affectedRow);
        }

        // update the inserted records with NEW values REWRITING THE BATCHED STATEMENTS
        foundRows = testBug68562ExecuteBatch(batchSize, false, true, true);
        for (int foundRow : foundRows) {
            assertEquals(batchSize > 1 ? Statement.SUCCESS_NO_INFO : 2 * batchSize, foundRow);
        }
        affectedRows = testBug68562ExecuteBatch(batchSize, true, true, true);
        for (int affectedRow : affectedRows) {
            assertEquals(batchSize > 1 ? Statement.SUCCESS_NO_INFO : 2 * batchSize, affectedRow);
        }
    }

    private int[] testBug68562ExecuteBatch(int batchSize, boolean useAffectedRows, boolean rewriteBatchedStatements, boolean realUpdate)
            throws ClassNotFoundException, SQLException {

        String tableName = "testBug68562";

        Properties properties = new Properties();
        if (useAffectedRows) {
            properties.put("useAffectedRows", "true");
            tableName += "_affected";
        } else {
            tableName += "_found";
        }
        if (rewriteBatchedStatements) {
            properties.put("rewriteBatchedStatements", "true");
        }
        Connection connection = getConnectionWithProps(properties);

        PreparedStatement statement = connection.prepareStatement("INSERT INTO " + tableName
                + "(id, name, version) VALUES(?,?,?) ON DUPLICATE KEY UPDATE version = "
                + (realUpdate ? "CONCAT(VALUES(version),'updated'), name = CONCAT(VALUES(name),'updated')" : "VALUES(version), name = VALUES(name)"));
        for (int i = 0; i < batchSize; i++) {
            statement.setInt(1, i);
            statement.setString(2, "name" + i);
            statement.setString(3, "version" + i);
            statement.addBatch();
        }

        int[] affectedRows = statement.executeBatch();

        statement.close();
        connection.close();

        return affectedRows;

    }

    /**
     * Tests fix for BUG#55340 - initializeResultsMetadataFromCache fails on second call to stored proc
     * 
     * @throws Exception
     *             if the test fails.
     */
    public void testBug55340() throws Exception {
        Connection testConnCacheRSMD = getConnectionWithProps("cacheResultSetMetadata=true");
        ResultSetMetaData rsmd;

        createTable("testBug55340", "(col1 INT, col2 CHAR(10))");
        createProcedure("testBug55340", "() BEGIN SELECT * FROM testBug55340; END");

        assertEquals(this.stmt.executeUpdate("INSERT INTO testBug55340 (col1, col2) VALUES (1, 'one'), (2, 'two'), (3, 'three')"), 3);

        for (Connection testConn : new Connection[] { this.conn, testConnCacheRSMD }) {
            String testDesc = testConn == testConnCacheRSMD ? "Conn. with 'cacheResultSetMetadata=true'" : "Default connection";

            // bug occurs in 2nd call only
            for (int i = 1; i <= 2; i++) {
                for (PreparedStatement testStmt : new PreparedStatement[] { testConn.prepareStatement("SELECT * FROM testBug55340"),
                        testConn.prepareCall("CALL testBug55340()") }) {

                    assertTrue(testStmt.execute());
                    this.rs = testStmt.getResultSet();
                    assertResultSetLength(this.rs, 3);

                    rsmd = this.rs.getMetaData();
                    assertEquals("(" + i + ") " + testDesc + " - " + testStmt.getClass().getSimpleName() + ":RSMetaData - wrong column count.", 2,
                            rsmd.getColumnCount());
                    assertEquals("(" + i + ") " + testDesc + " - " + testStmt.getClass().getSimpleName() + ":RSMetaData - wrong column(1) type.",
                            Integer.class.getName(), rsmd.getColumnClassName(1));
                    assertEquals("(" + i + ") " + testDesc + " - " + testStmt.getClass().getSimpleName() + ":RSMetaData - wrong column(2) type.",
                            String.class.getName(), rsmd.getColumnClassName(2));

                    testStmt.close();
                }
            }
        }

        testConnCacheRSMD.close();
    }

    /**
     * Tests fix for BUG#71396 - setMaxRows (SQL_SELECT_LIMIT) from one query used in later queries (sometimes)
     * 
     * @throws Exception
     *             if the test fails.
     */
    public void testBug71396() throws Exception {
        final String queryLimitClause = "SELECT * FROM testBug71396 LIMIT 2";
        final String queryLimitClauseInJoin = "SELECT * FROM testBug71396 A JOIN (SELECT * FROM testBug71396 LIMIT 2) B ON A.c != B.c";
        final String queryLimitInQuotes = "SELECT * FROM testBug71396 WHERE c != 'Unlimited'";
        final String queryLimitInComment = "SELECT * FROM testBug71396 -- Unlimited";
        final String queryNoLimit = "SELECT * FROM testBug71396";

        final String[] queries = new String[] { queryLimitClause, queryLimitClauseInJoin, queryLimitInQuotes, queryLimitInComment, queryNoLimit };

        Connection testConn;
        Statement testStmt;
        ResultSet testRS;
        PreparedStatement testPStmtSet[];

        createTable("testBug71396", "(c VARCHAR(5))");
        this.stmt.execute("INSERT INTO testBug71396 VALUES ('One'), ('Two'), ('Three')");

        /*
         * Case 1: Statement.executeQuery() and Statement.execute() with plain Connection.
         */
        testConn = getConnectionWithProps("");

        // safety check
        testBug71396StatementMultiCheck(testConn, queries, new int[] { 2, 4, 3, 3, 3 });

        // initialize Statement with a given maxRow value, keep open until end of the case
        testStmt = testBug71396StatementInit(testConn, 1);

        // check results count using the same Statement[maxRows = 1] for all queries
        testBug71396StatementMultiCheck(testStmt, queries, new int[] { 1, 1, 1, 1, 1 });

        // check results count using same Connection and one new Statement[default maxRows] per query
        testBug71396StatementMultiCheck(testConn, queries, new int[] { 2, 4, 3, 3, 3 });

        // recheck results count reusing the first Statement[maxRows = 1] for all queries - confirm maxRows wasn't lost
        testBug71396StatementMultiCheck(testStmt, queries, new int[] { 1, 1, 1, 1, 1 });

        testStmt.close();
        testConn.close();

        /*
         * Case 2: PreparedStatement.executeQuery() and PreparedStatement.execute() with plain Connection.
         */
        testConn = getConnectionWithProps("");

        // safety check
        testBug71396PrepStatementMultiCheck(testConn, queries, new int[] { 2, 4, 3, 3, 3 });

        // initialize Statement with a given maxRow value, keep open until end of the case
        testStmt = testBug71396StatementInit(testConn, 1);

        // initialize a set of PreparedStatements with a given maxRow value, keep open until end of the case
        testPStmtSet = testBug71396PrepStatementInit(testConn, queries, 1);

        // check results count using same Connection and one PreparedStatement[maxRows = 1] per query
        testBug71396PrepStatementMultiCheck(testPStmtSet, queries, new int[] { 1, 1, 1, 1, 1 });

        // check results count using same Connection and one new PreparedStatement[default maxRows] per query
        testBug71396PrepStatementMultiCheck(testConn, queries, new int[] { 2, 4, 3, 3, 3 });

        // check results count reusing the first PreparedStatement[maxRows = 1] per query - confirm maxRows wasn't lost
        testBug71396PrepStatementMultiCheck(testPStmtSet, queries, new int[] { 1, 1, 1, 1, 1 });

        testBug71396PrepStatementClose(testPStmtSet);
        testStmt.close();
        testConn.close();

        /*
         * Case 3: PreparedStatement.executeQuery() and PreparedStatement.execute() with
         * Connection[useServerPrepStmts=true].
         */
        testConn = getConnectionWithProps("useServerPrepStmts=true");

        // safety check
        testBug71396PrepStatementMultiCheck(testConn, queries, new int[] { 2, 4, 3, 3, 3 });

        // initialize Statement with a given maxRow value, keep open until end of the case.
        testStmt = testBug71396StatementInit(testConn, 1);

        // initialize a set of PreparedStatements with a given maxRow value, keep open until end of the case
        testPStmtSet = testBug71396PrepStatementInit(testConn, queries, 1);

        // check results count using same Connection and one PreparedStatement[maxRows = 1] per query
        testBug71396PrepStatementMultiCheck(testPStmtSet, queries, new int[] { 1, 1, 1, 1, 1 });

        // check results count using same Connection and one new PreparedStatement[default maxRows] per query
        testBug71396PrepStatementMultiCheck(testConn, queries, new int[] { 2, 4, 3, 3, 3 });

        // check results count reusing the first PreparedStatement[maxRows = 1] per query - confirm maxRows wasn't lost
        testBug71396PrepStatementMultiCheck(testPStmtSet, queries, new int[] { 1, 1, 1, 1, 1 });

        testBug71396PrepStatementClose(testPStmtSet);
        testStmt.close();
        testConn.close();

        /*
         * Case 4: Statement.executeQuery() and Statement.execute() with Connection[maxRows=2].
         */
        testConn = getConnectionWithProps("maxRows=2");

        // safety check
        testBug71396StatementMultiCheck(testConn, queries, new int[] { 2, 2, 2, 2, 2 });

        // initialize Statement with a given maxRow value, keep open until end of the case
        testStmt = testBug71396StatementInit(testConn, 1);

        // check results count using the same Statement[maxRows = 1] for all queries
        testBug71396StatementMultiCheck(testStmt, queries, new int[] { 1, 1, 1, 1, 1 });

        // check results count using same Connection and one new Statement[default maxRows] per query
        testBug71396StatementMultiCheck(testConn, queries, new int[] { 2, 2, 2, 2, 2 });

        // recheck results count reusing the first Statement[maxRows = 1] for all queries - confirm maxRows wasn't lost
        testBug71396StatementMultiCheck(testStmt, queries, new int[] { 1, 1, 1, 1, 1 });

        testStmt.close();
        testConn.close();

        /*
         * Case 5: PreparedStatement.executeQuery() and PreparedStatement.execute() with Connection[maxRows=2].
         */
        testConn = getConnectionWithProps("maxRows=2");

        // safety check
        testBug71396PrepStatementMultiCheck(testConn, queries, new int[] { 2, 2, 2, 2, 2 });

        // initialize Statement with a given maxRow value, keep open until end of the case
        testStmt = testBug71396StatementInit(testConn, 1);

        // initialize a set of PreparedStatements with a given maxRow value, keep open until end of the case
        testPStmtSet = testBug71396PrepStatementInit(testConn, queries, 1);

        // check results count using same Connection and one PreparedStatement[maxRows = 1] per query
        testBug71396PrepStatementMultiCheck(testPStmtSet, queries, new int[] { 1, 1, 1, 1, 1 });

        // check results count using same Connection and one new PreparedStatement[default maxRows] per query
        testBug71396PrepStatementMultiCheck(testConn, queries, new int[] { 2, 2, 2, 2, 2 });

        // check results count reusing the first PreparedStatement[maxRows = 1] per query - confirm maxRows wasn't lost
        testBug71396PrepStatementMultiCheck(testPStmtSet, queries, new int[] { 1, 1, 1, 1, 1 });

        testBug71396PrepStatementClose(testPStmtSet);
        testStmt.close();
        testConn.close();

        /*
         * Case 6: PreparedStatement.executeQuery() and PreparedStatement.execute() with
         * Connection[useServerPrepStmts=true;maxRows=2].
         */
        testConn = getConnectionWithProps("maxRows=2,useServerPrepStmts=true");

        // safety check
        testBug71396PrepStatementMultiCheck(testConn, queries, new int[] { 2, 2, 2, 2, 2 });

        // initialize Statement with a given maxRow value, keep open until end of the case
        testStmt = testBug71396StatementInit(testConn, 1);

        // initialize a set of PreparedStatements with a given maxRow value, keep open until end of the case
        testPStmtSet = testBug71396PrepStatementInit(testConn, queries, 1);

        // check results count using same Connection and one PreparedStatement[maxRows = 1] per query
        testBug71396PrepStatementMultiCheck(testPStmtSet, queries, new int[] { 1, 1, 1, 1, 1 });

        // check results count using same Connection and one new PreparedStatement[default maxRows] per query
        testBug71396PrepStatementMultiCheck(testConn, queries, new int[] { 2, 2, 2, 2, 2 });

        // check results count reusing the first PreparedStatement[maxRows = 1] per query - confirm maxRows wasn't lost
        testBug71396PrepStatementMultiCheck(testPStmtSet, queries, new int[] { 1, 1, 1, 1, 1 });

        testBug71396PrepStatementClose(testPStmtSet);
        testStmt.close();
        testConn.close();

        /*
         * Case 7: Multiple combinations between maxRows connection prop, Statement.setMaxRows() and LIMIT clause.
         * Covers some cases not tested previously.
         */
        testBug71396MultiSettingsCheck("", -1, 1, 1);
        testBug71396MultiSettingsCheck("", -1, 2, 2);
        testBug71396MultiSettingsCheck("", 1, 1, 1);
        testBug71396MultiSettingsCheck("", 1, 2, 1);
        testBug71396MultiSettingsCheck("", 2, 1, 1);
        testBug71396MultiSettingsCheck("", 2, 2, 2);

        testBug71396MultiSettingsCheck("maxRows=1", -1, 1, 1);
        testBug71396MultiSettingsCheck("maxRows=1", -1, 2, 1);
        testBug71396MultiSettingsCheck("maxRows=1", 1, 1, 1);
        testBug71396MultiSettingsCheck("maxRows=1", 1, 2, 1);
        testBug71396MultiSettingsCheck("maxRows=1", 2, 1, 1);
        testBug71396MultiSettingsCheck("maxRows=1", 2, 2, 2);

        testBug71396MultiSettingsCheck("maxRows=2", -1, 1, 1);
        testBug71396MultiSettingsCheck("maxRows=2", -1, 2, 2);
        testBug71396MultiSettingsCheck("maxRows=2", 1, 1, 1);
        testBug71396MultiSettingsCheck("maxRows=2", 1, 2, 1);
        testBug71396MultiSettingsCheck("maxRows=2", 2, 1, 1);
        testBug71396MultiSettingsCheck("maxRows=2", 2, 2, 2);

        // Case 8: New session bue to user change
        try {
            this.stmt.execute("CREATE USER 'testBug71396User'@'%' IDENTIFIED BY 'testBug71396User'");
            this.stmt.execute("GRANT SELECT ON *.* TO 'testBug71396User'@'%'");

            testConn = getConnectionWithProps("");
            testStmt = testBug71396StatementInit(testConn, 5);

            ((JdbcConnection) testConn).changeUser("testBug71396User", "testBug71396User");

            Statement testStmtTmp = testConn.createStatement();
            testRS = testStmtTmp.executeQuery("SELECT CURRENT_USER(), @@SESSION.SQL_SELECT_LIMIT");
            assertTrue(testRS.next());
            assertEquals("testBug71396User@%", testRS.getString(1));
            assertTrue(String.format("expected:higher than<%d> but was:<%s>", Integer.MAX_VALUE, testRS.getBigDecimal(2)),
                    testRS.getBigDecimal(2).compareTo(new BigDecimal(Integer.MAX_VALUE)) == 1);
            testRS.close();
            testStmtTmp.close();

            testRS = testStmt.executeQuery("SELECT CURRENT_USER(), @@SESSION.SQL_SELECT_LIMIT");
            assertTrue(testRS.next());
            assertEquals("testBug71396User@%", testRS.getString(1));
            assertEquals(new BigDecimal(5), testRS.getBigDecimal(2));
            testRS.close();

            testStmt.close();
            testConn.close();
        } finally {
            this.stmt.execute("DROP USER 'testBug71396User'");
        }

        // Case 9: New session due to reconnection
        testConn = getConnectionWithProps("");
        testStmt = testBug71396StatementInit(testConn, 5);

        ((MysqlJdbcConnection) testConn).createNewIO(true); // true or false argument is irrelevant for this test case

        Statement testStmtTmp = testConn.createStatement();
        testRS = testStmtTmp.executeQuery("SELECT @@SESSION.SQL_SELECT_LIMIT");
        assertTrue(testRS.next());
        assertTrue(String.format("expected:higher than<%d> but was:<%s>", Integer.MAX_VALUE, testRS.getBigDecimal(1)),
                testRS.getBigDecimal(1).compareTo(new BigDecimal(Integer.MAX_VALUE)) == 1);
        testRS.close();
        testStmtTmp.close();

        testRS = testStmt.executeQuery("SELECT @@SESSION.SQL_SELECT_LIMIT");
        assertTrue(testRS.next());
        assertEquals(new BigDecimal(5), testRS.getBigDecimal(1));
        testRS.close();

        testStmt.close();
        testConn.close();
    }

    /**
     * Initializes and returns a Statement with maxRows defined. Tests the SQL_SELECT_LIMIT defined. Executing this
     * query also forces this limit to be defined at session level.
     */
    private Statement testBug71396StatementInit(Connection testConn, int maxRows) throws SQLException {
        ResultSet testRS;
        Statement testStmt = testConn.createStatement();

        testStmt.setMaxRows(maxRows);
        // while consulting SQL_SELECT_LIMIT setting also forces limit to be applied into current session
        testRS = testStmt.executeQuery("SELECT @@SESSION.SQL_SELECT_LIMIT");
        testRS.next();
        assertEquals("Wrong @@SESSION.SQL_SELECT_LIMIT", maxRows, testRS.getInt(1));

        return testStmt;
    }

    /**
     * Executes a set of queries using a Statement (newly created) and tests if the results count is the expected.
     */
    private void testBug71396StatementMultiCheck(Connection testConn, String[] queries, int[] expRowCount) throws SQLException {
        if (queries.length != expRowCount.length) {
            fail("Bad arguments!");
        }
        Statement testStmt = testConn.createStatement();
        testBug71396StatementMultiCheck(testStmt, queries, expRowCount);
        testStmt.close();
    }

    /**
     * Executes a set of queries using a Statement and tests if the results count is the expected.
     */
    private void testBug71396StatementMultiCheck(Statement testStmt, String[] queries, int[] expRowCount) throws SQLException {
        if (queries.length != expRowCount.length) {
            fail("Bad arguments!");
        }
        for (int i = 0; i < queries.length; i++) {
            testBug71396StatementCheck(testStmt, queries[i], expRowCount[i]);
        }
    }

    /**
     * Executes one query using a Statement and tests if the results count is the expected.
     */
    private void testBug71396StatementCheck(Statement testStmt, String query, int expRowCount) throws SQLException {
        ResultSet testRS;

        testRS = testStmt.executeQuery(query);
        assertTrue(testRS.last());
        assertEquals(String.format("Wrong number of rows for query '%s'", query), expRowCount, testRS.getRow());
        testRS.close();

        testStmt.execute(query);
        testRS = testStmt.getResultSet();
        assertTrue(testRS.last());
        assertEquals(String.format("Wrong number of rows for query '%s'", query), expRowCount, testRS.getRow());
        testRS.close();
    }

    /**
     * Initializes and returns an array of PreparedStatements, with maxRows defined, for a set of queries.
     */
    private PreparedStatement[] testBug71396PrepStatementInit(Connection testConn, String[] queries, int maxRows) throws SQLException {
        PreparedStatement[] testPStmt = new PreparedStatement[queries.length];

        for (int i = 0; i < queries.length; i++) {
            testPStmt[i] = testConn.prepareStatement(queries[i]);
            if (maxRows > 0) {
                testPStmt[i].setMaxRows(maxRows);
            }
        }
        return testPStmt;
    }

    /**
     * Closes all PreparedStatements in the array.
     */
    private void testBug71396PrepStatementClose(PreparedStatement[] testPStmt) throws SQLException {
        for (Statement testStmt : testPStmt) {
            testStmt.close();
        }
    }

    /**
     * Executes a set of queries using newly created PreparedStatements and tests if the results count is the expected.
     */
    private void testBug71396PrepStatementMultiCheck(Connection testConn, String[] queries, int[] expRowCount) throws SQLException {
        if (queries.length != expRowCount.length) {
            fail("Bad arguments!");
        }
        for (int i = 0; i < queries.length; i++) {
            testBug71396PrepStatementCheck(testConn, queries[i], expRowCount[i], -1);
        }
    }

    /**
     * Executes a set of queries using the given PreparedStatements and tests if the results count is the expected.
     */
    private void testBug71396PrepStatementMultiCheck(PreparedStatement[] testPStmt, String[] queries, int[] expRowCount) throws SQLException {
        if (testPStmt.length != queries.length || testPStmt.length != expRowCount.length) {
            fail("Bad arguments!");
        }
        for (int i = 0; i < queries.length; i++) {
            testBug71396PrepStatementCheck(testPStmt[i], queries[i], expRowCount[i]);
        }
    }

    /**
     * Executes one query using a newly created PreparedStatement, setting its maxRows limit, and tests if the results
     * count is the expected.
     */
    private void testBug71396PrepStatementCheck(Connection testConn, String query, int expRowCount, int maxRows) throws SQLException {
        PreparedStatement chkPStmt;

        chkPStmt = testConn.prepareStatement(query);
        if (maxRows > 0) {
            chkPStmt.setMaxRows(maxRows);
        }
        testBug71396PrepStatementCheck(chkPStmt, query, expRowCount);
        chkPStmt.close();
    }

    /**
     * Executes one query using a PreparedStatement and tests if the results count is the expected.
     */
    private void testBug71396PrepStatementCheck(PreparedStatement testPStmt, String query, int expRowCount) throws SQLException {
        ResultSet testRS;

        testRS = testPStmt.executeQuery();
        assertTrue(testRS.last());
        assertEquals(String.format("Wrong number of rows for query '%s'", query), expRowCount, testRS.getRow());
        testRS.close();

        testPStmt.execute();
        testRS = testPStmt.getResultSet();
        assertTrue(testRS.last());
        assertEquals(String.format("Wrong number of rows for query '%s'", query), expRowCount, testRS.getRow());
        testRS.close();
    }

    /**
     * Executes a query containing the clause LIMIT with a Statement and a PreparedStatement, using a combination of
     * Connection properties, maxRows value and limit clause value, and tests if the results count is the expected.
     */
    private void testBug71396MultiSettingsCheck(String connProps, int maxRows, int limitClause, int expRowCount) throws SQLException {
        Connection testConn = getConnectionWithProps(connProps);

        Statement testStmt = testConn.createStatement();
        if (maxRows > 0) {
            testStmt.setMaxRows(maxRows);
        }
        testStmt.executeQuery("SELECT 1"); // force limit to be applied into current session

        testBug71396StatementCheck(testStmt, String.format("SELECT * FROM testBug71396 LIMIT %d", limitClause), expRowCount);
        testBug71396PrepStatementCheck(testConn, String.format("SELECT * FROM testBug71396 LIMIT %d", limitClause), expRowCount, maxRows);

        testStmt.close();
        testConn.close();
    }

    /**
     * Tests fix for 18091639 - STRINGINDEXOUTOFBOUNDSEXCEPTION IN PREPAREDSTATEMENT.SETTIMESTAMP WITH 5.6.15
     * 
     * @throws Exception
     *             if the test fails.
     */
    public void testBug18091639() throws SQLException {
        String str = TimeUtil.formatNanos(1, false);
        assertEquals("000000001", str);

        str = TimeUtil.formatNanos(1, true);
        assertEquals("0", str);

        str = TimeUtil.formatNanos(1999, false);
        assertEquals("000001999", str);

        str = TimeUtil.formatNanos(1999, true);
        assertEquals("000001", str);

        str = TimeUtil.formatNanos(1000000010, false);
        assertEquals("00000001", str);

        str = TimeUtil.formatNanos(1000000010, true);
        assertEquals("0", str);
    }

    /**
     * Tests fix for Bug#66947 (16004987) - Calling ServerPreparedStatement.close() twiche corrupts cached statements
     * 
     * @throws Exception
     */
    public void testBug66947() throws Exception {

        Connection con = null;
        try {
            Properties props = new Properties();
            props.setProperty("useServerPrepStmts", "true");
            props.setProperty("cachePrepStmts", "true");
            props.setProperty("prepStmtCacheSize", "2");

            con = getConnectionWithProps(props);

            PreparedStatement ps1_1;
            PreparedStatement ps1_2;

            String query = "Select 'a' from dual";

            ps1_1 = con.prepareStatement(query);
            ps1_1.executeQuery();
            ps1_1.close();

            ps1_2 = con.prepareStatement(query);
            assertSame("SSPS should be taken from cache but is not the same.", ps1_1, ps1_2);
            ps1_2.executeQuery();
            ps1_2.close();
            ps1_2.close();

            ps1_1 = con.prepareStatement(query);
            assertNotSame("SSPS should not be taken from cache but is the same.", ps1_2, ps1_1);
            ps1_1.executeQuery();
            ps1_1.close();
            ps1_1.close();

            // check that removeEldestEntry doesn't remove elements twice
            PreparedStatement ps2_1;
            PreparedStatement ps2_2;
            PreparedStatement ps3_1;
            PreparedStatement ps3_2;

            ps1_1 = con.prepareStatement("Select 'b' from dual");
            ps1_1.executeQuery();
            ps1_1.close();
            ps2_1 = con.prepareStatement("Select 'c' from dual");
            ps2_1.executeQuery();
            ps2_1.close();
            ps3_1 = con.prepareStatement("Select 'd' from dual");
            ps3_1.executeQuery();
            ps3_1.close();

            ps1_2 = con.prepareStatement("Select 'b' from dual");
            assertNotSame("SSPS should not be taken from cache but is the same.", ps1_1, ps1_2);

            ps2_2 = con.prepareStatement("Select 'c' from dual");
            assertSame("SSPS should be taken from cache but is not the same.", ps2_1, ps2_2);

            ps3_2 = con.prepareStatement("Select 'd' from dual");
            assertSame("SSPS should be taken from cache but is not the same.", ps3_1, ps3_2);

        } finally {
            if (con != null) {
                con.close();
            }
        }

    }

    /**
     * Tests fix for BUG#68916 - closeOnCompletion doesn't work.
     * 
     * @throws Exception
     *             if the test fails.
     */
    public void testBug68916() throws Exception {
        // Prepare common test objects
        createProcedure("testBug68916_proc", "() BEGIN SELECT 1; SELECT 2; SELECT 3; END");
        createTable("testBug68916_tbl", "(fld1 INT NOT NULL AUTO_INCREMENT, fld2 INT, PRIMARY KEY(fld1))");

        // STEP 1: Test using standard connection (no properties)
        subTestBug68916ForStandardConnection();

        // STEP 2: Test using connection property holdResultsOpenOverStatementClose=true
        subTestBug68916ForHoldResultsOpenOverStatementClose();

        // STEP 3: Test using connection property dontTrackOpenResources=true
        subTestBug68916ForDontTrackOpenResources();

        // STEP 4: Test using connection property allowMultiQueries=true
        subTestBug68916ForAllowMultiQueries();

        // STEP 5: Test concurrent Statement/ResultSet sharing same Connection
        subTestBug68916ForConcurrency();
    }

    private void subTestBug68916ForStandardConnection() throws Exception {
        Connection testConnection = this.conn;
        String testStep;
        ResultSet testResultSet1, testResultSet2, testResultSet3;

        // We are testing against code that was compiled with Java 6, so methods isCloseOnCompletion() and
        // closeOnCompletion() aren't available in the Statement interface. We need to test directly our implementations.
        StatementImpl testStatement = null;
        PreparedStatement testPrepStatement = null;
        CallableStatement testCallStatement = null;

        /*
         * Testing with standard connection (no properties)
         */
        testStep = "Standard Connection";

        /*
         * SUB-STEP 0: The basics (connection without properties)
         */
        // **testing Statement**
        // ResultSets should be closed when owning Statement is closed
        testStatement = (StatementImpl) testConnection.createStatement();

        assertFalse(testStep + ".ST:0. Statement.isCloseOnCompletion(): false by default.", testStatement.isCloseOnCompletion());
        assertFalse(testStep + ".ST:0. Statement.isClosed(): false.", testStatement.isClosed());

        testStatement.closeOnCompletion();

        assertTrue(testStep + ".ST:0. Statement.isCloseOnCompletion(): true after Statement.closeOnCompletion().", testStatement.isCloseOnCompletion());
        assertFalse(testStep + ".ST:0. Statement.isClosed(): false.", testStatement.isClosed());

        testStatement.closeOnCompletion();

        assertTrue(testStep + ".ST:0. Statement.isCloseOnCompletion(): true after 2nd Statement.closeOnCompletion().", testStatement.isCloseOnCompletion());

        // test Statement.close()
        testResultSet1 = testStatement.executeQuery("SELECT 1");

        assertFalse(testStep + ".ST:0. ResultSet.isClosed(): false.", testResultSet1.isClosed());
        assertFalse(testStep + ".ST:0. Statement.isClosed(): false.", testStatement.isClosed());

        testStatement.close();

        assertTrue(testStep + ".ST:0. ResultSet.isClosed(): true after Statement.Close().", testResultSet1.isClosed());
        assertTrue(testStep + ".ST:0. Statement.isClosed(): true after Statement.Close().", testStatement.isClosed());

        // **testing PreparedStatement**
        // ResultSets should be closed when owning PreparedStatement is closed
        testPrepStatement = testConnection.prepareStatement("SELECT 1");

        assertFalse(testStep + ".PS:0. PreparedStatement.isCloseOnCompletion(): false by default.", testPrepStatement.isCloseOnCompletion());
        assertFalse(testStep + ".PS:0. PreparedStatement.isClosed(): false.", testPrepStatement.isClosed());

        testPrepStatement.closeOnCompletion();

        assertTrue(testStep + ".PS:0. PreparedStatement.isCloseOnCompletion(): true after Statement.closeOnCompletion().",
                testPrepStatement.isCloseOnCompletion());
        assertFalse(testStep + ".PS:0. PreparedStatement.isClosed(): false.", testPrepStatement.isClosed());

        testPrepStatement.closeOnCompletion();

        assertTrue(testStep + ".PS:0. PreparedStatement.isCloseOnCompletion(): true after 2nd Statement.closeOnCompletion().",
                testPrepStatement.isCloseOnCompletion());

        // test PreparedStatement.close()
        testPrepStatement.execute();
        testResultSet1 = testPrepStatement.getResultSet();

        assertFalse(testStep + ".PS:0. ResultSet.isClosed(): false.", testResultSet1.isClosed());
        assertFalse(testStep + ".PS:0. PreparedStatement.isClosed(): false.", testPrepStatement.isClosed());

        testPrepStatement.close();

        assertTrue(testStep + ".PS:0. ResultSet.isClosed(): true after PreparedStatement.close().", testResultSet1.isClosed());
        assertTrue(testStep + ".PS:0. PreparedStatement.isClosed(): true after PreparedStatement.close().", testPrepStatement.isClosed());

        /*
         * SUB-STEP 1: One ResultSet (connection without properties)
         */
        // **testing Statement**
        // Statement using closeOnCompletion should be closed when last ResultSet is closed
        testStatement = (StatementImpl) testConnection.createStatement();
        testStatement.closeOnCompletion();

        testResultSet1 = testStatement.executeQuery("SELECT 1");

        assertFalse(testStep + ".ST:1. ResultSet.isClosed(): false.", testResultSet1.isClosed());
        assertFalse(testStep + ".ST:1. Statement.isClosed(): false.", testStatement.isClosed());

        while (testResultSet1.next()) {
        }

        assertFalse(testStep + ".ST:1. ResultSet.isClosed(): false after ResultSet have reached the end.", testResultSet1.isClosed());
        assertFalse(testStep + ".ST:1. Statement.isClosed(): false.", testStatement.isClosed());

        testResultSet1.close(); // last open ResultSet, must close Statement

        assertTrue(testStep + ".ST:1. ResultSet.isClosed(): true.", testResultSet1.isClosed());
        assertTrue(testStep + ".ST:1. Statement.isClosed(): true when last ResultSet is closed.", testStatement.isClosed());

        // test implicit resultset close, keeping statement open, when following with an executeBatch()
        testStatement = (StatementImpl) testConnection.createStatement();
        testStatement.closeOnCompletion();

        testResultSet1 = testStatement.executeQuery("SELECT 1");
        testStatement.addBatch("INSERT INTO testBug68916_tbl (fld2) VALUES (1), (2), (3)");
        testStatement.executeBatch();

        assertTrue(testStep + ".ST:1. ResultSet.isClosed(): true after executeBatch() in same Statement.", testResultSet1.isClosed());
        assertFalse(testStep + ".ST:1. Statement.isClosed(): false.", testStatement.isClosed());

        testResultSet1 = testStatement.getGeneratedKeys();
        testResultSet1.close(); // last open ResultSet, must close Statement

        assertTrue(testStep + ".ST:1. ResultSet.isClosed(): true.", testResultSet1.isClosed());
        assertTrue(testStep + ".ST:1. Statement.isClosed(): true when last ResultSet is closed.", testStatement.isClosed());

        // test implicit resultset close keeping statement open, when following with an executeUpdate()
        testStatement = (StatementImpl) testConnection.createStatement();
        testStatement.closeOnCompletion();

        testResultSet1 = testStatement.executeQuery("SELECT 1");
        testStatement.executeUpdate("INSERT INTO testBug68916_tbl (fld2) VALUES (1), (2), (3)", Statement.RETURN_GENERATED_KEYS);

        assertTrue(testStep + ".ST:1. ResultSet.isClosed(): true after executeUpdate() in same Statement.", testResultSet1.isClosed());
        assertFalse(testStep + ".ST:1. Statement.isClosed(): false.", testStatement.isClosed());

        testResultSet1 = testStatement.getGeneratedKeys();
        testResultSet1.close(); // last open ResultSet, must close Statement

        assertTrue(testStep + ".ST:1. ResultSet.isClosed(): true.", testResultSet1.isClosed());
        assertTrue(testStep + ".ST:1. Statement.isClosed(): true when last ResultSet is closed.", testStatement.isClosed());

        // **testing PreparedStatement**
        // PreparedStatement using closeOnCompletion should be closed when last ResultSet is closed
        testPrepStatement = testConnection.prepareStatement("SELECT 1");
        testPrepStatement.closeOnCompletion();

        testResultSet1 = testPrepStatement.executeQuery();

        assertFalse(testStep + ".PS:1. ResultSet.isClosed(): false.", testResultSet1.isClosed());
        assertFalse(testStep + ".PS:1. PreparedStatement.isClosed(): false.", testPrepStatement.isClosed());

        while (testResultSet1.next()) {
        }

        assertFalse(testStep + ".PS:1. ResultSet.isClosed(): false after ResultSet have reached the end.", testResultSet1.isClosed());
        assertFalse(testStep + ".PS:1. PreparedStatement.isClosed(): false.", testPrepStatement.isClosed());

        testResultSet1.close(); // last open ResultSet, must close Statement

        assertTrue(testStep + ".PS:1. ResultSet.isClosed(): true.", testResultSet1.isClosed());
        assertTrue(testStep + ".PS:1. PreparedStatement.isClosed(): true when last ResultSet is closed.", testPrepStatement.isClosed());

        /*
         * SUB-STEP 2: Multiple ResultSets, sequentially (connection without properties)
         */
        testStatement = (StatementImpl) testConnection.createStatement();
        testStatement.closeOnCompletion();

        testResultSet1 = testStatement.executeQuery("SELECT 1");
        testResultSet2 = testStatement.executeQuery("SELECT 2"); // closes testResultSet1

        assertTrue(testStep + ".ST:2. ResultSet.isClosed(): true after 2nd Statement.executeQuery().", testResultSet1.isClosed());
        assertFalse(testStep + ".ST:2. ResultSet.isClosed(): false.", testResultSet2.isClosed());
        assertFalse(testStep + ".ST:2. Statement.isClosed(): false.", testStatement.isClosed());

        while (testResultSet2.next()) {
        }

        assertTrue(testStep + ".ST:2. ResultSet.isClosed(): true.", testResultSet1.isClosed());
        assertFalse(testStep + ".ST:2. ResultSet.isClosed(): false after ResultSet have reached the end.", testResultSet2.isClosed());
        assertFalse(testStep + ".ST:2. Statement.isClosed(): false.", testStatement.isClosed());

        testResultSet3 = testStatement.executeQuery("SELECT 3"); // closes testResultSet2

        assertTrue(testStep + ".ST:2. ResultSet.isClosed(): true.", testResultSet1.isClosed());
        assertTrue(testStep + ".ST:2. ResultSet.isClosed(): true after 3rd Statement.executeQuery().", testResultSet2.isClosed());
        assertFalse(testStep + ".ST:2. ResultSet.isClosed(): false.", testResultSet3.isClosed());
        assertFalse(testStep + ".ST:2. Statement.isClosed(): false.", testStatement.isClosed());

        testResultSet3.close(); // last open ResultSet, must close Statement

        assertTrue(testStep + ".ST:2. ResultSet.isClosed(): true.", testResultSet1.isClosed());
        assertTrue(testStep + ".ST:2. ResultSet.isClosed(): true.", testResultSet2.isClosed());
        assertTrue(testStep + ".ST:2. ResultSet.isClosed(): true.", testResultSet3.isClosed());
        assertTrue(testStep + ".ST:2. Statement.isClosed(): true when last ResultSet is closed.", testStatement.isClosed());

        /*
         * SUB-STEP 3: Multiple ResultSets, returned at once (connection without properties)
         */
        // **testing Statement**
        // Statement using closeOnCompletion should be closed when last ResultSet is closed
        testStatement = (StatementImpl) testConnection.createStatement();
        testStatement.closeOnCompletion();

        assertTrue(testStep + ".ST:3. There should be some ResultSets.", testStatement.execute("CALL testBug68916_proc"));
        testResultSet1 = testStatement.getResultSet();

        assertFalse(testStep + ".ST:3. ResultSet.isClosed(): false.", testResultSet1.isClosed());
        assertFalse(testStep + ".ST:3. Statement.isClosed(): false.", testStatement.isClosed());

        assertTrue(testStep + ".ST:3. There should be more ResultSets.", testStatement.getMoreResults(Statement.KEEP_CURRENT_RESULT));
        testResultSet2 = testStatement.getResultSet();

        assertFalse(testStep + ".ST:3. ResultSet.isClosed(): false after Statement.getMoreResults(Statement.KEEP_CURRENT_RESULT).", testResultSet1.isClosed());
        assertFalse(testStep + ".ST:3. ResultSet.isClosed(): false.", testResultSet2.isClosed());
        assertFalse(testStep + ".ST:3. Statement.isClosed(): false.", testStatement.isClosed());

        assertTrue(testStep + ".ST:3. There should be more ResultSets.", testStatement.getMoreResults(Statement.CLOSE_ALL_RESULTS));
        testResultSet3 = testStatement.getResultSet();

        assertTrue(testStep + ".ST:3. ResultSet.isClosed(): true after Statement.getMoreResults(Statement.CLOSE_ALL_RESULTS).", testResultSet1.isClosed());
        assertTrue(testStep + ".ST:3. ResultSet.isClosed(): true after Statement.getMoreResults(Statement.CLOSE_ALL_RESULTS).", testResultSet2.isClosed());
        assertFalse(testStep + ".ST:3. ResultSet.isClosed(): false.", testResultSet3.isClosed());
        assertFalse(testStep + ".ST:3. Statement.isClosed(): false.", testStatement.isClosed());

        // no more ResultSets, must close Statement
        assertFalse(testStep + ".ST:3. There should be no more ResultSets.", testStatement.getMoreResults());

        assertTrue(testStep + ".ST:3. ResultSet.isClosed(): true.", testResultSet1.isClosed());
        assertTrue(testStep + ".ST:3. ResultSet.isClosed(): true.", testResultSet2.isClosed());
        assertTrue(testStep + ".ST:3. ResultSet.isClosed(): true after last Satement.getMoreResults().", testResultSet3.isClosed());
        assertTrue(testStep + ".ST:3. Statement.isClosed(): true when last ResultSet is closed.", testStatement.isClosed());

        // **testing CallableStatement**
        // CallableStatement using closeOnCompletion should be closed when last ResultSet is closed
        testCallStatement = testConnection.prepareCall("CALL testBug68916_proc");
        testCallStatement.closeOnCompletion();

        assertTrue(testStep + ".CS:3. There should be some ResultSets.", testCallStatement.execute());
        testResultSet1 = testCallStatement.getResultSet();

        assertFalse(testStep + ".CS:3. ResultSet.isClosed(): false.", testResultSet1.isClosed());
        assertFalse(testStep + ".CS:3. CallableStatement.isClosed(): false.", testCallStatement.isClosed());

        assertTrue(testStep + ".CS:3. There should be more ResultSets.", testCallStatement.getMoreResults(Statement.KEEP_CURRENT_RESULT));
        testResultSet2 = testCallStatement.getResultSet();

        assertFalse(testStep + ".CS:3. ResultSet.isClosed(): false after Statement.getMoreResults(Statement.KEEP_CURRENT_RESULT).", testResultSet1.isClosed());
        assertFalse(testStep + ".CS:3. ResultSet.isClosed(): false.", testResultSet2.isClosed());
        assertFalse(testStep + ".CS:3. CallableStatement.isClosed(): false.", testCallStatement.isClosed());

        assertTrue(testStep + ".CS:3. There should be more ResultSets.", testCallStatement.getMoreResults(Statement.CLOSE_ALL_RESULTS));
        testResultSet3 = testCallStatement.getResultSet();

        assertTrue(testStep + ".CS:3. ResultSet.isClosed(): true after Statement.getMoreResults(Statement.CLOSE_ALL_RESULTS).", testResultSet1.isClosed());
        assertTrue(testStep + ".CS:3. ResultSet.isClosed(): true after Statement.getMoreResults(Statement.CLOSE_ALL_RESULTS).", testResultSet2.isClosed());
        assertFalse(testStep + ".CS:3. ResultSet.isClosed(): false.", testResultSet3.isClosed());
        assertFalse(testStep + ".CS:3. CallableStatement.isClosed(): false.", testCallStatement.isClosed());

        // no more ResultSets, must close Statement
        assertFalse(testStep + ".CS:3. There should be no more ResultSets.", testCallStatement.getMoreResults());

        assertTrue(testStep + ".CS:3. ResultSet.isClosed(): true.", testResultSet1.isClosed());
        assertTrue(testStep + ".CS:3. ResultSet.isClosed(): true.", testResultSet2.isClosed());
        assertTrue(testStep + ".CS:3. ResultSet.isClosed(): true after last Satement.getMoreResults().", testResultSet3.isClosed());
        assertTrue(testStep + ".CS:3. CallableStatement.isClosed(): true when last ResultSet is closed.", testCallStatement.isClosed());

        /*
         * SUB-STEP 4: Generated Keys ResultSet (connection without properties)
         */
        testStatement = (StatementImpl) testConnection.createStatement();
        testStatement.closeOnCompletion();

        testStatement.executeUpdate("INSERT INTO testBug68916_tbl (fld2) VALUES (1), (2), (3)", Statement.RETURN_GENERATED_KEYS);

        testResultSet1 = testStatement.getGeneratedKeys();
        assertTrue(testStep + ".ST:4. Statement.getGeneratedKeys(): should return some values.", testResultSet1.next());

        assertFalse(testStep + ".ST:4. ResultSet.isClosed(): false.", testResultSet1.isClosed());
        assertFalse(testStep + ".ST:4. Statement.isClosed(): false.", testStatement.isClosed());

        testResultSet1.close(); // last open ResultSet, must close Statement

        assertTrue(testStep + ".ST:4. ResultSet.isClosed(): true.", testResultSet1.isClosed());
        assertTrue(testStep + ".ST:4. Statement.isClosed(): true when last ResultSet is closed.", testStatement.isClosed());

        // test again and combine with simple query
        testStatement = (StatementImpl) testConnection.createStatement();
        testStatement.closeOnCompletion();

        testStatement.executeUpdate("INSERT INTO testBug68916_tbl (fld2) VALUES (4), (5), (6)", Statement.RETURN_GENERATED_KEYS);

        testResultSet1 = testStatement.getGeneratedKeys();
        assertTrue(testStep + ".ST:4. Statement.getGeneratedKeys(): should return some values.", testResultSet1.next());

        testResultSet2 = testStatement.executeQuery("SELECT 2");

        assertTrue(testStep + ".ST:4. ResultSet.isClosed(): true after executeQuery() in same Statement.", testResultSet1.isClosed());
        assertFalse(testStep + ".ST:4. ResultSet.isClosed(): false.", testResultSet2.isClosed());
        assertFalse(testStep + ".ST:4. Statement.isClosed(): false.", testStatement.isClosed());

        testResultSet2.close(); // last open ResultSet, must close Statement

        assertTrue(testStep + ".ST:4. ResultSet.isClosed(): true.", testResultSet1.isClosed());
        assertTrue(testStep + ".ST:4. ResultSet.isClosed(): true.", testResultSet2.isClosed());
        assertTrue(testStep + ".ST:4. Statement.isClosed(): true when last ResultSet is closed.", testStatement.isClosed());
    }

    private void subTestBug68916ForHoldResultsOpenOverStatementClose() throws Exception {
        Connection testConnection;
        String testStep;
        ResultSet testResultSet1, testResultSet2, testResultSet3;

        // We are testing against code that was compiled with Java 6, so methods isCloseOnCompletion() and
        // closeOnCompletion() aren't available in the Statement interface. We need to test directly our
        // implementations.
        StatementImpl testStatement = null;
        PreparedStatement testPrepStatement = null;
        CallableStatement testCallStatement = null;

        /*
         * Testing with connection property holdResultsOpenOverStatementClose=true
         */
        testStep = "Conn. Prop. 'holdResultsOpenOverStatementClose'";
        testConnection = getConnectionWithProps("holdResultsOpenOverStatementClose=true");

        /*
         * SUB-STEP 0: The basics (holdResultsOpenOverStatementClose=true)
         */
        // **testing Statement**
        // ResultSets should stay open when owning Statement is closed
        testStatement = (StatementImpl) testConnection.createStatement();

        assertFalse(testStep + ".ST:0. Statement.isCloseOnCompletion(): false dy default.", testStatement.isCloseOnCompletion());
        assertFalse(testStep + ".ST:0. Statement.isClosed(): false.", testStatement.isClosed());

        testStatement.closeOnCompletion();

        assertTrue(testStep + ".ST:0. Statement.isCloseOnCompletion(): true after Statement.closeOnCompletion().", testStatement.isCloseOnCompletion());
        assertFalse(testStep + ".ST:0. Statement.isClosed(): false.", testStatement.isClosed());

        testStatement.closeOnCompletion();

        assertTrue(testStep + ".ST:0. Statement.isCloseOnCompletion(): true after 2nd Statement.closeOnCompletion().", testStatement.isCloseOnCompletion());

        // test Statement.close()
        testResultSet1 = testStatement.executeQuery("SELECT 1");

        assertFalse(testStep + ".ST:0. ResultSet.isClosed(): false.", testResultSet1.isClosed());
        assertFalse(testStep + ".ST:0. Statement.isClosed(): false.", testStatement.isClosed());

        testStatement.close();

        assertFalse(testStep + ".ST:0. ResultSet.isClosed(): false after Statement.Close().", testResultSet1.isClosed());
        assertTrue(testStep + ".ST:0. Statement.isClosed(): true after Statement.Close().", testStatement.isClosed());

        // **testing PreparedStatement**
        // ResultSets should stay open when owning PreparedStatement is closed
        testPrepStatement = testConnection.prepareStatement("SELECT 1");

        assertFalse(testStep + ".PS:0. PreparedStatement.isCloseOnCompletion(): false by default.", testPrepStatement.isCloseOnCompletion());
        assertFalse(testStep + ".PS:0. PreparedStatement.isClosed(): false.", testPrepStatement.isClosed());

        testPrepStatement.closeOnCompletion();

        assertTrue(testStep + ".PS:0. PreparedStatement.isCloseOnCompletion(): true after Statement.closeOnCompletion().",
                testPrepStatement.isCloseOnCompletion());
        assertFalse(testStep + ".PS:0. PreparedStatement.isClosed(): false.", testPrepStatement.isClosed());

        testPrepStatement.closeOnCompletion();

        assertTrue(testStep + ".PS:0. PreparedStatement.isCloseOnCompletion(): true after 2nd Statement.closeOnCompletion().",
                testPrepStatement.isCloseOnCompletion());

        // test PreparedStatement.close()
        testPrepStatement.execute();
        testResultSet1 = testPrepStatement.getResultSet();

        assertFalse(testStep + ".PS:0. ResultSet.isClosed(): false.", testResultSet1.isClosed());
        assertFalse(testStep + ".PS:0. PreparedStatement.isClosed(): false.", testPrepStatement.isClosed());

        testPrepStatement.close();

        assertFalse(testStep + ".PS:0. ResultSet.isClosed(): false after PreparedStatement.close().", testResultSet1.isClosed());
        assertTrue(testStep + ".PS:0. PreparedStatement.isClosed(): true after PreparedStatement.close().", testPrepStatement.isClosed());

        /*
         * SUB-STEP 1: One ResultSet (holdResultsOpenOverStatementClose=true)
         */
        // **testing Statement**
        // Statement using closeOnCompletion should be closed when last ResultSet is closed
        testStatement = (StatementImpl) testConnection.createStatement();
        testStatement.closeOnCompletion();

        testResultSet1 = testStatement.executeQuery("SELECT 1");

        assertFalse(testStep + ".ST:1. ResultSet.isClosed(): false.", testResultSet1.isClosed());
        assertFalse(testStep + ".ST:1. Statement.isClosed(): false.", testStatement.isClosed());

        while (testResultSet1.next()) {
        }

        assertFalse(testStep + ".ST:1. ResultSet.isClosed(): false after ResultSet have reached the end.", testResultSet1.isClosed());
        assertFalse(testStep + ".ST:1. Statement.isClosed(): false.", testStatement.isClosed());

        testResultSet1.close(); // last open ResultSet, must close Statement

        assertTrue(testStep + ".ST:1. ResultSet.isClosed(): true.", testResultSet1.isClosed());
        assertTrue(testStep + ".ST:1. Statement.isClosed(): true when last ResultSet is closed.", testStatement.isClosed());

        // test implicit resultset close keeping statement open, when following with an executeBatch()
        testStatement = (StatementImpl) testConnection.createStatement();
        testStatement.closeOnCompletion();

        testResultSet1 = testStatement.executeQuery("SELECT 1");
        testStatement.addBatch("INSERT INTO testBug68916_tbl (fld2) VALUES (1), (2), (3)");
        testStatement.executeBatch();

        assertFalse(testStep + ".ST:1. ResultSet.isClosed(): false after executeBatch() in same Statement.", testResultSet1.isClosed());
        assertFalse(testStep + ".ST:1. Statement.isClosed(): false.", testStatement.isClosed());

        testResultSet1 = testStatement.getGeneratedKeys();
        testResultSet1.close(); // last open ResultSet, must close Statement

        assertTrue(testStep + ".ST:1. ResultSet.isClosed(): true.", testResultSet1.isClosed());
        assertTrue(testStep + ".ST:1. Statement.isClosed(): true when last ResultSet is closed.", testStatement.isClosed());

        // test implicit resultset close keeping statement open, when following with an executeUpdate()
        testStatement = (StatementImpl) testConnection.createStatement();
        testStatement.closeOnCompletion();

        testResultSet1 = testStatement.executeQuery("SELECT 1");
        testStatement.executeUpdate("INSERT INTO testBug68916_tbl (fld2) VALUES (1), (2), (3)", Statement.RETURN_GENERATED_KEYS);

        assertFalse(testStep + ".ST:1. ResultSet.isClosed(): false after executeUpdate() in same Statement.", testResultSet1.isClosed());
        assertFalse(testStep + ".ST:1. Statement.isClosed(): false.", testStatement.isClosed());

        testResultSet1 = testStatement.getGeneratedKeys();
        testResultSet1.close(); // last open ResultSet, must close Statement

        assertTrue(testStep + ".ST:1. ResultSet.isClosed(): true.", testResultSet1.isClosed());
        assertTrue(testStep + ".ST:1. Statement.isClosed(): true when last ResultSet is closed.", testStatement.isClosed());

        // **testing PreparedStatement**
        // PreparedStatement using closeOnCompletion should be closed when last ResultSet is closed
        testPrepStatement = testConnection.prepareStatement("SELECT 1");
        testPrepStatement.closeOnCompletion();

        testResultSet1 = testPrepStatement.executeQuery();

        assertFalse(testStep + ".PS:1. ResultSet.isClosed(): false.", testResultSet1.isClosed());
        assertFalse(testStep + ".PS:1. PreparedStatement.isClosed(): false.", testPrepStatement.isClosed());

        while (testResultSet1.next()) {
        }

        assertFalse(testStep + ".PS:1. ResultSet.isClosed(): false after ResultSet have reached the end.", testResultSet1.isClosed());
        assertFalse(testStep + ".PS:1. PreparedStatement.isClosed(): false.", testPrepStatement.isClosed());

        testResultSet1.close(); // last open ResultSet, must close Statement

        assertTrue(testStep + ".PS:1. ResultSet.isClosed(): true.", testResultSet1.isClosed());
        assertTrue(testStep + ".PS:1. PreparedStatement.isClosed(): true when last ResultSet is closed.", testPrepStatement.isClosed());

        /*
         * SUB-STEP 2: Multiple ResultSets, sequentially (holdResultsOpenOverStatementClose=true)
         */
        testStatement = (StatementImpl) testConnection.createStatement();
        testStatement.closeOnCompletion();

        testResultSet1 = testStatement.executeQuery("SELECT 1");
        testResultSet2 = testStatement.executeQuery("SELECT 2"); // mustn't close testResultSet1

        assertFalse(testStep + ".ST:2. ResultSet.isClosed(): false after 2nd Statement.executeQuery().", testResultSet1.isClosed());
        assertFalse(testStep + ".ST:2. ResultSet.isClosed(): false.", testResultSet2.isClosed());
        assertFalse(testStep + ".ST:2. Statement.isClosed(): false.", testStatement.isClosed());

        while (testResultSet2.next()) {
        }

        assertFalse(testStep + ".ST:2. ResultSet.isClosed(): false.", testResultSet1.isClosed());
        assertFalse(testStep + ".ST:2. ResultSet.isClosed(): false after ResultSet have reached the end.", testResultSet2.isClosed());
        assertFalse(testStep + ".ST:2. Statement.isClosed(): false.", testStatement.isClosed());

        testResultSet3 = testStatement.executeQuery("SELECT 3"); // mustn't close testResultSet1 nor testResultSet2

        assertFalse(testStep + ".ST:2. ResultSet.isClosed(): false.", testResultSet1.isClosed());
        assertFalse(testStep + ".ST:2. ResultSet.isClosed(): false after 3rd Statement.executeQuery().", testResultSet2.isClosed());
        assertFalse(testStep + ".ST:2. ResultSet.isClosed(): false.", testResultSet3.isClosed());
        assertFalse(testStep + ".ST:2. Statement.isClosed(): false.", testStatement.isClosed());

        testResultSet2.close();

        assertFalse(testStep + ".ST:2. ResultSet.isClosed(): false.", testResultSet1.isClosed());
        assertTrue(testStep + ".ST:2. ResultSet.isClosed(): true.", testResultSet2.isClosed());
        assertFalse(testStep + ".ST:2. ResultSet.isClosed(): false.", testResultSet3.isClosed());
        assertFalse(testStep + ".ST:2. Statement.isClosed(): false.", testStatement.isClosed());

        testResultSet1.close();
        testResultSet3.close(); // last open ResultSet, must close Statement

        assertTrue(testStep + ".ST:2. ResultSet.isClosed(): true.", testResultSet1.isClosed());
        assertTrue(testStep + ".ST:2. ResultSet.isClosed(): true.", testResultSet2.isClosed());
        assertTrue(testStep + ".ST:2. ResultSet.isClosed(): true.", testResultSet3.isClosed());
        assertTrue(testStep + ".ST:2. Statement.isClosed(): true when last ResultSet is closed.", testStatement.isClosed());

        /*
         * SUB-STEP 3: Multiple ResultSets, returned at once (holdResultsOpenOverStatementClose=true)
         */
        // **testing Statement**
        // Statement using closeOnCompletion should be closed when last ResultSet is closed
        testStatement = (StatementImpl) testConnection.createStatement();
        testStatement.closeOnCompletion();

        assertTrue(testStep + ".ST:3. There should be some ResultSets.", testStatement.execute("CALL testBug68916_proc"));
        testResultSet1 = testStatement.getResultSet();

        assertFalse(testStep + ".ST:3. ResultSet.isClosed(): false.", testResultSet1.isClosed());
        assertFalse(testStep + ".ST:3. Statement.isClosed(): false.", testStatement.isClosed());

        assertTrue(testStep + ".ST:3. There should be more ResultSets.", testStatement.getMoreResults(Statement.KEEP_CURRENT_RESULT));
        testResultSet2 = testStatement.getResultSet();

        assertFalse(testStep + ".ST:3. ResultSet.isClosed(): false after Statement.getMoreResults(Statement.KEEP_CURRENT_RESULT).", testResultSet1.isClosed());
        assertFalse(testStep + ".ST:3. ResultSet.isClosed(): false.", testResultSet2.isClosed());
        assertFalse(testStep + ".ST:3. Statement.isClosed(): false.", testStatement.isClosed());

        assertTrue(testStep + ".ST:3. There should be more ResultSets.", testStatement.getMoreResults(Statement.CLOSE_ALL_RESULTS));
        testResultSet3 = testStatement.getResultSet();

        assertTrue(testStep + ".ST:3. ResultSet.isClosed(): true after Statement.getMoreResults(Statement.CLOSE_ALL_RESULTS).", testResultSet1.isClosed());
        assertTrue(testStep + ".ST:3. ResultSet.isClosed(): true after Statement.getMoreResults(Statement.CLOSE_ALL_RESULTS).", testResultSet2.isClosed());
        assertFalse(testStep + ".ST:3. ResultSet.isClosed(): false.", testResultSet3.isClosed());
        assertFalse(testStep + ".ST:3. Statement.isClosed(): false.", testStatement.isClosed());

        // no more ResultSets, must close Statement
        assertFalse(testStep + ".ST:3. There should be no more ResultSets.", testStatement.getMoreResults());

        assertTrue(testStep + ".ST:3. ResultSet.isClosed(): true.", testResultSet1.isClosed());
        assertTrue(testStep + ".ST:3. ResultSet.isClosed(): true.", testResultSet2.isClosed());
        assertTrue(testStep + ".ST:3. ResultSet.isClosed(): true after last Satement.getMoreResults().", testResultSet3.isClosed());
        assertTrue(testStep + ".ST:3. Statement.isClosed(): true when last ResultSet is closed.", testStatement.isClosed());

        // **testing CallableStatement**
        // CallableStatement using closeOnCompletion should be closed when last ResultSet is closed
        testCallStatement = testConnection.prepareCall("CALL testBug68916_proc");
        testCallStatement.closeOnCompletion();

        assertTrue(testStep + ".CS:3. There should be some ResultSets.", testCallStatement.execute());
        testResultSet1 = testCallStatement.getResultSet();

        assertFalse(testStep + ".CS:3. ResultSet.isClosed(): false.", testResultSet1.isClosed());
        assertFalse(testStep + ".CS:3. CallableStatement.isClosed(): false.", testCallStatement.isClosed());

        assertTrue(testStep + ".CS:3. There should be more ResultSets.", testCallStatement.getMoreResults(Statement.KEEP_CURRENT_RESULT));
        testResultSet2 = testCallStatement.getResultSet();

        assertFalse(testStep + ".CS:3. ResultSet.isClosed(): false after Statement.getMoreResults(Statement.KEEP_CURRENT_RESULT).", testResultSet1.isClosed());
        assertFalse(testStep + ".CS:3. ResultSet.isClosed(): false.", testResultSet2.isClosed());
        assertFalse(testStep + ".CS:3. CallableStatement.isClosed(): false.", testCallStatement.isClosed());

        assertTrue(testStep + ".CS:3. There should be more ResultSets.", testCallStatement.getMoreResults(Statement.CLOSE_ALL_RESULTS));
        testResultSet3 = testCallStatement.getResultSet();

        assertTrue(testStep + ".CS:3. ResultSet.isClosed(): true after Statement.getMoreResults(Statement.CLOSE_ALL_RESULTS).", testResultSet1.isClosed());
        assertTrue(testStep + ".CS:3. ResultSet.isClosed(): true after Statement.getMoreResults(Statement.CLOSE_ALL_RESULTS).", testResultSet2.isClosed());
        assertFalse(testStep + ".CS:3. ResultSet.isClosed(): false.", testResultSet3.isClosed());
        assertFalse(testStep + ".CS:3. CallableStatement.isClosed(): false.", testCallStatement.isClosed());

        // no more ResultSets, must close Statement
        assertFalse(testStep + ".CS:3. There should be no more ResultSets.", testCallStatement.getMoreResults());

        assertTrue(testStep + ".CS:3. ResultSet.isClosed(): true.", testResultSet1.isClosed());
        assertTrue(testStep + ".CS:3. ResultSet.isClosed(): true.", testResultSet2.isClosed());
        assertTrue(testStep + ".CS:3. ResultSet.isClosed(): true after last Satement.getMoreResults().", testResultSet3.isClosed());
        assertTrue(testStep + ".CS:3. CallableStatement.isClosed(): true when last ResultSet is closed.", testCallStatement.isClosed());

        /*
         * SUB-STEP 4: Generated Keys ResultSet (holdResultsOpenOverStatementClose=true)
         */
        testStatement = (StatementImpl) testConnection.createStatement();
        testStatement.closeOnCompletion();

        testStatement.executeUpdate("INSERT INTO testBug68916_tbl (fld2) VALUES (1), (2), (3)", Statement.RETURN_GENERATED_KEYS);

        testResultSet1 = testStatement.getGeneratedKeys();
        assertTrue(testStep + ".ST:4. Statement.getGeneratedKeys(): should return some values.", testResultSet1.next());

        assertFalse(testStep + ".ST:4. ResultSet.isClosed(): false.", testResultSet1.isClosed());
        assertFalse(testStep + ".ST:4. Statement.isClosed(): false.", testStatement.isClosed());

        testResultSet1.close(); // last open ResultSet, must close Statement

        assertTrue(testStep + ".ST:4. ResultSet.isClosed(): true.", testResultSet1.isClosed());
        assertTrue(testStep + ".ST:4. Statement.isClosed(): true when last ResultSet is closed.", testStatement.isClosed());

        // test again and combine with simple query
        testStatement = (StatementImpl) testConnection.createStatement();
        testStatement.closeOnCompletion();

        testStatement.executeUpdate("INSERT INTO testBug68916_tbl (fld2) VALUES (4), (5), (6)", Statement.RETURN_GENERATED_KEYS);

        testResultSet1 = testStatement.getGeneratedKeys();
        assertTrue(testStep + ".ST:4. Statement.getGeneratedKeys(): should return some values.", testResultSet1.next());

        testResultSet2 = testStatement.executeQuery("SELECT 2");

        assertFalse(testStep + ".ST:4. ResultSet.isClosed(): false after executeQuery() in same Statement.", testResultSet1.isClosed());
        assertFalse(testStep + ".ST:4. ResultSet.isClosed(): false.", testResultSet2.isClosed());
        assertFalse(testStep + ".ST:4. Statement.isClosed(): false.", testStatement.isClosed());

        testResultSet2.close();

        assertFalse(testStep + ".ST:4. ResultSet.isClosed(): false.", testResultSet1.isClosed());
        assertTrue(testStep + ".ST:4. ResultSet.isClosed(): true.", testResultSet2.isClosed());
        assertFalse(testStep + ".ST:4. Statement.isClosed(): false when last ResultSet is closed (still one open).", testStatement.isClosed());

        testResultSet1.close(); // last open ResultSet, must close Statement

        assertTrue(testStep + ".ST:4. ResultSet.isClosed(): true.", testResultSet1.isClosed());
        assertTrue(testStep + ".ST:4. ResultSet.isClosed(): true.", testResultSet2.isClosed());
        assertTrue(testStep + ".ST:4. Statement.isClosed(): true when last ResultSet is closed.", testStatement.isClosed());

        testConnection.close();
    }

    private void subTestBug68916ForDontTrackOpenResources() throws Exception {
        Connection testConnection;
        String testStep;
        ResultSet testResultSet1, testResultSet2, testResultSet3;

        // We are testing against code that was compiled with Java 6, so methods isCloseOnCompletion() and
        // closeOnCompletion() aren't available in the Statement interface. We need to test directly our
        // implementations.
        StatementImpl testStatement = null;
        PreparedStatement testPrepStatement = null;
        CallableStatement testCallStatement = null;

        /*
         * Testing with connection property dontTrackOpenResources=true
         */
        testStep = "Conn. Prop. 'dontTrackOpenResources'";
        testConnection = getConnectionWithProps("dontTrackOpenResources=true");

        /*
         * SUB-STEP 0: The basics (dontTrackOpenResources=true)
         */
        // **testing Statement**
        // ResultSets should stay open when owning Statement is closed
        testStatement = (StatementImpl) testConnection.createStatement();

        assertFalse(testStep + ".ST:0. Statement.isCloseOnCompletion(): false by default.", testStatement.isCloseOnCompletion());
        assertFalse(testStep + ".ST:0. Statement.isClosed(): false.", testStatement.isClosed());

        testStatement.closeOnCompletion();

        assertTrue(testStep + ".ST:0. Statement.isCloseOnCompletion(): true after Statement.closeOnCompletion().", testStatement.isCloseOnCompletion());
        assertFalse(testStep + ".ST:0. Statement.isClosed(): false.", testStatement.isClosed());

        testStatement.closeOnCompletion();

        assertTrue(testStep + ".ST:0. Statement.isCloseOnCompletion(): true after 2nd Statement.closeOnCompletion().", testStatement.isCloseOnCompletion());

        // test Statement.close()
        testResultSet1 = testStatement.executeQuery("SELECT 1");

        assertFalse(testStep + ".ST:0. ResultSet.isClosed(): false.", testResultSet1.isClosed());
        assertFalse(testStep + ".ST:0. Statement.isClosed(): false.", testStatement.isClosed());

        testStatement.close();

        assertFalse(testStep + ".ST:0. ResultSet.isClosed(): false after Statement.Close().", testResultSet1.isClosed());
        assertTrue(testStep + ".ST:0. Statement.isClosed(): true after Statement.Close().", testStatement.isClosed());

        // **testing PreparedStatement**
        // ResultSets should stay open when owning PreparedStatement is closed
        testPrepStatement = testConnection.prepareStatement("SELECT 1");

        assertFalse(testStep + ".PS:0. PreparedStatement.isCloseOnCompletion(): false by default.", testPrepStatement.isCloseOnCompletion());
        assertFalse(testStep + ".PS:0. PreparedStatement.isClosed(): false.", testPrepStatement.isClosed());

        testPrepStatement.closeOnCompletion();

        assertTrue(testStep + ".PS:0. PreparedStatement.isCloseOnCompletion(): true after Statement.closeOnCompletion().",
                testPrepStatement.isCloseOnCompletion());
        assertFalse(testStep + ".PS:0. PreparedStatement.isClosed(): false.", testPrepStatement.isClosed());

        testPrepStatement.closeOnCompletion();

        assertTrue(testStep + ".PS:0. PreparedStatement.isCloseOnCompletion(): true after 2nd Statement.closeOnCompletion().",
                testPrepStatement.isCloseOnCompletion());

        // test PreparedStatement.close()
        testPrepStatement.execute();
        testResultSet1 = testPrepStatement.getResultSet();

        assertFalse(testStep + ".PS:0. ResultSet.isClosed(): false.", testResultSet1.isClosed());
        assertFalse(testStep + ".PS:0. PreparedStatement.isClosed(): false.", testPrepStatement.isClosed());

        testPrepStatement.close();

        assertFalse(testStep + ".PS:0. ResultSet.isClosed(): false after PreparedStatement.close().", testResultSet1.isClosed());
        assertTrue(testStep + ".PS:0. PreparedStatement.isClosed(): true after PreparedStatement.close().", testPrepStatement.isClosed());

        /*
         * SUB-STEP 1: One ResultSet (dontTrackOpenResources=true)
         */
        // **testing Statement**
        // Statement, although using closeOnCompletion, shouldn't be closed when last ResultSet is closed
        testStatement = (StatementImpl) testConnection.createStatement();
        testStatement.closeOnCompletion();

        testResultSet1 = testStatement.executeQuery("SELECT 1");

        assertFalse(testStep + ".ST:1. ResultSet.isClosed(): false.", testResultSet1.isClosed());
        assertFalse(testStep + ".ST:1. Statement.isClosed(): false.", testStatement.isClosed());

        while (testResultSet1.next()) {
        }

        assertFalse(testStep + ".ST:1. ResultSet.isClosed(): false after ResultSet have reached the end.", testResultSet1.isClosed());
        assertFalse(testStep + ".ST:1. Statement.isClosed(): false.", testStatement.isClosed());

        testResultSet1.close(); // although it's last open ResultSet, Statement mustn't be closed

        assertTrue(testStep + ".ST:1. ResultSet.isClosed(): true.", testResultSet1.isClosed());
        assertFalse(testStep + ".ST:1. Statement.isClosed(): false when last ResultSet is closed.", testStatement.isClosed());

        // test implicit resultset (not) close, keeping statement open, when following with an executeBatch()
        testStatement = (StatementImpl) testConnection.createStatement();
        testStatement.closeOnCompletion();

        testResultSet1 = testStatement.executeQuery("SELECT 1");
        testStatement.addBatch("INSERT INTO testBug68916_tbl (fld2) VALUES (1), (2), (3)");
        testStatement.executeBatch();

        assertFalse(testStep + ".ST:1. ResultSet.isClosed(): false after executeBatch() in same Statement.", testResultSet1.isClosed());
        assertFalse(testStep + ".ST:1. Statement.isClosed(): false.", testStatement.isClosed());

        testResultSet1 = testStatement.getGeneratedKeys();
        testResultSet1.close(); // although it's last open ResultSet, Statement mustn't be closed

        assertTrue(testStep + ".ST:1. ResultSet.isClosed(): true.", testResultSet1.isClosed());
        assertFalse(testStep + ".ST:1. Statement.isClosed(): false when last ResultSet is closed.", testStatement.isClosed());

        // test implicit resultset (not) close keeping statement open, when following with an executeUpdate()
        testStatement = (StatementImpl) testConnection.createStatement();
        testStatement.closeOnCompletion();

        testResultSet1 = testStatement.executeQuery("SELECT 1");
        testStatement.executeUpdate("INSERT INTO testBug68916_tbl (fld2) VALUES (1), (2), (3)", Statement.RETURN_GENERATED_KEYS);

        assertFalse(testStep + ".ST:1. ResultSet.isClosed(): false after executeUpdate() in same Statement.", testResultSet1.isClosed());
        assertFalse(testStep + ".ST:1. Statement.isClosed(): false.", testStatement.isClosed());

        testResultSet1 = testStatement.getGeneratedKeys();
        testResultSet1.close(); // although it's last open ResultSet, Statement mustn't be closed

        assertTrue(testStep + ".ST:1. ResultSet.isClosed(): true.", testResultSet1.isClosed());
        assertFalse(testStep + ".ST:1. Statement.isClosed(): false when last ResultSet is closed.", testStatement.isClosed());

        // **testing PreparedStatement**
        // PreparedStatement, although using closeOnCompletion, shouldn't be closed when last ResultSet is closed
        testPrepStatement = testConnection.prepareStatement("SELECT 1");
        testPrepStatement.closeOnCompletion();

        testResultSet1 = testPrepStatement.executeQuery();

        assertFalse(testStep + ".PS:1. ResultSet.isClosed(): false.", testResultSet1.isClosed());
        assertFalse(testStep + ".PS:1. PreparedStatement.isClosed(): false.", testPrepStatement.isClosed());

        while (testResultSet1.next()) {
        }

        assertFalse(testStep + ".PS:1. ResultSet.isClosed(): false after ResultSet have reached the end.", testResultSet1.isClosed());
        assertFalse(testStep + ".PS:1. PreparedStatement.isClosed(): false.", testPrepStatement.isClosed());

        testResultSet1.close(); // although it's last open ResultSet, Statement mustn't be closed

        assertTrue(testStep + ".PS:1. ResultSet.isClosed(): true.", testResultSet1.isClosed());
        assertFalse(testStep + ".PS:1. PreparedStatement.isClosed(): false when last ResultSet is closed.", testPrepStatement.isClosed());

        /*
         * SUB-STEP 2: Multiple ResultSets, sequentially (dontTrackOpenResources=true)
         */
        testStatement = (StatementImpl) testConnection.createStatement();
        testStatement.closeOnCompletion();

        testResultSet1 = testStatement.executeQuery("SELECT 1");
        testResultSet2 = testStatement.executeQuery("SELECT 2"); // mustn't close testResultSet1

        assertFalse(testStep + ".ST:2. ResultSet.isClosed(): false after 2nd Statement.executeQuery().", testResultSet1.isClosed());
        assertFalse(testStep + ".ST:2. ResultSet.isClosed(): false.", testResultSet2.isClosed());
        assertFalse(testStep + ".ST:2. Statement.isClosed(): false.", testStatement.isClosed());

        while (testResultSet2.next()) {
        }

        assertFalse(testStep + ".ST:2. ResultSet.isClosed(): false.", testResultSet1.isClosed());
        assertFalse(testStep + ".ST:2. ResultSet.isClosed(): false after ResultSet have reached the end.", testResultSet2.isClosed());
        assertFalse(testStep + ".ST:2. Statement.isClosed(): false.", testStatement.isClosed());

        testResultSet3 = testStatement.executeQuery("SELECT 3"); // mustn't close testResultSet1 nor testResultSet2

        assertFalse(testStep + ".ST:2. ResultSet.isClosed(): false.", testResultSet1.isClosed());
        assertFalse(testStep + ".ST:2. ResultSet.isClosed(): false after 3rd Statement.executeQuery().", testResultSet2.isClosed());
        assertFalse(testStep + ".ST:2. ResultSet.isClosed(): false.", testResultSet3.isClosed());
        assertFalse(testStep + ".ST:2. Statement.isClosed(): false.", testStatement.isClosed());

        testResultSet2.close();

        assertFalse(testStep + ".ST:2. ResultSet.isClosed(): false.", testResultSet1.isClosed());
        assertTrue(testStep + ".ST:2. ResultSet.isClosed(): true.", testResultSet2.isClosed());
        assertFalse(testStep + ".ST:2. ResultSet.isClosed(): false.", testResultSet3.isClosed());
        assertFalse(testStep + ".ST:2. Statement.isClosed(): false.", testStatement.isClosed());

        testResultSet1.close();
        testResultSet3.close(); // although it's last open ResultSet, Statement mustn't be closed

        assertTrue(testStep + ".ST:2. ResultSet.isClosed(): true.", testResultSet1.isClosed());
        assertTrue(testStep + ".ST:2. ResultSet.isClosed(): true.", testResultSet2.isClosed());
        assertTrue(testStep + ".ST:2. ResultSet.isClosed(): true.", testResultSet3.isClosed());
        assertFalse(testStep + ".ST:2. Statement.isClosed(): false when last ResultSet is closed.", testStatement.isClosed());

        /*
         * SUB-STEP 3: Multiple ResultSets, returned at once (dontTrackOpenResources=true)
         */
        // **testing Statement**
        // Statement, although using closeOnCompletion, shouldn't be closed when last ResultSet is closed
        testStatement = (StatementImpl) testConnection.createStatement();
        testStatement.closeOnCompletion();

        assertTrue(testStep + ".ST:3. There should be some ResultSets.", testStatement.execute("CALL testBug68916_proc"));
        testResultSet1 = testStatement.getResultSet();

        assertFalse(testStep + ".ST:3. ResultSet.isClosed(): false.", testResultSet1.isClosed());
        assertFalse(testStep + ".ST:3. Statement.isClosed(): false.", testStatement.isClosed());

        assertTrue(testStep + ".ST:3. There should be more ResultSets.", testStatement.getMoreResults(Statement.KEEP_CURRENT_RESULT));
        testResultSet2 = testStatement.getResultSet();

        assertFalse(testStep + ".ST:3. ResultSet.isClosed(): false after Statement.getMoreResults(Statement.KEEP_CURRENT_RESULT).", testResultSet1.isClosed());
        assertFalse(testStep + ".ST:3. ResultSet.isClosed(): false.", testResultSet2.isClosed());
        assertFalse(testStep + ".ST:3. Statement.isClosed(): false.", testStatement.isClosed());

        assertTrue(testStep + ".ST:3. There should be more ResultSets.", testStatement.getMoreResults(Statement.CLOSE_ALL_RESULTS));
        testResultSet3 = testStatement.getResultSet();

        assertFalse(testStep + ".ST:3. ResultSet.isClosed(): false after Statement.getMoreResults(Statement.CLOSE_ALL_RESULTS).", testResultSet1.isClosed());
        assertFalse(testStep + ".ST:3. ResultSet.isClosed(): false after Statement.getMoreResults(Statement.CLOSE_ALL_RESULTS).", testResultSet2.isClosed());
        assertFalse(testStep + ".ST:3. ResultSet.isClosed(): false.", testResultSet3.isClosed());
        assertFalse(testStep + ".ST:3. Statement.isClosed(): false.", testStatement.isClosed());

        assertFalse(testStep + ".ST:3. There should be no more ResultSets.", testStatement.getMoreResults());

        assertFalse(testStep + ".ST:3. ResultSet.isClosed(): false.", testResultSet1.isClosed());
        assertFalse(testStep + ".ST:3. ResultSet.isClosed(): false.", testResultSet2.isClosed());
        assertFalse(testStep + ".ST:3. ResultSet.isClosed(): false after last Satement.getMoreResults().", testResultSet3.isClosed());
        assertFalse(testStep + ".ST:3. Statement.isClosed(): false after last Satement.getMoreResults().", testStatement.isClosed());

        // since open ResultSets aren't tracked, we need to close all manually
        testResultSet1.close();
        testResultSet2.close();
        testResultSet3.close();
        // although there are no more ResultSets, Statement mustn't be closed

        assertTrue(testStep + ".ST:3. ResultSet.isClosed(): true.", testResultSet1.isClosed());
        assertTrue(testStep + ".ST:3. ResultSet.isClosed(): true.", testResultSet2.isClosed());
        assertTrue(testStep + ".ST:3. ResultSet.isClosed(): true.", testResultSet3.isClosed());
        assertFalse(testStep + ".ST:3. Statement.isClosed(): false when last ResultSet is closed.", testStatement.isClosed());

        // **testing CallableStatement**
        // CallableStatement, although using closeOnCompletion, shouldn't be closed when last ResultSet is closed
        testCallStatement = testConnection.prepareCall("CALL testBug68916_proc");
        testCallStatement.closeOnCompletion();

        assertTrue(testStep + ".CS:3. There should be some ResultSets.", testCallStatement.execute());
        testResultSet1 = testCallStatement.getResultSet();

        assertFalse(testStep + ".CS:3. ResultSet.isClosed(): false.", testResultSet1.isClosed());
        assertFalse(testStep + ".CS:3. CallableStatement.isClosed(): false.", testCallStatement.isClosed());

        assertTrue(testStep + ".CS:3. There should be more ResultSets.", testCallStatement.getMoreResults(Statement.KEEP_CURRENT_RESULT));
        testResultSet2 = testCallStatement.getResultSet();

        assertFalse(testStep + ".CS:3. ResultSet.isClosed(): false after Statement.getMoreResults(Statement.KEEP_CURRENT_RESULT).", testResultSet1.isClosed());
        assertFalse(testStep + ".CS:3. ResultSet.isClosed(): false.", testResultSet2.isClosed());
        assertFalse(testStep + ".CS:3. CallableStatement.isClosed(): false.", testCallStatement.isClosed());

        assertTrue(testStep + ".CS:3. There should be more ResultSets.", testCallStatement.getMoreResults(Statement.CLOSE_ALL_RESULTS));
        testResultSet3 = testCallStatement.getResultSet();

        assertFalse(testStep + ".CS:3. ResultSet.isClosed(): false after Statement.getMoreResults(Statement.CLOSE_ALL_RESULTS).", testResultSet1.isClosed());
        assertFalse(testStep + ".CS:3. ResultSet.isClosed(): false after Statement.getMoreResults(Statement.CLOSE_ALL_RESULTS).", testResultSet2.isClosed());
        assertFalse(testStep + ".CS:3. ResultSet.isClosed(): false.", testResultSet3.isClosed());
        assertFalse(testStep + ".CS:3. CallableStatement.isClosed(): false.", testCallStatement.isClosed());

        assertFalse(testStep + ".CS:3. There should be no more ResultSets.", testCallStatement.getMoreResults());

        assertFalse(testStep + ".CS:3. ResultSet.isClosed(): false.", testResultSet1.isClosed());
        assertFalse(testStep + ".CS:3. ResultSet.isClosed(): false.", testResultSet2.isClosed());
        assertFalse(testStep + ".CS:3. ResultSet.isClosed(): false after last Satement.getMoreResults().", testResultSet3.isClosed());
        assertFalse(testStep + ".CS:3. CallableStatement.isClosed(): false after last Satement.getMoreResults().", testCallStatement.isClosed());

        // since open ResultSets aren't tracked, we need to close all manually
        testResultSet1.close();
        testResultSet2.close();
        testResultSet3.close();
        // although there are no more ResultSets, Statement mustn't be closed

        assertTrue(testStep + ".CS:3. ResultSet.isClosed(): true.", testResultSet1.isClosed());
        assertTrue(testStep + ".CS:3. ResultSet.isClosed(): true.", testResultSet2.isClosed());
        assertTrue(testStep + ".CS:3. ResultSet.isClosed(): true.", testResultSet3.isClosed());
        assertFalse(testStep + ".CS:3. CallableStatement.isClosed(): false when last ResultSet is closed.", testCallStatement.isClosed());

        /*
         * SUB-STEP 4: Generated Keys ResultSet (dontTrackOpenResources=true)
         */
        testStatement = (StatementImpl) testConnection.createStatement();
        testStatement.closeOnCompletion();

        testStatement.executeUpdate("INSERT INTO testBug68916_tbl (fld2) VALUES (1), (2), (3)", Statement.RETURN_GENERATED_KEYS);

        testResultSet1 = testStatement.getGeneratedKeys();
        assertTrue(testStep + ".ST:4. Statement.getGeneratedKeys(): should return some values.", testResultSet1.next());

        assertFalse(testStep + ".ST:4. ResultSet.isClosed(): false.", testResultSet1.isClosed());
        assertFalse(testStep + ".ST:4. Statement.isClosed(): false.", testStatement.isClosed());

        testResultSet1.close(); // although it's last open ResultSet, Statement mustn't be closed

        assertTrue(testStep + ".ST:4. ResultSet.isClosed(): true.", testResultSet1.isClosed());
        assertFalse(testStep + ".ST:4. Statement.isClosed(): false when last ResultSet is closed.", testStatement.isClosed());

        // test again and combine with simple query
        testStatement = (StatementImpl) testConnection.createStatement();
        testStatement.closeOnCompletion();

        testStatement.executeUpdate("INSERT INTO testBug68916_tbl (fld2) VALUES (4), (5), (6)", Statement.RETURN_GENERATED_KEYS);

        testResultSet1 = testStatement.getGeneratedKeys();
        assertTrue(testStep + ".ST:4. Statement.getGeneratedKeys(): should return some values.", testResultSet1.next());

        testResultSet2 = testStatement.executeQuery("SELECT 2");

        assertFalse(testStep + ".ST:4. ResultSet.isClosed(): false after executeQuery() in same Statement.", testResultSet1.isClosed());
        assertFalse(testStep + ".ST:4. ResultSet.isClosed(): false.", testResultSet2.isClosed());
        assertFalse(testStep + ".ST:4. Statement.isClosed(): false.", testStatement.isClosed());

        testResultSet2.close();

        assertFalse(testStep + ".ST:4. ResultSet.isClosed(): false.", testResultSet1.isClosed());
        assertTrue(testStep + ".ST:4. ResultSet.isClosed(): true.", testResultSet2.isClosed());
        assertFalse(testStep + ".ST:4. Statement.isClosed(): false when last ResultSet is closed (still one open).", testStatement.isClosed());

        testResultSet1.close(); // although it's last open ResultSet, Statement mustn't be closed

        assertTrue(testStep + ".ST:4. ResultSet.isClosed(): true.", testResultSet1.isClosed());
        assertTrue(testStep + ".ST:4. ResultSet.isClosed(): true.", testResultSet2.isClosed());
        assertFalse(testStep + ".ST:4. Statement.isClosed(): false when last ResultSet is closed.", testStatement.isClosed());

        testConnection.close();
    }

    private void subTestBug68916ForAllowMultiQueries() throws Exception {
        Connection testConnection;
        String testStep;
        ResultSet testResultSet1, testResultSet2, testResultSet3;

        // We are testing against code that was compiled with Java 6, so methods isCloseOnCompletion() and
        // closeOnCompletion() aren't available in the Statement interface. We need to test directly our
        // implementations.
        StatementImpl testStatement = null;
        PreparedStatement testPrepStatement = null;
        CallableStatement testCallStatement = null;

        /*
         * Testing with connection property allowMultiQueries=true
         */
        testStep = "Conn. Prop. 'allowMultiQueries'";
        testConnection = getConnectionWithProps("allowMultiQueries=true");

        /*
         * SUB-STEP 0: The basics (allowMultiQueries=true)
         */
        // **testing Statement**
        // ResultSets should be closed when owning Statement is closed
        testStatement = (StatementImpl) testConnection.createStatement();

        assertFalse(testStep + ".ST:0. Statement.isCloseOnCompletion(): false by default.", testStatement.isCloseOnCompletion());
        assertFalse(testStep + ".ST:0. Statement.isClosed(): false.", testStatement.isClosed());

        testStatement.closeOnCompletion();

        assertTrue(testStep + ".ST:0. Statement.isCloseOnCompletion(): true after Statement.closeOnCompletion().", testStatement.isCloseOnCompletion());
        assertFalse(testStep + ".ST:0. Statement.isClosed(): false.", testStatement.isClosed());

        testStatement.closeOnCompletion();

        assertTrue(testStep + ".ST:0. Statement.isCloseOnCompletion(): true after 2nd Statement.closeOnCompletion().", testStatement.isCloseOnCompletion());

        // test Statement.close()
        testResultSet1 = testStatement.executeQuery("SELECT 1");

        assertFalse(testStep + ".ST:0. ResultSet.isClosed(): false.", testResultSet1.isClosed());
        assertFalse(testStep + ".ST:0. Statement.isClosed(): false.", testStatement.isClosed());

        testStatement.close();

        assertTrue(testStep + ".ST:0. ResultSet.isClosed(): true after Statement.Close().", testResultSet1.isClosed());
        assertTrue(testStep + ".ST:0. Statement.isClosed(): true after Statement.Close().", testStatement.isClosed());

        // **testing PreparedStatement**
        // ResultSets should be closed when owning PreparedStatement is closed
        testPrepStatement = testConnection.prepareStatement("SELECT 1");

        assertFalse(testStep + ".PS:0. PreparedStatement.isCloseOnCompletion(): false by default.", testPrepStatement.isCloseOnCompletion());
        assertFalse(testStep + ".PS:0. PreparedStatement.isClosed(): false.", testPrepStatement.isClosed());

        testPrepStatement.closeOnCompletion();

        assertTrue(testStep + ".PS:0. PreparedStatement.isCloseOnCompletion(): true after Statement.closeOnCompletion().",
                testPrepStatement.isCloseOnCompletion());
        assertFalse(testStep + ".PS:0. PreparedStatement.isClosed(): false.", testPrepStatement.isClosed());

        testPrepStatement.closeOnCompletion();

        assertTrue(testStep + ".PS:0. PreparedStatement.isCloseOnCompletion(): true after 2nd Statement.closeOnCompletion().",
                testPrepStatement.isCloseOnCompletion());

        // test PreparedStatement.close()
        testPrepStatement.execute();
        testResultSet1 = testPrepStatement.getResultSet();

        assertFalse(testStep + ".PS:0. ResultSet.isClosed(): false.", testResultSet1.isClosed());
        assertFalse(testStep + ".PS:0. PreparedStatement.isClosed(): false.", testPrepStatement.isClosed());

        testPrepStatement.close();

        assertTrue(testStep + ".PS:0. ResultSet.isClosed(): true after PreparedStatement.close().", testResultSet1.isClosed());
        assertTrue(testStep + ".PS:0. PreparedStatement.isClosed(): true after PreparedStatement.close().", testPrepStatement.isClosed());

        /*
         * SUB-STEP 1: One ResultSet (allowMultiQueries=true)
         */
        // **testing Statement**
        // Statement using closeOnCompletion should be closed when last ResultSet is closed
        testStatement = (StatementImpl) testConnection.createStatement();
        testStatement.closeOnCompletion();

        testResultSet1 = testStatement.executeQuery("SELECT 1");

        assertFalse(testStep + ".ST:1. ResultSet.isClosed(): false.", testResultSet1.isClosed());
        assertFalse(testStep + ".ST:1. Statement.isClosed(): false.", testStatement.isClosed());

        while (testResultSet1.next()) {
        }

        assertFalse(testStep + ".ST:1. ResultSet.isClosed(): false after ResultSet have reached the end.", testResultSet1.isClosed());
        assertFalse(testStep + ".ST:1. Statement.isClosed(): false.", testStatement.isClosed());

        testResultSet1.close(); // last open ResultSet, must close Statement

        assertTrue(testStep + ".ST:1. ResultSet.isClosed(): true.", testResultSet1.isClosed());
        assertTrue(testStep + ".ST:1. Statement.isClosed(): true when last ResultSet is closed.", testStatement.isClosed());

        // test implicit resultset close, keeping statement open, when following with an executeBatch()
        testStatement = (StatementImpl) testConnection.createStatement();
        testStatement.closeOnCompletion();

        testResultSet1 = testStatement.executeQuery("SELECT 1");
        testStatement.addBatch("INSERT INTO testBug68916_tbl (fld2) VALUES (1), (2), (3)");
        testStatement.executeBatch();

        assertTrue(testStep + ".ST:1. ResultSet.isClosed(): true after executeBatch() in same Statement.", testResultSet1.isClosed());
        assertFalse(testStep + ".ST:1. Statement.isClosed(): false.", testStatement.isClosed());

        testResultSet1 = testStatement.getGeneratedKeys();
        testResultSet1.close(); // last open ResultSet, must close Statement

        assertTrue(testStep + ".ST:1. ResultSet.isClosed(): true.", testResultSet1.isClosed());
        assertTrue(testStep + ".ST:1. Statement.isClosed(): true when last ResultSet is closed.", testStatement.isClosed());

        // test implicit resultset close keeping statement open, when following with an executeUpdate()
        testStatement = (StatementImpl) testConnection.createStatement();
        testStatement.closeOnCompletion();

        testResultSet1 = testStatement.executeQuery("SELECT 1");
        testStatement.executeUpdate("INSERT INTO testBug68916_tbl (fld2) VALUES (1), (2), (3)", Statement.RETURN_GENERATED_KEYS);

        assertTrue(testStep + ".ST:1. ResultSet.isClosed(): true after executeUpdate() in same Statement.", testResultSet1.isClosed());
        assertFalse(testStep + ".ST:1. Statement.isClosed(): false.", testStatement.isClosed());

        testResultSet1 = testStatement.getGeneratedKeys();
        testResultSet1.close(); // last open ResultSet, must close Statement

        assertTrue(testStep + ".ST:1. ResultSet.isClosed(): true.", testResultSet1.isClosed());
        assertTrue(testStep + ".ST:1. Statement.isClosed(): true when last ResultSet is closed.", testStatement.isClosed());

        // **testing PreparedStatement**
        // PreparedStatement using closeOnCompletion should be closed when last ResultSet is closed
        testPrepStatement = testConnection.prepareStatement("SELECT 1");
        testPrepStatement.closeOnCompletion();

        testResultSet1 = testPrepStatement.executeQuery();

        assertFalse(testStep + ".PS:1. ResultSet.isClosed(): false.", testResultSet1.isClosed());
        assertFalse(testStep + ".PS:1. PreparedStatement.isClosed(): false.", testPrepStatement.isClosed());

        while (testResultSet1.next()) {
        }

        assertFalse(testStep + ".PS:1. ResultSet.isClosed(): false after ResultSet have reached the end.", testResultSet1.isClosed());
        assertFalse(testStep + ".PS:1. PreparedStatement.isClosed(): false.", testPrepStatement.isClosed());

        testResultSet1.close(); // last open ResultSet, must close Statement

        assertTrue(testStep + ".PS:1. ResultSet.isClosed(): true.", testResultSet1.isClosed());
        assertTrue(testStep + ".PS:1. PreparedStatement.isClosed(): true when last ResultSet is closed.", testPrepStatement.isClosed());

        /*
         * SUB-STEP 2: Multiple ResultSets, sequentially (allowMultiQueries=true)
         */
        testStatement = (StatementImpl) testConnection.createStatement();
        testStatement.closeOnCompletion();

        testResultSet1 = testStatement.executeQuery("SELECT 1");
        testResultSet2 = testStatement.executeQuery("SELECT 2; SELECT 3"); // closes testResultSet1

        assertTrue(testStep + ".ST:2. ResultSet.isClosed(): true after 2nd Statement.executeQuery().", testResultSet1.isClosed());
        assertFalse(testStep + ".ST:2. ResultSet.isClosed(): false.", testResultSet2.isClosed());
        assertFalse(testStep + ".ST:2. Statement.isClosed(): false.", testStatement.isClosed());

        while (testResultSet2.next()) {
        }

        assertTrue(testStep + ".ST:2. ResultSet.isClosed(): true.", testResultSet1.isClosed());
        assertFalse(testStep + ".ST:2. ResultSet.isClosed(): false after ResultSet have reached the end.", testResultSet2.isClosed());
        assertFalse(testStep + ".ST:2. Statement.isClosed(): false.", testStatement.isClosed());

        assertTrue(testStep + ".ST:3. There should be more ResultSets.", testStatement.getMoreResults()); // closes
                                                                                                          // testResultSet2
        testResultSet3 = testStatement.getResultSet();

        assertTrue(testStep + ".ST:2. ResultSet.isClosed(): true.", testResultSet1.isClosed());
        assertTrue(testStep + ".ST:2. ResultSet.isClosed(): true after Statement.getMoreResults().", testResultSet2.isClosed());
        assertFalse(testStep + ".ST:2. ResultSet.isClosed(): false.", testResultSet3.isClosed());
        assertFalse(testStep + ".ST:2. Statement.isClosed(): false.", testStatement.isClosed());

        testResultSet3.close(); // last open ResultSet, must close Statement

        assertTrue(testStep + ".ST:2. ResultSet.isClosed(): true.", testResultSet1.isClosed());
        assertTrue(testStep + ".ST:2. ResultSet.isClosed(): true.", testResultSet2.isClosed());
        assertTrue(testStep + ".ST:2. ResultSet.isClosed(): true.", testResultSet3.isClosed());
        assertTrue(testStep + ".ST:2. Statement.isClosed(): true when last ResultSet is closed.", testStatement.isClosed());

        /*
         * SUB-STEP 3: Multiple ResultSets, returned at once (allowMultiQueries=true)
         */
        // **testing Statement**
        // Statement using closeOnCompletion should be closed when last ResultSet is closed
        testStatement = (StatementImpl) testConnection.createStatement();
        testStatement.closeOnCompletion();

        testResultSet1 = testStatement.executeQuery("SELECT 1; SELECT 2; SELECT 3");

        assertFalse(testStep + ".ST:3. ResultSet.isClosed(): false.", testResultSet1.isClosed());
        assertFalse(testStep + ".ST:3. Statement.isClosed(): false.", testStatement.isClosed());

        assertTrue(testStep + ".ST:3. There should be more ResultSets.", testStatement.getMoreResults(Statement.KEEP_CURRENT_RESULT));
        testResultSet2 = testStatement.getResultSet();

        assertFalse(testStep + ".ST:3. ResultSet.isClosed(): false after Statement.getMoreResults(Statement.KEEP_CURRENT_RESULT).", testResultSet1.isClosed());
        assertFalse(testStep + ".ST:3. ResultSet.isClosed(): false.", testResultSet2.isClosed());
        assertFalse(testStep + ".ST:3. Statement.isClosed(): false.", testStatement.isClosed());

        assertTrue(testStep + ".ST:3. There should be more ResultSets.", testStatement.getMoreResults(Statement.CLOSE_ALL_RESULTS));
        testResultSet3 = testStatement.getResultSet();

        assertTrue(testStep + ".ST:3. ResultSet.isClosed(): true after Statement.getMoreResults(Statement.CLOSE_ALL_RESULTS).", testResultSet1.isClosed());
        assertTrue(testStep + ".ST:3. ResultSet.isClosed(): true after Statement.getMoreResults(Statement.CLOSE_ALL_RESULTS).", testResultSet2.isClosed());
        assertFalse(testStep + ".ST:3. ResultSet.isClosed(): false.", testResultSet3.isClosed());
        assertFalse(testStep + ".ST:3. Statement.isClosed(): false.", testStatement.isClosed());

        // no more ResultSets, must close Statement
        assertFalse(testStep + ".ST:3. There should be no more ResultSets.", testStatement.getMoreResults());

        assertTrue(testStep + ".ST:3. ResultSet.isClosed(): true.", testResultSet1.isClosed());
        assertTrue(testStep + ".ST:3. ResultSet.isClosed(): true.", testResultSet2.isClosed());
        assertTrue(testStep + ".ST:3. ResultSet.isClosed(): true after last Satement.getMoreResults().", testResultSet3.isClosed());
        assertTrue(testStep + ".ST:3. Statement.isClosed(): true when last ResultSet is closed.", testStatement.isClosed());

        // **testing CallableStatement**
        // CallableStatement using closeOnCompletion should be closed when last ResultSet is closed
        testCallStatement = testConnection.prepareCall("CALL testBug68916_proc");
        testCallStatement.closeOnCompletion();

        assertTrue(testStep + ".CS:3. There should be some ResultSets.", testCallStatement.execute());
        testResultSet1 = testCallStatement.getResultSet();

        assertFalse(testStep + ".CS:3. ResultSet.isClosed(): false.", testResultSet1.isClosed());
        assertFalse(testStep + ".CS:3. CallableStatement.isClosed(): false.", testCallStatement.isClosed());

        assertTrue(testStep + ".CS:3. There should be more ResultSets.", testCallStatement.getMoreResults(Statement.KEEP_CURRENT_RESULT));
        testResultSet2 = testCallStatement.getResultSet();

        assertFalse(testStep + ".CS:3. ResultSet.isClosed(): false after Statement.getMoreResults(Statement.KEEP_CURRENT_RESULT).", testResultSet1.isClosed());
        assertFalse(testStep + ".CS:3. ResultSet.isClosed(): false.", testResultSet2.isClosed());
        assertFalse(testStep + ".CS:3. CallableStatement.isClosed(): false.", testCallStatement.isClosed());

        assertTrue(testStep + ".CS:3. There should be more ResultSets.", testCallStatement.getMoreResults(Statement.CLOSE_ALL_RESULTS));
        testResultSet3 = testCallStatement.getResultSet();

        assertTrue(testStep + ".CS:3. ResultSet.isClosed(): true after Statement.getMoreResults(Statement.CLOSE_ALL_RESULTS).", testResultSet1.isClosed());
        assertTrue(testStep + ".CS:3. ResultSet.isClosed(): true after Statement.getMoreResults(Statement.CLOSE_ALL_RESULTS).", testResultSet2.isClosed());
        assertFalse(testStep + ".CS:3. ResultSet.isClosed(): false.", testResultSet3.isClosed());
        assertFalse(testStep + ".CS:3. CallableStatement.isClosed(): false.", testCallStatement.isClosed());

        // no more ResultSets, must close Statement
        assertFalse(testStep + ".CS:3. There should be no more ResultSets.", testCallStatement.getMoreResults());

        assertTrue(testStep + ".CS:3. ResultSet.isClosed(): true.", testResultSet1.isClosed());
        assertTrue(testStep + ".CS:3. ResultSet.isClosed(): true.", testResultSet2.isClosed());
        assertTrue(testStep + ".CS:3. ResultSet.isClosed(): true after last Satement.getMoreResults().", testResultSet3.isClosed());
        assertTrue(testStep + ".CS:3. CallableStatement.isClosed(): true when last ResultSet is closed.", testCallStatement.isClosed());

        /*
         * SUB-STEP 4: Generated Keys ResultSet (allowMultiQueries=true)
         */
        testStatement = (StatementImpl) testConnection.createStatement();
        testStatement.closeOnCompletion();

        testStatement.executeUpdate("INSERT INTO testBug68916_tbl (fld2) VALUES (1), (2), (3); INSERT INTO testBug68916_tbl (fld2) VALUES (4), (5), (6)",
                Statement.RETURN_GENERATED_KEYS);

        testResultSet1 = testStatement.getGeneratedKeys();
        assertTrue(testStep + ".ST:4. Statement.getGeneratedKeys(): should return some values.", testResultSet1.next());

        assertFalse(testStep + ".ST:4. ResultSet.isClosed(): false.", testResultSet1.isClosed());
        assertFalse(testStep + ".ST:4. Statement.isClosed(): false.", testStatement.isClosed());

        testResultSet1.close(); // last open ResultSet, must close Statement

        assertTrue(testStep + ".ST:4. ResultSet.isClosed(): true.", testResultSet1.isClosed());
        assertTrue(testStep + ".ST:4. Statement.isClosed(): true when last ResultSet is closed.", testStatement.isClosed());

        // test again and combine with simple query
        testStatement = (StatementImpl) testConnection.createStatement();
        testStatement.closeOnCompletion();

        testStatement.executeUpdate("INSERT INTO testBug68916_tbl (fld2) VALUES (4), (5), (6)", Statement.RETURN_GENERATED_KEYS);

        testResultSet1 = testStatement.getGeneratedKeys();
        assertTrue(testStep + ".ST:4. Statement.getGeneratedKeys(): should return some values.", testResultSet1.next());

        testResultSet2 = testStatement.executeQuery("SELECT 2; SELECT 3");

        assertTrue(testStep + ".ST:4. ResultSet.isClosed(): true after executeQuery() in same Statement.", testResultSet1.isClosed());
        assertFalse(testStep + ".ST:4. ResultSet.isClosed(): false.", testResultSet2.isClosed());
        assertFalse(testStep + ".ST:4. Statement.isClosed(): false.", testStatement.isClosed());

        // last open ResultSet won't close the Statement
        // because we didn't fetch the next one (SELECT 3)
        testResultSet2.close();

        assertTrue(testStep + ".ST:4. ResultSet.isClosed(): true.", testResultSet1.isClosed());
        assertTrue(testStep + ".ST:4. ResultSet.isClosed(): true.", testResultSet2.isClosed());
        assertFalse(testStep + ".ST:4. Statement.isClosed(): true when last ResultSet is closed.", testStatement.isClosed());
        testStatement.close();

        testConnection.close();
    }

    private void subTestBug68916ForConcurrency() throws Exception {
        ExecutorService executor = Executors.newCachedThreadPool();
        CompletionService<String> complService = new ExecutorCompletionService<String>(executor);

        String[] connectionProperties = new String[] { "", "holdResultsOpenOverStatementClose=true", "dontTrackOpenResources=true" };
        // overridesCloseOnCompletion[n] refers to the effect of connectionProperties[n] on
        // Statement.closeOnCompletion()
        boolean[] overridesCloseOnCompletion = new boolean[] { false, false, true };
        String[] sampleQueries = new String[] {
                "SELECT * FROM mysql.help_topic",
                "SELECT SLEEP(1)",
                "SELECT * FROM mysql.time_zone tz INNER JOIN mysql.time_zone_name tzn ON tz.time_zone_id = tzn.time_zone_id "
                        + "INNER JOIN mysql.time_zone_transition tzt ON tz.time_zone_id = tzt.time_zone_id "
                        + "INNER JOIN mysql.time_zone_transition_type tztt ON tzt.time_zone_id = tztt.time_zone_id "
                        + "AND tzt.transition_type_id = tztt.transition_type_id ORDER BY tzn.name , tztt.abbreviation , tzt.transition_time", "SELECT 1" };
        int threadCount = sampleQueries.length;

        for (int c = 0; c < connectionProperties.length; c++) {
            System.out.println("Test Connection with property '" + connectionProperties[c] + "'");
            Connection testConnection = getConnectionWithProps(connectionProperties[c]);

            for (int t = 0; t < threadCount; t++) {
                complService.submit(new subTestBug68916ConcurrentTask(testConnection, sampleQueries[t], overridesCloseOnCompletion[c]));
            }

            for (int t = 0; t < threadCount; t++) {
                try {
                    System.out.println("   " + complService.take().get());
                } catch (InterruptedException ex) {
                    ex.printStackTrace();
                } catch (ExecutionException ex) {
                    if (ex.getCause() instanceof Error) {
                        // let JUnit try to report as Failure instead of Error
                        throw (Error) ex.getCause();
                    }
                }
            }

            testConnection.close();
        }
    }

    private class subTestBug68916ConcurrentTask implements Callable<String> {
        Connection testConnection = null;
        String query = null;
        boolean closeOnCompletionIsOverriden = false;

        subTestBug68916ConcurrentTask(Connection testConnection, String query, boolean closeOnCompletionIsOverriden) {
            this.testConnection = testConnection;
            this.query = query;
            this.closeOnCompletionIsOverriden = closeOnCompletionIsOverriden;
        }

        public String call() throws Exception {
            String threadName = Thread.currentThread().getName();
            long startTime = System.currentTimeMillis();
            long stopTime = startTime;
            StatementImpl testStatement = null;
            int count = 0;

            try {
                testStatement = (StatementImpl) this.testConnection.createStatement();
                testStatement.closeOnCompletion();

                System.out.println(threadName + " is executing: " + this.query);
                ResultSet testResultSet = testStatement.executeQuery(this.query);
                while (testResultSet.next()) {
                    count++;
                }
                assertTrue(threadName + ": Query should return some values.", count > 0);
                assertFalse(threadName + ": Statement shouldn't be closed.", testStatement.isClosed());

                testResultSet.close(); // should close statement if not closeOnCompletionIsOverriden
                if (this.closeOnCompletionIsOverriden) {
                    assertFalse(threadName + ": Statement shouldn't be closed.", testStatement.isClosed());
                } else {
                    assertTrue(threadName + ": Statement should be closed.", testStatement.isClosed());
                }

            } catch (SQLException e) {
                e.printStackTrace();
                fail(threadName + ": Something went wrong, maybe Connection or Statement was closed before its time.");

            } finally {
                try {
                    testStatement.close();
                } catch (SQLException e) {
                }
                stopTime = System.currentTimeMillis();
            }
            return threadName + ": processed " + count + " rows in " + (stopTime - startTime) + " milliseconds.";
        }
    }

    /**
     * Tests fix for Bug#71672 - Every SQL statement is checked if it contains "ON DUPLICATE KEY UPDATE" or not
     * 
     * @throws Exception
     *             if the test fails.
     */
    public void testBug71672() throws SQLException {
        boolean lastTest = false;
        int testStep = 0;

        Connection testConn = null;
        Statement testStmt = null;
        PreparedStatement testPStmt = null;
        ResultSet testRS = null;
        int[] res = null;

        int[] expectedUpdCount = null;
        int[][] expectedGenKeys = null;
        int[][] expectedGenKeysBatchStmt = null;
        int[] expectedGenKeysMultiQueries = null;
        int[] expectedUpdCountBatchPStmt = null;
        int[] expectedGenKeysBatchPStmt = null;

        final String tableDDL = "(id INT AUTO_INCREMENT PRIMARY KEY, ch CHAR(1) UNIQUE KEY, ct INT)";

        // *** CONTROL DATA SET 1: queries for both Statement and PreparedStatement
        final String[] queries = new String[] { "INSERT INTO testBug71672 (ch, ct) VALUES ('A', 100), ('C', 100), ('D', 100)",
                "INSERT INTO testBug71672 (ch, ct) VALUES ('B', 2), ('C', 3), ('D', 4), ('E', 5) ON DUPLICATE KEY UPDATE ct = -1 * (ABS(ct) + VALUES(ct))",
                "INSERT INTO testBug71672 (ch, ct) VALUES ('F', 100) ON DUPLICATE KEY UPDATE ct = -1 * (ABS(ct) + VALUES(ct))",
                "INSERT INTO testBug71672 (ch, ct) VALUES ('B', 2), ('F', 6) ON DUPLICATE KEY UPDATE ct = -1 * (ABS(ct) + VALUES(ct))",
                "INSERT INTO testBug71672 (ch, ct) VALUES ('G', 100)" }; // rewriteBatchedStatements needs > 4 queries

        // expected update counts per query:
        final int[] expectedUpdCountDef = new int[] { 3, 6, 1, 4, 1 };
        // expected generated keys per query:
        final int[][] expectedGenKeysForChkODKU = new int[][] { { 1, 2, 3 }, { 4 }, { 8 }, { 8 }, { 11 } };
        final int[][] expectedGenKeysForNoChkODKU = new int[][] { { 1, 2, 3 }, { 4, 5, 6, 7, 8, 9 }, { 8 }, { 8, 9, 10, 11 }, { 11 } };
        final int[][] expectedGenKeysForBatchStmtRW = new int[][] { { 1 }, { 4 }, { 8 }, { 8 }, { 11 } };

        // *** CONTROL DATA SET 2: query and params for batch PrepatedStatement
        final String queryBatchPStmt = "INSERT INTO testBug71672 (ch, ct) VALUES (?, ?) ON DUPLICATE KEY UPDATE ct = -1 * (ABS(ct) + VALUES(ct))";
        final String[] paramsBatchPStmt = new String[] { "A100", "C100", "D100", "B2", "C3", "D4", "E5", "F100", "B2", "F6", "G100" };

        // expected update counts per param:
        final int[] expectedUpdCountBatchPStmtNoRW = new int[] { 1, 1, 1, 1, 2, 2, 1, 1, 2, 2, 1 };
        final int sni = Statement.SUCCESS_NO_INFO;
        final int[] expectedUpdCountBatchPStmtRW = new int[] { sni, sni, sni, sni, sni, sni, sni, sni, sni, sni, sni };
        // expected generated keys:
        final int[] expectedGenKeysForBatchPStmtChkODKU = new int[] { 1, 2, 3, 4, 2, 3, 7, 8, 4, 8, 11 };
        final int[] expectedGenKeysForBatchPStmtNoChkODKU = new int[] { 1, 2, 3, 4, 2, 3, 3, 4, 7, 8, 4, 5, 8, 9, 11 };
        final int[] expectedGenKeysForBatchPStmtRW = new int[] { 1, 2, 3, 4, 5, 6, 7, 8, 9, 10, 11, 12, 13, 14, 15 };

        // Test multiple connection props
        do {
            switch (++testStep) {
                case 1:
                    testConn = getConnectionWithProps("");
                    expectedUpdCount = expectedUpdCountDef;
                    expectedGenKeys = expectedGenKeysForChkODKU;
                    expectedGenKeysBatchStmt = expectedGenKeys;
                    expectedUpdCountBatchPStmt = expectedUpdCountBatchPStmtNoRW;
                    expectedGenKeysBatchPStmt = expectedGenKeysForBatchPStmtChkODKU;
                    break;
                case 2:
                    testConn = getConnectionWithProps("dontCheckOnDuplicateKeyUpdateInSQL=true");
                    expectedUpdCount = expectedUpdCountDef;
                    expectedGenKeys = expectedGenKeysForNoChkODKU;
                    expectedGenKeysBatchStmt = expectedGenKeys;
                    expectedUpdCountBatchPStmt = expectedUpdCountBatchPStmtNoRW;
                    expectedGenKeysBatchPStmt = expectedGenKeysForBatchPStmtNoChkODKU;
                    break;
                case 3:
                    testConn = getConnectionWithProps("rewriteBatchedStatements=true");
                    expectedUpdCount = expectedUpdCountDef;
                    expectedGenKeys = expectedGenKeysForChkODKU;
                    expectedGenKeysBatchStmt = expectedGenKeysForBatchStmtRW;
                    expectedUpdCountBatchPStmt = expectedUpdCountBatchPStmtRW;
                    expectedGenKeysBatchPStmt = expectedGenKeysForBatchPStmtRW;
                    break;
                case 4:
                    // dontCheckOnDuplicateKeyUpdateInSQL=true is canceled by rewriteBatchedStatements=true
                    testConn = getConnectionWithProps("rewriteBatchedStatements=true,dontCheckOnDuplicateKeyUpdateInSQL=true");
                    expectedUpdCount = expectedUpdCountDef;
                    expectedGenKeys = expectedGenKeysForChkODKU;
                    expectedGenKeysBatchStmt = expectedGenKeysForBatchStmtRW;
                    expectedUpdCountBatchPStmt = expectedUpdCountBatchPStmtRW;
                    expectedGenKeysBatchPStmt = expectedGenKeysForBatchPStmtRW;
                    lastTest = true;
                    break;
            }

            // A. Test Statement.execute() results
            createTable("testBug71672", tableDDL);
            for (int i = 0; i < queries.length; i++) {
                testBug71672Statement(testStep, testConn, queries[i], -1, expectedGenKeys[i]);
            }
            dropTable("testBug71672");

            // B. Test Statement.executeUpdate() results
            createTable("testBug71672", tableDDL);
            for (int i = 0; i < queries.length; i++) {
                testBug71672Statement(testStep, testConn, queries[i], expectedUpdCount[i], expectedGenKeys[i]);
            }
            dropTable("testBug71672");

            // C. Test Statement.executeBatch() results
            createTable("testBug71672", tableDDL);
            testStmt = testConn.createStatement();
            for (String query : queries) {
                testStmt.addBatch(query);
            }
            res = testStmt.executeBatch();
            assertEquals(testStep + ". Satement.executeBatch() result", expectedUpdCount.length, res.length);
            for (int i = 0; i < expectedUpdCount.length; i++) {
                assertEquals(testStep + "." + i + ". Satement.executeBatch() result", expectedUpdCount[i], res[i]);
            }
            testRS = testStmt.getGeneratedKeys();
            for (int i = 0; i < expectedGenKeysBatchStmt.length; i++) {
                for (int j = 0; j < expectedGenKeysBatchStmt[i].length; j++) {
                    assertTrue(testStep + ". Row expected in generated keys ResultSet", testRS.next());
                    assertEquals(testStep + ".[" + i + "][" + j + "]. Wrong generated key", expectedGenKeysBatchStmt[i][j], testRS.getInt(1));
                }
            }
            assertFalse(testStep + ". No more rows expected in generated keys ResultSet", testRS.next());
            testRS.close();
            testStmt.close();
            dropTable("testBug71672");

            // D. Test PreparedStatement.execute() results
            createTable("testBug71672", tableDDL);
            for (int i = 0; i < queries.length; i++) {
                testBug71672PreparedStatement(testStep, testConn, queries[i], -1, expectedGenKeys[i]);
            }
            dropTable("testBug71672");

            // E. Test PreparedStatement.executeUpdate() results
            createTable("testBug71672", tableDDL);
            for (int i = 0; i < queries.length; i++) {
                testBug71672PreparedStatement(testStep, testConn, queries[i], expectedUpdCount[i], expectedGenKeys[i]);
            }
            dropTable("testBug71672");

            // F. Test PreparedStatement.executeBatch() results
            createTable("testBug71672", tableDDL);
            testPStmt = testConn.prepareStatement(queryBatchPStmt, Statement.RETURN_GENERATED_KEYS);
            for (String param : paramsBatchPStmt) {
                testPStmt.setString(1, param.substring(0, 1));
                testPStmt.setInt(2, Integer.parseInt(param.substring(1)));
                testPStmt.addBatch();
            }
            res = testPStmt.executeBatch();
            assertEquals(testStep + ". PreparedSatement.executeBatch() result", expectedUpdCountBatchPStmt.length, res.length);
            for (int i = 0; i < expectedUpdCountBatchPStmt.length; i++) {
                assertEquals(testStep + "." + i + ". PreparedSatement.executeBatch() result", expectedUpdCountBatchPStmt[i], res[i]);
            }
            testRS = testPStmt.getGeneratedKeys();
            for (int i = 0; i < expectedGenKeysBatchPStmt.length; i++) {
                assertTrue(testStep + ". Row expected in generated keys ResultSet", testRS.next());
                assertEquals(testStep + ".[" + i + "]. Wrong generated key", expectedGenKeysBatchPStmt[i], testRS.getInt(1));
            }
            assertFalse(testStep + ". No more rows expected in generated keys ResultSet", testRS.next());
            testRS.close();
            testPStmt.close();
            dropTable("testBug71672");

            testConn.close();
        } while (!lastTest);

        // Test connection prop allowMultiQueries=true
        // (behaves as if only first query has been executed)
        lastTest = false;
        String allQueries = "";
        for (String q : queries) {
            allQueries += q + ";";
        }
        do {
            switch (++testStep) {
                case 5:
                    testConn = getConnectionWithProps("allowMultiQueries=true");
                    expectedGenKeysMultiQueries = new int[] { 1 };
                    break;
                case 6:
                    testConn = getConnectionWithProps("allowMultiQueries=true,dontCheckOnDuplicateKeyUpdateInSQL=true");
                    expectedGenKeysMultiQueries = new int[] { 1, 2, 3 };
                    lastTest = true;
                    break;
            }

            // A. Test Statement.execute() results
            createTable("testBug71672", tableDDL);
            testBug71672Statement(testStep, testConn, allQueries, -1, expectedGenKeysMultiQueries);
            dropTable("testBug71672");

            // B. Test Statement.executeUpdate() results
            createTable("testBug71672", tableDDL);
            testBug71672Statement(testStep, testConn, allQueries, 3, expectedGenKeysMultiQueries);
            dropTable("testBug71672");

            // C. Test PreparedStatement.execute() results
            createTable("testBug71672", tableDDL);
            testBug71672PreparedStatement(testStep, testConn, allQueries, -1, expectedGenKeysMultiQueries);
            dropTable("testBug71672");

            // D. Test PreparedStatement.executeUpdate() results
            createTable("testBug71672", tableDDL);
            testBug71672PreparedStatement(testStep, testConn, allQueries, 3, expectedGenKeysMultiQueries);
            dropTable("testBug71672");

            testConn.close();
        } while (!lastTest);
    }

    /**
     * Check the update count and returned keys for an INSERT query using a Statement object. If expectedUpdateCount < 0 then runs Statement.execute() otherwise
     * Statement.executeUpdate().
     */
    public void testBug71672Statement(int testStep, Connection testConn, String query, int expectedUpdateCount, int[] expectedKeys) throws SQLException {
        Statement testStmt = testConn.createStatement();

        if (expectedUpdateCount < 0) {
            assertFalse(testStep + ". Stmt.execute() result", testStmt.execute(query, Statement.RETURN_GENERATED_KEYS));
        } else {
            assertEquals(testStep + ". Stmt.executeUpdate() result", expectedUpdateCount, testStmt.executeUpdate(query, Statement.RETURN_GENERATED_KEYS));
        }

        ResultSet testRS = testStmt.getGeneratedKeys();
        for (int k : expectedKeys) {
            assertTrue(testStep + ". Row expected in generated keys ResultSet", testRS.next());
            assertEquals(testStep + ". Wrong generated key", k, testRS.getInt(1));
        }
        assertFalse(testStep + ". No more rows expected in generated keys ResultSet", testRS.next());
        testRS.close();
        testStmt.close();
    }

    /**
     * Check the update count and returned keys for an INSERT query using a PreparedStatement object. If expectedUpdateCount < 0 then runs
     * PreparedStatement.execute() otherwise PreparedStatement.executeUpdate().
     */
    public void testBug71672PreparedStatement(int testStep, Connection testConn, String query, int expectedUpdateCount, int[] expectedKeys) throws SQLException {
        PreparedStatement testPStmt = testConn.prepareStatement(query);

        if (expectedUpdateCount < 0) {
            assertFalse(testStep + ". PrepStmt.execute() result", testPStmt.execute(query, Statement.RETURN_GENERATED_KEYS));
        } else {
            assertEquals(testStep + ". PrepStmt.executeUpdate() result", expectedUpdateCount, testPStmt.executeUpdate(query, Statement.RETURN_GENERATED_KEYS));
        }

        ResultSet testRS = testPStmt.getGeneratedKeys();
        for (int k : expectedKeys) {
            assertTrue(testStep + ". Row expected in generated keys ResultSet", testRS.next());
            assertEquals(testStep + ". Wrong generated key", k, testRS.getInt(1));
        }
        assertFalse(testStep + ". No more rows expected in generated keys ResultSet", testRS.next());
        testRS.close();
        testPStmt.close();
    }

    /**
     * Tests fix for BUG#71923 - Incorrect generated keys if ON DUPLICATE KEY UPDATE not exact
     * 
     * @throws Exception
     *             if the test fails.
     */
    public void testBug71923() throws Exception {
        final String tableDDL = "(id INT AUTO_INCREMENT PRIMARY KEY, ch CHAR(1) UNIQUE KEY, ct INT, dt VARCHAR(100))";
        final String defaultQuery = "Insert into testBug71923 (ch, ct) values ('A', 1), ('B', 2)";
        final String[] testQueriesPositiveMatches = new String[] {
                "INSERT INTO testBug71923 (ch, ct) VALUES ('B', 2), ('C', 3) ON DUPLICATE KEY UPDATE ct = ABS(ct) + VALUES(ct)",
                "INSERT INTO testBug71923 (ch, ct) VALUES ('B', 2), ('C', 3) ON  DUPLICATE  KEY  UPDATE ct = ABS(ct) + VALUES(ct)",
                "INSERT INTO testBug71923 (ch, ct) VALUES ('B', 2), ('C', 3) /*! ON   DUPLICATE */ KEY /*!UPDATE*/ ct = ABS(ct) + VALUES(ct)",
                "INSERT INTO testBug71923 (ch, ct) VALUES ('B', 2), ('C', 3) ON/* ON */DUPLICATE /* DUPLICATE */KEY/* KEY *//* KEY */ UPDATE /* UPDATE */ ct = ABS(ct) + VALUES(ct)",
                "INSERT INTO testBug71923 (ch, ct) VALUES ('B', 2), ('C', 3) ON -- new line\n DUPLICATE KEY UPDATE ct = ABS(ct) + VALUES(ct)",
                "INSERT INTO testBug71923 (ch, ct) VALUES ('B', 2), ('C', 3) ON DUPLICATE # new line\n KEY UPDATE ct = ABS(ct) + VALUES(ct)",
                "INSERT INTO testBug71923 (ch, ct) VALUES ('B', 2), ('C', 3) ON/* comment */DUPLICATE# new line\nKEY-- new line\nUPDATE ct = ABS(ct) + VALUES(ct)" };
        final String[] testQueriesNegativeMatches = new String[] {
                "INSERT INTO testBug71923 (ch, ct, dt) VALUES ('C', 3, NULL), ('D', 4, NULL) /* ON DUPLICATE KEY UPDATE */",
                "INSERT INTO testBug71923 (ch, ct, dt) VALUES ('C', 3, NULL), ('D', 4, NULL) -- ON DUPLICATE KEY UPDATE",
                "INSERT INTO testBug71923 (ch, ct, dt) VALUES ('C', 3, NULL), ('D', 4, NULL) # ON DUPLICATE KEY UPDATE",
                "INSERT INTO testBug71923 (ch, ct, dt) VALUES ('C', 3, NULL), ('D', 4, 'ON DUPLICATE KEY UPDATE')" };

        int c = 0;
        for (String query : testQueriesPositiveMatches) {
            c++;

            // A. test Statement.execute()
            createTable("testBug71923", tableDDL);
            assertEquals(2, this.stmt.executeUpdate(defaultQuery));

            assertFalse(this.stmt.execute(query, Statement.RETURN_GENERATED_KEYS));
            this.rs = this.stmt.getGeneratedKeys();
            assertTrue(c + ".A Statement.execute() - generated keys row expected", this.rs.next());
            assertEquals(c + ".A Statement.execute() - wrong generated key value", 3, this.rs.getInt(1));
            assertFalse(c + ".A Statement.execute() - no more generated keys rows expected", this.rs.next());
            this.rs.close();

            dropTable("testBug71923");

            // B. test Statement.executeUpdate
            createTable("testBug71923", tableDDL);
            assertEquals(2, this.stmt.executeUpdate(defaultQuery));

            assertEquals(3, this.stmt.executeUpdate(query, Statement.RETURN_GENERATED_KEYS));
            this.rs = this.stmt.getGeneratedKeys();
            assertTrue(c + ".B Statement.executeUpdate() - generated keys row expected", this.rs.next());
            assertEquals(c + ".B Statement.executeUpdate() - wrong generated key value", 3, this.rs.getInt(1));
            assertFalse(c + ".B Statement.executeUpdate() - no more generated keys rows expected", this.rs.next());
            this.rs.close();

            // prepare statement for next tet cases
            this.pstmt = this.conn.prepareStatement(query, Statement.RETURN_GENERATED_KEYS);

            // C. test PreparedStatment.execute()
            createTable("testBug71923", tableDDL);
            assertEquals(2, this.stmt.executeUpdate(defaultQuery));

            assertFalse(this.pstmt.execute(query, Statement.RETURN_GENERATED_KEYS));
            this.rs = this.pstmt.getGeneratedKeys();
            assertTrue(c + ".C PreparedStatment.execute() - generated keys row expected", this.rs.next());
            assertEquals(c + ".C PreparedStatment.execute() - wrong generated key value", 3, this.rs.getInt(1));
            assertFalse(c + ".C PreparedStatment.execute() - no more generated keys rows expected", this.rs.next());
            this.rs.close();

            dropTable("testBug71923");

            // D. test PreparedStatment.executeUpdate
            createTable("testBug71923", tableDDL);
            assertEquals(2, this.stmt.executeUpdate(defaultQuery));

            assertEquals(3, this.pstmt.executeUpdate(query, Statement.RETURN_GENERATED_KEYS));
            this.rs = this.pstmt.getGeneratedKeys();
            assertTrue(c + ".D PreparedStatment.executeUpdate() - generated keys row expected", this.rs.next());
            assertEquals(c + ".D PreparedStatment.executeUpdate() - wrong generated key value", 3, this.rs.getInt(1));
            assertFalse(c + ".D PreparedStatment.executeUpdate() - no more generated keys rows expected", this.rs.next());
            this.rs.close();

            dropTable("testBug71923");
        }

        c = 0;
        for (String query : testQueriesNegativeMatches) {
            c++;

            // E. test Statement.execute()
            createTable("testBug71923", tableDDL);
            assertEquals(2, this.stmt.executeUpdate(defaultQuery));

            assertFalse(this.stmt.execute(query, Statement.RETURN_GENERATED_KEYS));
            this.rs = this.stmt.getGeneratedKeys();
            assertTrue(c + ".E Statement.execute() - generated keys 1st row expected", this.rs.next());
            assertEquals(c + ".E Statement.execute() - wrong 1st generated key value", 3, this.rs.getInt(1));
            assertTrue(c + ".E Statement.execute() - generated keys 2nd row expected", this.rs.next());
            assertEquals(c + ".E Statement.execute() - wrong 2nd generated key value", 4, this.rs.getInt(1));
            assertFalse(c + ".E Statement.execute() - no more generated keys rows expected", this.rs.next());
            this.rs.close();

            dropTable("testBug71923");

            // F. test Statement.executeUpdate
            createTable("testBug71923", tableDDL);
            assertEquals(2, this.stmt.executeUpdate(defaultQuery));

            assertEquals(2, this.stmt.executeUpdate(query, Statement.RETURN_GENERATED_KEYS));
            this.rs = this.stmt.getGeneratedKeys();
            assertTrue(c + ".F Statement.execute() - generated keys 1st row expected", this.rs.next());
            assertEquals(c + ".F Statement.execute() - wrong 1st generated key value", 3, this.rs.getInt(1));
            assertTrue(c + ".F Statement.execute() - generated keys 2nd row expected", this.rs.next());
            assertEquals(c + ".F Statement.execute() - wrong 2nd generated key value", 4, this.rs.getInt(1));
            assertFalse(c + ".F Statement.execute() - no more generated keys rows expected", this.rs.next());
            this.rs.close();

            // prepare statement for next tet cases
            this.pstmt = this.conn.prepareStatement(query, Statement.RETURN_GENERATED_KEYS);

            // G. test PreparedStatment.execute()
            createTable("testBug71923", tableDDL);
            assertEquals(2, this.stmt.executeUpdate(defaultQuery));

            assertFalse(this.pstmt.execute(query, Statement.RETURN_GENERATED_KEYS));
            this.rs = this.pstmt.getGeneratedKeys();
            assertTrue(c + ".G PreparedStatment.execute() - generated keys 1st row expected", this.rs.next());
            assertEquals(c + ".G PreparedStatment.execute() - wrong 1st generated key value", 3, this.rs.getInt(1));
            assertTrue(c + ".G PreparedStatment.execute() - generated keys 2nd row expected", this.rs.next());
            assertEquals(c + ".G PreparedStatment.execute() - wrong 2nd generated key value", 4, this.rs.getInt(1));
            assertFalse(c + ".G PreparedStatment.execute() - no more generated keys rows expected", this.rs.next());
            this.rs.close();

            dropTable("testBug71923");

            // H. test PreparedStatment.executeUpdate
            createTable("testBug71923", tableDDL);
            assertEquals(2, this.stmt.executeUpdate(defaultQuery));

            assertEquals(2, this.pstmt.executeUpdate(query, Statement.RETURN_GENERATED_KEYS));
            this.rs = this.pstmt.getGeneratedKeys();
            assertTrue(c + ".H PreparedStatment.executeUpdate() - generated keys 1st row expected", this.rs.next());
            assertEquals(c + ".H PreparedStatment.executeUpdate() - wrong 1st generated key value", 3, this.rs.getInt(1));
            assertTrue(c + ".H PreparedStatment.executeUpdate() - generated keys 2nd row expected", this.rs.next());
            assertEquals(c + ".H PreparedStatment.executeUpdate() - wrong 2nd generated key value", 4, this.rs.getInt(1));
            assertFalse(c + ".H PreparedStatment.executeUpdate() - no more generated keys rows expected", this.rs.next());
            this.rs.close();

            dropTable("testBug71923");
        }
    }

    /**
     * Tests fix for BUG#73163 - IndexOutOfBoundsException thrown preparing statement.
     * 
     * This bug occurs only if running with Java6+.
     * 
     * @throws Exception
     *             if the test fails.
     */
    public void testBug73163() throws Exception {
        try {
            this.stmt = this.conn.prepareStatement("LOAD DATA INFILE ? INTO TABLE testBug73163");
        } catch (SQLException e) {
            if (e.getCause() instanceof IndexOutOfBoundsException) {
                fail("IOOBE thrown in Java6+ while preparing a LOAD DATA statement with placeholders.");
            } else {
                throw e;
            }
        }
    }

    /**
     * Tests fix for BUG#74998 - readRemainingMultiPackets not computed correctly for rows larger than 16 MB.
     * 
     * This bug is observed only when a multipacket uses packets 127 and 128. It happens due to the transition from positive to negative values in a signed byte
     * numeric value (127 + 1 == -128).
     * 
     * The test case forces a multipacket to use packets 127, 128 and 129, where packet 129 is 0-length, this being another boundary case.
     * Query (*1) generates the following MySQL protocol packets from the server:
     * - Packets 1 to 4 contain protocol control data and results metadata info. (*2)
     * - Packets 5 to 126 contain each row "X". (*3)
     * - Packets 127 to 129 contain row "Y..." as a multipacket (size("Y...") = 32*1024*1024-15 requires 3 packets). (*4)
     * - Packet 130 contains row "Z". (*5)
     * 
     * @throws Exception
     *             if the test fails.
     */
    public void testBug74998() throws Exception {
        int maxAllowedPacketAtServer = Integer.parseInt(((JdbcConnection) this.conn).getServerVariable("max_allowed_packet"));
        int maxAllowedPacketMinimumForTest = 32 * 1024 * 1024;
        if (maxAllowedPacketAtServer < maxAllowedPacketMinimumForTest) {
            fail("You need to increase max_allowed_packet to at least " + maxAllowedPacketMinimumForTest + " before running this test!");
        }

        createTable("testBug74998", "(id INTEGER NOT NULL AUTO_INCREMENT PRIMARY KEY, data LONGBLOB)"); // (*2)

        StringBuilder query = new StringBuilder("INSERT INTO testBug74998 (data) VALUES ('X')");
        for (int i = 0; i < 121; i++) {
            query.append(",('X')");
        }
        assertEquals(122, this.stmt.executeUpdate(query.toString())); // (*3)

        int lengthOfRowForMultiPacket = maxAllowedPacketMinimumForTest - 15; // 32MB - 15Bytes causes an empty packet at the end of the multipacket sequence

        this.stmt.executeUpdate("INSERT INTO testBug74998 (data) VALUES (REPEAT('Y', " + lengthOfRowForMultiPacket + "))"); // (*4)
        this.stmt.executeUpdate("INSERT INTO testBug74998 (data) VALUES ('Z')"); // (*5)

        try {
            this.rs = this.stmt.executeQuery("SELECT id, data FROM testBug74998 ORDER BY id"); // (*1)
        } catch (CommunicationsException e) {
            if (e.getCause() instanceof IOException && "Packets received out of order".compareTo(e.getCause().getMessage()) == 0) {
                fail("Failed to correctly fetch all data from communications layer due to wrong processing of muli-packet number.");
            } else {
                throw e;
            }
        }

        // safety check
        for (int i = 1; i <= 122; i++) {
            assertTrue(this.rs.next());
            assertEquals(i, this.rs.getInt(1));
            assertEquals("X", this.rs.getString(2));
        }
        assertTrue(this.rs.next());
        assertEquals(123, this.rs.getInt(1));
        assertEquals("YYYYY", this.rs.getString(2).substring(0, 5));
        assertEquals("YYYYY", this.rs.getString(2).substring(lengthOfRowForMultiPacket - 5));
        assertTrue(this.rs.next());
        assertEquals(124, this.rs.getInt(1));
        assertEquals("Z", this.rs.getString(2));
        assertFalse(this.rs.next());
    }
}<|MERGE_RESOLUTION|>--- conflicted
+++ resolved
@@ -75,11 +75,10 @@
 import java.util.concurrent.ExecutorService;
 import java.util.concurrent.Executors;
 
+import testsuite.BaseStatementInterceptor;
 import testsuite.BaseTestCase;
-import testsuite.BaseStatementInterceptor;
 import testsuite.UnreliableSocketFactory;
 
-import com.mysql.cj.api.MysqlConnection;
 import com.mysql.cj.api.conf.ConnectionProperties;
 import com.mysql.cj.core.CharsetMapping;
 import com.mysql.jdbc.CachedResultSetMetaData;
@@ -92,16 +91,9 @@
 import com.mysql.jdbc.ResultSetInternalMethods;
 import com.mysql.jdbc.ServerPreparedStatement;
 import com.mysql.jdbc.StatementImpl;
-<<<<<<< HEAD
 import com.mysql.jdbc.exceptions.CommunicationsException;
-=======
-import com.mysql.jdbc.TimeUtil;
-import com.mysql.jdbc.Util;
->>>>>>> 8af7444b
 import com.mysql.jdbc.exceptions.MySQLTimeoutException;
 import com.mysql.jdbc.exceptions.SQLError;
-import com.mysql.jdbc.interceptors.StatementInterceptor;
-import com.mysql.jdbc.interceptors.StatementInterceptorV2;
 import com.mysql.jdbc.jdbc2.optional.MysqlConnectionPoolDataSource;
 import com.mysql.jdbc.util.TimeUtil;
 
@@ -5355,28 +5347,8 @@
         public static List<Integer> vals = new ArrayList<Integer>();
         String prevSql;
 
-<<<<<<< HEAD
-        public void destroy() {
-        }
-
-        public boolean executeTopLevelOnly() {
-            return false;
-        }
-
-        public void init(MysqlConnection conn, Properties props) throws SQLException {
-        }
-
-        public ResultSetInternalMethods postProcess(String sql, com.mysql.jdbc.Statement interceptedStatement, ResultSetInternalMethods originalResultSet,
-                com.mysql.jdbc.JdbcConnection connection) throws SQLException {
-            return null;
-        }
-
-        public ResultSetInternalMethods preProcess(String sql, com.mysql.jdbc.Statement interceptedStatement, com.mysql.jdbc.JdbcConnection connection)
-=======
         @Override
-        public ResultSetInternalMethods preProcess(String sql, com.mysql.jdbc.Statement interceptedStatement, com.mysql.jdbc.Connection connection)
->>>>>>> 8af7444b
-                throws SQLException {
+        public ResultSetInternalMethods preProcess(String sql, com.mysql.jdbc.Statement interceptedStatement, JdbcConnection connection) throws SQLException {
 
             if (interceptedStatement instanceof com.mysql.jdbc.PreparedStatement) {
                 String asSql = interceptedStatement.toString();
@@ -5570,26 +5542,6 @@
 
     }
 
-<<<<<<< HEAD
-    public static class IncrementStatementCountInterceptor implements StatementInterceptorV2 {
-        public void destroy() {
-        }
-
-        public boolean executeTopLevelOnly() {
-            return false;
-        }
-
-        public void init(MysqlConnection conn, Properties props) throws SQLException {
-        }
-
-        public ResultSetInternalMethods postProcess(String sql, com.mysql.jdbc.Statement interceptedStatement, ResultSetInternalMethods originalResultSet,
-                com.mysql.jdbc.JdbcConnection connection, int warningCount, boolean noIndexUsed, boolean noGoodIndexUsed, SQLException statementException)
-                throws SQLException {
-            return null;
-        }
-
-        public ResultSetInternalMethods preProcess(String sql, com.mysql.jdbc.Statement interceptedStatement, com.mysql.jdbc.JdbcConnection conn)
-=======
     public void testBug51666() throws Exception {
         Connection testConn = getConnectionWithProps("statementInterceptors=" + TestBug51666StatementInterceptor.class.getName());
         createTable("testStatementInterceptorCount", "(field1 int)");
@@ -5606,9 +5558,7 @@
 
     public static class TestBug51666StatementInterceptor extends BaseStatementInterceptor {
         @Override
-        public ResultSetInternalMethods preProcess(String sql, com.mysql.jdbc.Statement interceptedStatement, com.mysql.jdbc.Connection conn)
->>>>>>> 8af7444b
-                throws SQLException {
+        public ResultSetInternalMethods preProcess(String sql, com.mysql.jdbc.Statement interceptedStatement, JdbcConnection conn) throws SQLException {
             if (sql.equals("SELECT 1")) {
                 java.sql.Statement test = conn.createStatement();
                 return (ResultSetInternalMethods) test.executeQuery("/* execute this, not the original */ SELECT 1");
@@ -5637,25 +5587,9 @@
         static boolean hasSeenScan = false;
         static boolean hasSeenBadIndex = false;
 
-<<<<<<< HEAD
-        public void destroy() {
-
-        }
-
-        public boolean executeTopLevelOnly() {
-            return false;
-        }
-
-        public void init(MysqlConnection conn, Properties props) throws SQLException {
-
-        }
-
-=======
         @Override
->>>>>>> 8af7444b
         public ResultSetInternalMethods postProcess(String sql, com.mysql.jdbc.Statement interceptedStatement, ResultSetInternalMethods originalResultSet,
-                com.mysql.jdbc.JdbcConnection connection, int warningCount, boolean noIndexUsed, boolean noGoodIndexUsed, SQLException statementException)
-                throws SQLException {
+                JdbcConnection connection, int warningCount, boolean noIndexUsed, boolean noGoodIndexUsed, SQLException statementException) throws SQLException {
             if (noIndexUsed) {
                 hasSeenScan = true;
             }
@@ -5664,11 +5598,6 @@
                 hasSeenBadIndex = true;
             }
 
-<<<<<<< HEAD
-        public ResultSetInternalMethods preProcess(String sql, com.mysql.jdbc.Statement interceptedStatement, com.mysql.jdbc.JdbcConnection connection)
-                throws SQLException {
-=======
->>>>>>> 8af7444b
             return null;
         }
     }
