--- conflicted
+++ resolved
@@ -5348,6 +5348,7 @@
 			String [] sequence = {"c", "a", "d", "b"};
 			String sql = "insert into testBug30493 (uniqueTextKey) values (?) on duplicate key UPDATE autoIncId = last_insert_id( autoIncId )";
 			String tablePrimeSql = "INSERT INTO testBug30493 (uniqueTextKey) VALUES ('a'), ('b'), ('c'), ('d')";
+
 			rewriteConn = getConnectionWithProps("rewriteBatchedStatements=true");
 
 			// setup the rewritten and non-written statements
@@ -5367,15 +5368,10 @@
 				pstmts[1].addBatch();
 			}
 			
-<<<<<<< HEAD
-			this.stmt.executeUpdate(tablePrimeSql);
-			this.pstmt = getConnectionWithProps("compensateForOnDuplicateKeyUpdate=true").prepareStatement(sql, Statement.RETURN_GENERATED_KEYS);
-=======
 			// run the test once for Statement, and once for PreparedStatement
 			Statement stmtSets[][] = new Statement[2][];
 			stmtSets[0] = stmts;
 			stmtSets[1] = pstmts;
->>>>>>> b88c43cc
 			
 			for(int stmtSet = 0; stmtSet < 2; ++stmtSet) {
 				Statement testStmts[] = stmtSets[stmtSet];
