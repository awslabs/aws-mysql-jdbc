/*
  Copyright (c) 2002, 2014, Oracle and/or its affiliates. All rights reserved.

  The MySQL Connector/J is licensed under the terms of the GPLv2
  <http://www.gnu.org/licenses/old-licenses/gpl-2.0.html>, like most MySQL Connectors.
  There are special exceptions to the terms and conditions of the GPLv2 as it is applied to
  this software, see the FLOSS License Exception
  <http://www.mysql.com/about/legal/licensing/foss-exception.html>.

  This program is free software; you can redistribute it and/or modify it under the terms
  of the GNU General Public License as published by the Free Software Foundation; version 2
  of the License.

  This program is distributed in the hope that it will be useful, but WITHOUT ANY WARRANTY;
  without even the implied warranty of MERCHANTABILITY or FITNESS FOR A PARTICULAR PURPOSE.
  See the GNU General Public License for more details.

  You should have received a copy of the GNU General Public License along with this
  program; if not, write to the Free Software Foundation, Inc., 51 Franklin St, Fifth
  Floor, Boston, MA 02110-1301  USA

 */

package testsuite.regression;

import java.io.ByteArrayOutputStream;
import java.io.PrintStream;
import java.sql.Clob;
import java.sql.Connection;
import java.sql.DriverManager;
import java.sql.PreparedStatement;
import java.sql.Statement;
import java.util.Properties;

import testsuite.BaseTestCase;

import com.mysql.jdbc.CharsetMapping;
import com.mysql.jdbc.StringUtils;
import com.mysql.jdbc.util.Base64Decoder;

/**
 * Tests for regressions of bugs in String handling in the driver.
 */
public class StringRegressionTest extends BaseTestCase {
    /**
     * Creates a new StringTest object.
     * 
     * @param name
     */
    public StringRegressionTest(String name) {
        super(name);
    }

    /**
     * Runs all test cases in this test suite
     * 
     * @param args
     */
    public static void main(String[] args) {
        junit.textui.TestRunner.run(StringRegressionTest.class);
    }

    /**
     * Tests character conversion bug.
     * 
     * @throws Exception
     *             if there is an internal error (which is a bug).
     */
    public void testAsciiCharConversion() throws Exception {
        byte[] buf = new byte[10];
        buf[0] = (byte) '?';
        buf[1] = (byte) 'S';
        buf[2] = (byte) 't';
        buf[3] = (byte) 'a';
        buf[4] = (byte) 't';
        buf[5] = (byte) 'e';
        buf[6] = (byte) '-';
        buf[7] = (byte) 'b';
        buf[8] = (byte) 'o';
        buf[9] = (byte) 't';

        String testString = "?State-bot";
        String convertedString = StringUtils.toAsciiString(buf);

        for (int i = 0; i < convertedString.length(); i++) {
            System.out.println((byte) convertedString.charAt(i));
        }

        assertTrue("Converted string != test string", testString.equals(convertedString));
    }

    /**
     * Tests for regression of encoding forced by user, reported by Jive
     * Software
     * 
     * @throws Exception
     *             when encoding is not supported (which is a bug)
     */
    public void testEncodingRegression() throws Exception {
        Properties props = new Properties();
        props.put("characterEncoding", "UTF-8");
        props.put("useUnicode", "true");
        DriverManager.getConnection(dbUrl, props).close();
    }

    /**
     * Tests fix for BUG#879
     * 
     * @throws Exception
     *             if the bug resurfaces.
     */
    public void testEscapeSJISDoubleEscapeBug() throws Exception {
        String testString = "'It\\'s a boy!'";

        byte[] testStringAsBytes = testString.getBytes("SJIS");

        byte[] escapedStringBytes = StringUtils.escapeEasternUnicodeByteStream(testStringAsBytes, testString);

        String escapedString = new String(escapedStringBytes, "SJIS");

        assertTrue(testString.equals(escapedString));

        byte[] origByteStream = new byte[] { (byte) 0x95, (byte) 0x5c, (byte) 0x8e, (byte) 0x96, (byte) 0x5c, (byte) 0x62, (byte) 0x5c };

        String origString = "\u955c\u8e96\u5c62\\";

        byte[] newByteStream = StringUtils.escapeEasternUnicodeByteStream(origByteStream, origString);

        assertTrue((newByteStream.length == (origByteStream.length + 2)) && (newByteStream[1] == 0x5c) && (newByteStream[2] == 0x5c)
                && (newByteStream[5] == 0x5c) && (newByteStream[6] == 0x5c));

        origByteStream = new byte[] { (byte) 0x8d, (byte) 0xb2, (byte) 0x93, (byte) 0x91, (byte) 0x81, (byte) 0x40, (byte) 0x8c, (byte) 0x5c };

        testString = new String(origByteStream, "SJIS");

        Properties connProps = new Properties();
        connProps.put("useUnicode", "true");
        connProps.put("characterEncoding", "sjis");

        Connection sjisConn = getConnectionWithProps(connProps);
        Statement sjisStmt = sjisConn.createStatement();

        try {
            sjisStmt.executeUpdate("DROP TABLE IF EXISTS doubleEscapeSJISTest");
            sjisStmt.executeUpdate("CREATE TABLE doubleEscapeSJISTest (field1 BLOB)");

            PreparedStatement sjisPStmt = sjisConn.prepareStatement("INSERT INTO doubleEscapeSJISTest VALUES (?)");
            sjisPStmt.setString(1, testString);
            sjisPStmt.executeUpdate();

            this.rs = sjisStmt.executeQuery("SELECT * FROM doubleEscapeSJISTest");

            this.rs.next();

            String retrString = this.rs.getString(1);

            System.out.println(retrString.equals(testString));
        } finally {
            sjisStmt.executeUpdate("DROP TABLE IF EXISTS doubleEscapeSJISTest");
        }
    }

    public void testGreekUtf8411() throws Exception {
        Properties newProps = new Properties();
        newProps.put("useUnicode", "true");
        newProps.put("characterEncoding", "UTF-8");

        Connection utf8Conn = this.getConnectionWithProps(newProps);

        Statement utfStmt = utf8Conn.createStatement();

        createTable("greekunicode", "(ID INTEGER NOT NULL  AUTO_INCREMENT,UpperCase VARCHAR (30),LowerCase VARCHAR (30),Accented "
                + " VARCHAR (30),Special VARCHAR (30),PRIMARY KEY(ID)) DEFAULT CHARACTER SET utf8", "InnoDB");

        String upper = "\u0394\u930F\u039A\u0399\u039C\u0397";
        String lower = "\u03B4\u03BF\u03BA\u03B9\u03BC\u03B7";
        String accented = "\u03B4\u03CC\u03BA\u03AF\u03BC\u03AE";
        String special = "\u037E\u03C2\u03B0";

        utfStmt.executeUpdate("INSERT INTO greekunicode VALUES ('1','" + upper + "','" + lower + "','" + accented + "','" + special + "')");

        this.rs = utfStmt.executeQuery("SELECT UpperCase, LowerCase, Accented, Special from greekunicode");

        this.rs.next();

        assertTrue(upper.equals(this.rs.getString(1)));
        assertTrue(lower.equals(this.rs.getString(2)));
        assertTrue(accented.equals(this.rs.getString(3)));
        assertTrue(special.equals(this.rs.getString(4)));
    }

    /**
     * Tests that 'latin1' character conversion works correctly.
     * 
     * @throws Exception
     *             if any errors occur
     */
    public void testLatin1Encoding() throws Exception {
        char[] latin1Charset = { 0x0000, 0x0001, 0x0002, 0x0003, 0x0004, 0x0005, 0x0006, 0x0007, 0x0008, 0x0009, 0x000A, 0x000B, 0x000C, 0x000D, 0x000E,
                0x000F, 0x0010, 0x0011, 0x0012, 0x0013, 0x0014, 0x0015, 0x0016, 0x0017, 0x0018, 0x0019, 0x001A, 0x001B, 0x001C, 0x001D, 0x001E, 0x001F, 0x0020,
                0x0021, 0x0022, 0x0023, 0x0024, 0x0025, 0x0026, 0x0027, 0x0028, 0x0029, 0x002A, 0x002B, 0x002C, 0x002D, 0x002E, 0x002F, 0x0030, 0x0031, 0x0032,
                0x0033, 0x0034, 0x0035, 0x0036, 0x0037, 0x0038, 0x0039, 0x003A, 0x003B, 0x003C, 0x003D, 0x003E, 0x003F, 0x0040, 0x0041, 0x0042, 0x0043, 0x0044,
                0x0045, 0x0046, 0x0047, 0x0048, 0x0049, 0x004A, 0x004B, 0x004C, 0x004D, 0x004E, 0x004F, 0x0050, 0x0051, 0x0052, 0x0053, 0x0054, 0x0055, 0x0056,
                0x0057, 0x0058, 0x0059, 0x005A, 0x005B, 0x005C, 0x005D, 0x005E, 0x005F, 0x0060, 0x0061, 0x0062, 0x0063, 0x0064, 0x0065, 0x0066, 0x0067, 0x0068,
                0x0069, 0x006A, 0x006B, 0x006C, 0x006D, 0x006E, 0x006F, 0x0070, 0x0071, 0x0072, 0x0073, 0x0074, 0x0075, 0x0076, 0x0077, 0x0078, 0x0079, 0x007A,
                0x007B, 0x007C, 0x007D, 0x007E, 0x007F, 0x0080, 0x0081, 0x0082, 0x0083, 0x0084, 0x0085, 0x0086, 0x0087, 0x0088, 0x0089, 0x008A, 0x008B, 0x008C,
                0x008D, 0x008E, 0x008F, 0x0090, 0x0091, 0x0092, 0x0093, 0x0094, 0x0095, 0x0096, 0x0097, 0x0098, 0x0099, 0x009A, 0x009B, 0x009C, 0x009D, 0x009E,
                0x009F, 0x00A0, 0x00A1, 0x00A2, 0x00A3, 0x00A4, 0x00A5, 0x00A6, 0x00A7, 0x00A8, 0x00A9, 0x00AA, 0x00AB, 0x00AC, 0x00AD, 0x00AE, 0x00AF, 0x00B0,
                0x00B1, 0x00B2, 0x00B3, 0x00B4, 0x00B5, 0x00B6, 0x00B7, 0x00B8, 0x00B9, 0x00BA, 0x00BB, 0x00BC, 0x00BD, 0x00BE, 0x00BF, 0x00C0, 0x00C1, 0x00C2,
                0x00C3, 0x00C4, 0x00C5, 0x00C6, 0x00C7, 0x00C8, 0x00C9, 0x00CA, 0x00CB, 0x00CC, 0x00CD, 0x00CE, 0x00CF, 0x00D0, 0x00D1, 0x00D2, 0x00D3, 0x00D4,
                0x00D5, 0x00D6, 0x00D7, 0x00D8, 0x00D9, 0x00DA, 0x00DB, 0x00DC, 0x00DD, 0x00DE, 0x00DF, 0x00E0, 0x00E1, 0x00E2, 0x00E3, 0x00E4, 0x00E5, 0x00E6,
                0x00E7, 0x00E8, 0x00E9, 0x00EA, 0x00EB, 0x00EC, 0x00ED, 0x00EE, 0x00EF, 0x00F0, 0x00F1, 0x00F2, 0x00F3, 0x00F4, 0x00F5, 0x00F6, 0x00F7, 0x00F8,
                0x00F9, 0x00FA, 0x00FB, 0x00FC, 0x00FD, 0x00FE, 0x00FF };

        String latin1String = new String(latin1Charset);
        Connection latin1Conn = null;
        PreparedStatement pStmt = null;

        try {
            Properties props = new Properties();
            props.put("characterEncoding", "cp1252");
            latin1Conn = getConnectionWithProps(props);

            createTable("latin1RegressTest", "(stringField TEXT)");

            pStmt = latin1Conn.prepareStatement("INSERT INTO latin1RegressTest VALUES (?)");
            pStmt.setString(1, latin1String);
            pStmt.executeUpdate();

            ((com.mysql.jdbc.Connection) latin1Conn).setTraceProtocol(true);

            this.rs = this.stmt.executeQuery("SELECT * FROM latin1RegressTest");
            ((com.mysql.jdbc.Connection) latin1Conn).setTraceProtocol(false);

            this.rs.next();

            String retrievedString = this.rs.getString(1);

            System.out.println(latin1String);
            System.out.println(retrievedString);

            if (!retrievedString.equals(latin1String)) {
                int stringLength = Math.min(retrievedString.length(), latin1String.length());

                for (int i = 0; i < stringLength; i++) {
                    char rChar = retrievedString.charAt(i);
                    char origChar = latin1String.charAt(i);

                    if ((rChar != '?') && (rChar != origChar)) {
                        fail("characters differ at position " + i + "'" + rChar + "' retrieved from database, original char was '" + origChar + "'");
                    }
                }
            }
        } finally {
            if (latin1Conn != null) {
                latin1Conn.close();
            }
        }
    }

    /**
     * Tests newline being treated correctly.
     * 
     * @throws Exception
     *             if an error occurs
     */
    public void testNewlines() throws Exception {
        String newlineStr = "Foo\nBar\n\rBaz";

        createTable("newlineRegressTest", "(field1 MEDIUMTEXT)");

        this.stmt.executeUpdate("INSERT INTO newlineRegressTest VALUES ('" + newlineStr + "')");
        this.pstmt = this.conn.prepareStatement("INSERT INTO newlineRegressTest VALUES (?)");
        this.pstmt.setString(1, newlineStr);
        this.pstmt.executeUpdate();

        this.rs = this.stmt.executeQuery("SELECT * FROM newlineRegressTest");

        while (this.rs.next()) {
            assertTrue(this.rs.getString(1).equals(newlineStr));
        }

    }

    /**
     * Tests that single-byte character conversion works correctly.
     * 
     * @throws Exception
     *             if any errors occur
     */
    // TODO: Use Unicode Literal escapes for this, for now, this test is
    // broken :(
    /*
     * public void testSingleByteConversion() throws Exception {
     * testConversionForString("latin1", "��� ����");
     * testConversionForString("latin1", "Kaarle ��nis Ilmari");
     * testConversionForString("latin1", "������������������"); }
     */

    /**
     * Tests that the 0x5c escaping works (we didn't use to have this).
     * 
     * @throws Exception
     *             if an error occurs.
     */
    public void testSjis5c() throws Exception {
        byte[] origByteStream = new byte[] { (byte) 0x95, (byte) 0x5c, (byte) 0x8e, (byte) 0x96 };

        //
        // Print the hex values of the string
        //
        StringBuilder bytesOut = new StringBuilder();

        for (int i = 0; i < origByteStream.length; i++) {
            bytesOut.append(Integer.toHexString(origByteStream[i] & 255));
            bytesOut.append(" ");
        }

        System.out.println(bytesOut.toString());

        String origString = new String(origByteStream, "SJIS");
        byte[] newByteStream = StringUtils.getBytes(origString, "SJIS", null, null);

        //
        // Print the hex values of the string (should have an extra 0x5c)
        //
        bytesOut = new StringBuilder();

        for (int i = 0; i < newByteStream.length; i++) {
            bytesOut.append(Integer.toHexString(newByteStream[i] & 255));
            bytesOut.append(" ");
        }

        System.out.println(bytesOut.toString());

        //
        // Now, insert and retrieve the value from the database
        //
        Connection sjisConn = null;
        Statement sjisStmt = null;

        try {
            Properties props = new Properties();
            props.put("useUnicode", "true");
            props.put("characterEncoding", "SJIS");
            sjisConn = getConnectionWithProps(props);

            sjisStmt = sjisConn.createStatement();

            this.rs = sjisStmt.executeQuery("SHOW VARIABLES LIKE 'character_set%'");

            while (this.rs.next()) {
                System.out.println(this.rs.getString(1) + " = " + this.rs.getString(2));
            }

            sjisStmt.executeUpdate("DROP TABLE IF EXISTS sjisTest");

            sjisStmt.executeUpdate("CREATE TABLE sjisTest (field1 char(50)) DEFAULT CHARACTER SET SJIS");

            this.pstmt = sjisConn.prepareStatement("INSERT INTO sjisTest VALUES (?)");
            this.pstmt.setString(1, origString);
            this.pstmt.executeUpdate();

            this.rs = sjisStmt.executeQuery("SELECT * FROM sjisTest");

            while (this.rs.next()) {
                byte[] testValueAsBytes = this.rs.getBytes(1);

                bytesOut = new StringBuilder();

                for (int i = 0; i < testValueAsBytes.length; i++) {
                    bytesOut.append(Integer.toHexString(testValueAsBytes[i] & 255));
                    bytesOut.append(" ");
                }

                System.out.println("Value retrieved from database: " + bytesOut.toString());

                String testValue = this.rs.getString(1);

                assertTrue(testValue.equals(origString));
            }
        } finally {
            this.stmt.executeUpdate("DROP TABLE IF EXISTS sjisTest");
        }
    }

    /**
     * Tests that UTF-8 character conversion works correctly.
     * 
     * @throws Exception
     *             if any errors occur
     */
    public void testUtf8Encoding() throws Exception {
        Properties props = new Properties();
        props.put("characterEncoding", "UTF8");
        props.put("useUnicode", "true");
        props.put("jdbcCompliantTruncation", "false");

        Connection utfConn = DriverManager.getConnection(dbUrl, props);
        testConversionForString("UTF8", utfConn, "\u043c\u0438\u0445\u0438");
    }

    public void testUtf8Encoding2() throws Exception {
        String field1 = "K��sel";
        String field2 = "B�b";
        byte[] field1AsBytes = field1.getBytes("utf-8");
        byte[] field2AsBytes = field2.getBytes("utf-8");

        Properties props = new Properties();
        props.put("characterEncoding", "UTF8");
        props.put("useUnicode", "true");

        Connection utfConn = DriverManager.getConnection(dbUrl, props);
        Statement utfStmt = utfConn.createStatement();

        try {
            utfStmt.executeUpdate("DROP TABLE IF EXISTS testUtf8");
            utfStmt.executeUpdate("CREATE TABLE testUtf8 (field1 varchar(32), field2 varchar(32)) CHARACTER SET UTF8");
            utfStmt.executeUpdate("INSERT INTO testUtf8 VALUES ('" + field1 + "','" + field2 + "')");

            PreparedStatement pStmt = utfConn.prepareStatement("INSERT INTO testUtf8 VALUES (?, ?)");
            pStmt.setString(1, field1);
            pStmt.setString(2, field2);
            pStmt.executeUpdate();

            this.rs = utfStmt.executeQuery("SELECT * FROM testUtf8");
            assertTrue(this.rs.next());

            // Compare results stored using direct statement
            // Compare to original string
            assertTrue(field1.equals(this.rs.getString(1)));
            assertTrue(field2.equals(this.rs.getString(2)));

            // Compare byte-for-byte, ignoring encoding
            assertTrue(bytesAreSame(field1AsBytes, this.rs.getBytes(1)));
            assertTrue(bytesAreSame(field2AsBytes, this.rs.getBytes(2)));

            assertTrue(this.rs.next());

            // Compare to original string
            assertTrue(field1.equals(this.rs.getString(1)));
            assertTrue(field2.equals(this.rs.getString(2)));

            // Compare byte-for-byte, ignoring encoding
            assertTrue(bytesAreSame(field1AsBytes, this.rs.getBytes(1)));
            assertTrue(bytesAreSame(field2AsBytes, this.rs.getBytes(2)));
        } finally {
            utfStmt.executeUpdate("DROP TABLE IF EXISTS testUtf8");
        }
    }

    private boolean bytesAreSame(byte[] byte1, byte[] byte2) {
        if (byte1.length != byte2.length) {
            return false;
        }

        for (int i = 0; i < byte1.length; i++) {
            if (byte1[i] != byte2[i]) {
                return false;
            }
        }

        return true;
    }

    private void testConversionForString(String charsetName, Connection convConn, String charsToTest) throws Exception {
        PreparedStatement pStmt = null;

        this.stmt = convConn.createStatement();

        createTable("charConvTest_" + charsetName, "(field1 CHAR(50) CHARACTER SET " + charsetName + ")");

        this.stmt.executeUpdate("INSERT INTO charConvTest_" + charsetName + " VALUES ('" + charsToTest + "')");
        pStmt = convConn.prepareStatement("INSERT INTO charConvTest_" + charsetName + " VALUES (?)");
        pStmt.setString(1, charsToTest);
        pStmt.executeUpdate();
        this.rs = this.stmt.executeQuery("SELECT * FROM charConvTest_" + charsetName);

        assertTrue(this.rs.next());

        String testValue = this.rs.getString(1);
        System.out.println(testValue);
        assertTrue(testValue.equals(charsToTest));

    }

    /**
     * Tests fix for BUG#7601, '+' duplicated in fixDecimalExponent().
     * 
     * @throws Exception
     *             if the test fails
     */
    public void testBug7601() throws Exception {
        assertTrue("1.5E+7".equals(StringUtils.fixDecimalExponent("1.5E+7")));
        assertTrue("1.5E-7".equals(StringUtils.fixDecimalExponent("1.5E-7")));
        assertTrue("1.5E+7".equals(StringUtils.fixDecimalExponent("1.5E7")));
    }

    public void testBug11629() throws Exception {
        PrintStream oldOut = System.out;
        PrintStream oldError = System.err;

        try {
            ByteArrayOutputStream bOut = new ByteArrayOutputStream();
            PrintStream newOut = new PrintStream(bOut);
            System.setOut(newOut);

            ByteArrayOutputStream bErr = new ByteArrayOutputStream();
            PrintStream newErr = new PrintStream(bErr);
            System.setErr(newErr);

            Properties props = new Properties();
            props.setProperty("characterEncoding", "utf8");
            getConnectionWithProps(props).close();
            String withExclaims = new String(bOut.toByteArray());
            assertTrue(withExclaims.indexOf("!") == -1);
            assertTrue(withExclaims.length() == 0); // to catch any other
            // System.out.printlns()

            withExclaims = new String(bErr.toByteArray());
            assertTrue(withExclaims.indexOf("!") == -1);
            assertTrue(withExclaims.length() == 0); // to catch any other
            // System.err.printlns()
        } finally {
            System.setOut(oldOut);
            System.setErr(oldError);
        }
    }

    /**
     * Tests fix for BUG#11614 - StringUtils.getBytes() doesn't work when using
     * multibyte character encodings and a length in _characters_ is specified.
     * 
     * @throws Exception
     *             if the test fails.
     */
    public void testBug11614() throws Exception {
        createTable("testBug11614", "(`id` INTEGER UNSIGNED NOT NULL AUTO_INCREMENT, `text` TEXT NOT NULL,"
                + "PRIMARY KEY(`id`)) CHARACTER SET utf8 COLLATE utf8_general_ci");

        Properties props = new Properties();
        props.setProperty("characterEncoding", "utf8");

        Connection utf8Conn = null;

        try {
            utf8Conn = getConnectionWithProps(props);

            utf8Conn.createStatement().executeUpdate("INSERT INTO testBug11614  (`id`,`text`) values (1,'')");
            this.rs = utf8Conn.createStatement().executeQuery("SELECT `text` FROM testBug11614 WHERE id=1");
            assertTrue(this.rs.next());

<<<<<<< HEAD
            Clob c = this.rs.getClob(1);
            c.truncate(0);
            int blockSize = 8192;
            int sizeToTest = blockSize + 100;
=======
                StringBuilder blockBuf = new StringBuilder(sizeToTest);
>>>>>>> 99b5551a

            StringBuffer blockBuf = new StringBuffer(sizeToTest);

            for (int i = 0; i < sizeToTest; i++) {
                blockBuf.append('\u00f6');
            }

            String valueToTest = blockBuf.toString();

            c.setString(1, valueToTest);
            this.pstmt = utf8Conn.prepareStatement("UPDATE testBug11614 SET `text` = ? WHERE id=1");
            this.pstmt.setClob(1, c);
            this.pstmt.executeUpdate();
            this.pstmt.close();

            String fromDatabase = getSingleIndexedValueWithQuery(utf8Conn, 1, "SELECT `text` FROM testBug11614").toString();
            assertEquals(valueToTest, fromDatabase);
        } finally {
            if (utf8Conn != null) {
                utf8Conn.close();
            }

        }
    }

    public void testCodePage1252() throws Exception {
        /*
         * from
         * ftp://ftp.unicode.org/Public/MAPPINGS/VENDORS/MICSFT/WINDOWS/
         * CP1252.TXT
         * 
         * 0x80 0x20AC #EURO SIGN 0x81 #UNDEFINED 0x82 0x201A #SINGLE LOW-9
         * QUOTATION MARK 0x83 0x0192 #LATIN SMALL LETTER F WITH HOOK 0x84
         * 0x201E #DOUBLE LOW-9 QUOTATION MARK 0x85 0x2026 #HORIZONTAL
         * ELLIPSIS 0x86 0x2020 #DAGGER 0x87 0x2021 #DOUBLE DAGGER 0x88
         * 0x02C6 #MODIFIER LETTER CIRCUMFLEX ACCENT 0x89 0x2030 #PER MILLE
         * SIGN 0x8A 0x0160 #LATIN CAPITAL LETTER S WITH CARON 0x8B 0x2039
         * #SINGLE LEFT-POINTING ANGLE QUOTATION MARK 0x8C 0x0152 #LATIN
         * CAPITAL LIGATURE OE 0x8D #UNDEFINED 0x8E 0x017D #LATIN CAPITAL
         * LETTER Z WITH CARON 0x8F #UNDEFINED 0x90 #UNDEFINED
         */
        String codePage1252 = new String(new byte[] { (byte) 0x80, (byte) 0x82, (byte) 0x83, (byte) 0x84, (byte) 0x85, (byte) 0x86, (byte) 0x87, (byte) 0x88,
                (byte) 0x89, (byte) 0x8a, (byte) 0x8b, (byte) 0x8c, (byte) 0x8e }, "Cp1252");

        System.out.println(codePage1252);

        Properties props = new Properties();
        props.setProperty("characterEncoding", "Cp1252");
        Connection cp1252Conn = getConnectionWithProps(props);
        createTable("testCp1252", "(field1 varchar(32) CHARACTER SET latin1)");
        cp1252Conn.createStatement().executeUpdate("INSERT INTO testCp1252 VALUES ('" + codePage1252 + "')");
        this.rs = cp1252Conn.createStatement().executeQuery("SELECT field1 FROM testCp1252");
        this.rs.next();
        assertEquals(this.rs.getString(1), codePage1252);
    }

    /**
     * Tests fix for BUG#23645 - Some collations/character sets reported as
     * "unknown" (specifically cias variants of existing character sets), and
     * inability to override the detected server character set.
     * 
     * @throws Exception
     *             if the test fails.
     */
    public void testBug23645() throws Exception {
        // Part of this isn't easily testable, hence the assertion in
        // CharsetMapping
        // that checks for mappings existing in both directions...

        // What we test here is the ability to override the character
        // mapping
        // when the server returns an "unknown" character encoding.

        String currentlyConfiguredCharacterSet = getSingleIndexedValueWithQuery(2, "SHOW VARIABLES LIKE 'character_set_connection'").toString();
        System.out.println(currentlyConfiguredCharacterSet);

        String javaNameForMysqlName = CharsetMapping.getJavaEncodingForMysqlCharset(currentlyConfiguredCharacterSet);
        System.out.println(javaNameForMysqlName);

        for (int i = 1; i < CharsetMapping.MAP_SIZE; i++) {
            String possibleCharset = CharsetMapping.getJavaEncodingForCollationIndex(i);

            if (!javaNameForMysqlName.equals(possibleCharset)) {
                System.out.println(possibleCharset);

                Properties props = new Properties();
                props.setProperty("characterEncoding", possibleCharset);
                props.setProperty("com.mysql.jdbc.faultInjection.serverCharsetIndex", "65535");

                Connection forcedCharConn = null;

                forcedCharConn = getConnectionWithProps(props);

                String forcedCharset = getSingleIndexedValueWithQuery(forcedCharConn, 2, "SHOW VARIABLES LIKE 'character_set_connection'").toString();

                System.out.println(forcedCharset);

                break;
            }
        }
    }

    /**
     * Tests fix for BUG#24840 - character encoding of "US-ASCII" doesn't map
     * correctly for 4.1 or newer
     * 
     * @throws Exception
     *             if the test fails.
     */
    public void testBug24840() throws Exception {
        Properties props = new Properties();
        props.setProperty("characterEncoding", "US-ASCII");

        getConnectionWithProps(props).close();
    }

    /**
     * Tests fix for BUG#25047 - StringUtils.indexOfIgnoreCaseRespectQuotes() isn't case-insensitive on the first character of the target.
     * 
     * UPD: Method StringUtils.indexOfIgnoreCaseRespectQuotes() was replaced by StringUtils.indexOfIgnoreCase()
     * 
     * @throws Exception
     *             if the test fails.
     */
    public void testBug25047() throws Exception {
        assertEquals(26, StringUtils.indexOfIgnoreCase(0, "insert into Test (TestID) values (?)", "VALUES", "`", "`", StringUtils.SEARCH_MODE__MRK_COM_WS));
        assertEquals(26, StringUtils.indexOfIgnoreCase(0, "insert into Test (TestID) VALUES (?)", "values", "`", "`", StringUtils.SEARCH_MODE__MRK_COM_WS));

        assertEquals(StringUtils.indexOfIgnoreCase(0, "insert into Test (TestID) values (?)", "VALUES", "`", "`", StringUtils.SEARCH_MODE__MRK_COM_WS),
                StringUtils.indexOfIgnoreCase(0, "insert into Test (TestID) VALUES (?)", "VALUES", "`", "`", StringUtils.SEARCH_MODE__MRK_COM_WS));
        assertEquals(StringUtils.indexOfIgnoreCase(0, "insert into Test (TestID) values (?)", "values", "`", "`", StringUtils.SEARCH_MODE__MRK_COM_WS),
                StringUtils.indexOfIgnoreCase(0, "insert into Test (TestID) VALUES (?)", "values", "`", "`", StringUtils.SEARCH_MODE__MRK_COM_WS));
    }

    /**
     * Tests fix for BUG#64731 - StringUtils.getBytesWrapped throws StringIndexOutOfBoundsException.
     * 
     * @throws Exception
     *             if the test fails.
     */
    public void testBug64731() throws Exception {
        byte[] data = StringUtils.getBytesWrapped("0f0f0702", '\'', '\'', null, "gbk", null);
        assertTrue(StringUtils.toString(data), true);
    }

    public void testBase64Decoder() throws Exception {
        testBase64DecoderItem("TWFuIGlzIGRpc3Rpbmd1aXNoZWQsIG5vdCBvbmx5IGJ5IGhpcyByZWFzb24sIGJ1dCBieSB0\n"
                + "aGlzIHNpbmd1bGFyIHBhc3Npb24gZnJvbSBvdGhlciBhbmltYWxzLCB3aGljaCBpcyBhIGx1\n"
                + "c3Qgb2YgdGhlIG1pbmQsIHRoYXQgYnkgYSBwZXJzZXZlcmFuY2Ugb2YgZGVsaWdodCBpbiB0\n"
                + "aGUgY29udGludWVkIGFuZCBpbmRlZmF0aWdhYmxlIGdlbmVyYXRpb24gb2Yga25vd2xlZGdl\n"
                + "LCBleGNlZWRzIHRoZSBzaG9ydCB2ZWhlbWVuY2Ugb2YgYW55IGNhcm5hbCBwbGVhc3VyZS4=",

        "Man is distinguished, not only by his reason, but by this singular passion"
                + " from other animals, which is a lust of the mind, that by a perseverance of"
                + " delight in the continued and indefatigable generation of knowledge, exceeds the short vehemence of any carnal pleasure.");

        testBase64DecoderItem("TWFuIGlzIGRpc3Rpbmd1aXNoZWQsIG5vdCBvbmx5IGJ5IGhpcyByZWFzb24sIGJ1dCBieSB0\n"
                + "aGlzIHNpbmd1bGFyIHBhc3Npb24gZnJvbSBvdGhlciBhbmltYWxzLCB3aGljaCBpcyBhIGx1\n"
                + "c3Qgb2YgdGhlIG1pbmQsIHRoYXQgYnkgYSBwZXJzZXZlcmFuY2Ugb2YgZGVsaWdodCBpbiB0\n"
                + "aGUgY29udGludWVkIGFuZCBpbmRlZmF0aWdhYmxlIGdlbmVyYXRpb24gb2Yga25vd2xlZGdl\n"
                + "LCBleGNlZWRzIHRoZSBzaG9ydCB2ZWhlbWVuY2Ugb2YgYW55IGNhcm5hbCBwbGVhc3VyZQ==",

        "Man is distinguished, not only by his reason, but by this singular passion"
                + " from other animals, which is a lust of the mind, that by a perseverance of"
                + " delight in the continued and indefatigable generation of knowledge, exceeds the short vehemence of any carnal pleasure");

        testBase64DecoderItem("TWFuIGlzIGRpc3Rpbmd1aXNoZWQsIG5vdCBvbmx5IGJ5IGhpcyByZWFzb24sIGJ1dCBieSB0\n"
                + "aGlzIHNpbmd1bGFyIHBhc3Npb24gZnJvbSBvdGhlciBhbmltYWxzLCB3aGljaCBpcyBhIGx1\n"
                + "c3Qgb2YgdGhlIG1pbmQsIHRoYXQgYnkgYSBwZXJzZXZlcmFuY2Ugb2YgZGVsaWdodCBpbiB0\n"
                + "aGUgY29udGludWVkIGFuZCBpbmRlZmF0aWdhYmxlIGdlbmVyYXRpb24gb2Yga25vd2xlZGdl\n"
                + "LCBleGNlZWRzIHRoZSBzaG9ydCB2ZWhlbWVuY2Ugb2YgYW55IGNhcm5hbCBwbGVhc3Vy",

        "Man is distinguished, not only by his reason, but by this singular passion"
                + " from other animals, which is a lust of the mind, that by a perseverance of"
                + " delight in the continued and indefatigable generation of knowledge, exceeds the short vehemence of any carnal pleasur");
    }

    private void testBase64DecoderItem(String source, String expected) throws Exception {
        assertEquals(expected, new String(Base64Decoder.decode(source.getBytes(), 0, source.length())));
    }

}<|MERGE_RESOLUTION|>--- conflicted
+++ resolved
@@ -550,16 +550,12 @@
             this.rs = utf8Conn.createStatement().executeQuery("SELECT `text` FROM testBug11614 WHERE id=1");
             assertTrue(this.rs.next());
 
-<<<<<<< HEAD
             Clob c = this.rs.getClob(1);
             c.truncate(0);
             int blockSize = 8192;
             int sizeToTest = blockSize + 100;
-=======
-                StringBuilder blockBuf = new StringBuilder(sizeToTest);
->>>>>>> 99b5551a
-
-            StringBuffer blockBuf = new StringBuffer(sizeToTest);
+
+            StringBuilder blockBuf = new StringBuilder(sizeToTest);
 
             for (int i = 0; i < sizeToTest; i++) {
                 blockBuf.append('\u00f6');
