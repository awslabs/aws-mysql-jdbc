--- conflicted
+++ resolved
@@ -6298,11 +6298,7 @@
         try {
             testConn = getConnectionWithProps(sha256defaultDbUrl, props);
 
-<<<<<<< HEAD
-            ((JdbcConnection) testConn).changeUser("bug18869381user1", "pwd1");
-=======
-            ((MySQLConnection) testConn).changeUser("bug18869381user1", "LongLongLongLongLongLongLongLongLongLongLongLongPwd1");
->>>>>>> cf22d618
+            ((JdbcConnection) testConn).changeUser("bug18869381user1", "LongLongLongLongLongLongLongLongLongLongLongLongPwd1");
             testSt = testConn.createStatement();
             testRs = testSt.executeQuery("select USER(),CURRENT_USER()");
             testRs.next();
