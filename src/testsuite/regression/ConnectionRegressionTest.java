--- conflicted
+++ resolved
@@ -1753,13 +1753,7 @@
             loggedConn = getConnectionWithProps(props);
             loggedConn.getTransactionIsolation();
 
-<<<<<<< HEAD
-            assertEquals(-1, logBuf.toString().indexOf("SHOW VARIABLES LIKE 'tx_isolation'"));
-=======
-            if (versionMeetsMinimum(4, 0, 3)) {
-                assertEquals(-1, StandardLogger.getBuffer().toString().indexOf("SHOW VARIABLES LIKE 'tx_isolation'"));
-            }
->>>>>>> 99b5551a
+            assertEquals(-1, StandardLogger.getBuffer().toString().indexOf("SHOW VARIABLES LIKE 'tx_isolation'"));
         } finally {
             StandardLogger.dropBuffer();
             if (loggedConn != null) {
