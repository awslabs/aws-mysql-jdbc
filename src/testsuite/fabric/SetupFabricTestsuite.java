--- conflicted
+++ resolved
@@ -29,32 +29,11 @@
 
 public class SetupFabricTestsuite {
 
-<<<<<<< HEAD
-	public static void main(String args[]) throws Exception {
-		String hostname = System.getProperty("com.mysql.fabric.testsuite.global.host");
-		String port = System.getProperty("com.mysql.fabric.testsuite.global.port");
-		String username = System.getProperty("com.mysql.fabric.testsuite.username");
-		String password = System.getProperty("com.mysql.fabric.testsuite.password");
-
-		// Create database employees
-		Connection c = DriverManager.getConnection("jdbc:mysql://" + hostname + ":" + port + "/mysql", username, password);
-		Statement statement = c.createStatement();
-		statement.executeUpdate("create database if not exists employees");
-		statement.close();
-		c.close();
-	}
-	
-=======
     public static void main(String args[]) throws Exception {
         String hostname = System.getProperty("com.mysql.fabric.testsuite.global.host");
         String port = System.getProperty("com.mysql.fabric.testsuite.global.port");
         String username = System.getProperty("com.mysql.fabric.testsuite.username");
         String password = System.getProperty("com.mysql.fabric.testsuite.password");
-
-        // Load the driver if running under Java 5
-        if (!com.mysql.jdbc.Util.isJdbc4()) {
-            Class.forName("com.mysql.jdbc.Driver");
-        }
 
         // Create database employees
         Connection c = DriverManager.getConnection("jdbc:mysql://" + hostname + ":" + port + "/mysql", username, password);
@@ -63,6 +42,5 @@
         statement.close();
         c.close();
     }
->>>>>>> 8d5e83e3
 
 }