/*
  Copyright (c) 2002, 2014, Oracle and/or its affiliates. All rights reserved.

  The MySQL Connector/J is licensed under the terms of the GPLv2
  <http://www.gnu.org/licenses/old-licenses/gpl-2.0.html>, like most MySQL Connectors.
  There are special exceptions to the terms and conditions of the GPLv2 as it is applied to
  this software, see the FLOSS License Exception
  <http://www.mysql.com/about/legal/licensing/foss-exception.html>.

  This program is free software; you can redistribute it and/or modify it under the terms
  of the GNU General Public License as published by the Free Software Foundation; version 2
  of the License.

  This program is distributed in the hope that it will be useful, but WITHOUT ANY WARRANTY;
  without even the implied warranty of MERCHANTABILITY or FITNESS FOR A PARTICULAR PURPOSE.
  See the GNU General Public License for more details.

  You should have received a copy of the GNU General Public License along with this
  program; if not, write to the Free Software Foundation, Inc., 51 Franklin St, Fifth
  Floor, Boston, MA 02110-1301  USA

 */

package testsuite.simple;

import java.sql.CallableStatement;
import java.sql.Connection;
import java.sql.ParameterMetaData;
import java.sql.ResultSet;
import java.sql.ResultSetMetaData;
import java.sql.SQLException;
import java.sql.Types;
import java.util.Properties;

import testsuite.BaseTestCase;

import com.mysql.jdbc.SQLError;
import com.mysql.jdbc.log.StandardLogger;

/**
 * Tests callable statement functionality.
 */
public class CallableStatementTest extends BaseTestCase {
    public CallableStatementTest(String name) {
        super(name);
    }

    /**
     * Tests functioning of inout parameters
     * 
     * @throws Exception
     *             if the test fails
     */

    public void testInOutParams() throws Exception {
        CallableStatement storedProc = null;

        createProcedure("testInOutParam", "(IN p1 VARCHAR(255), INOUT p2 INT)\nbegin\n DECLARE z INT;\nSET z = p2 + 1;\nSET p2 = z;\n"
                + "SELECT p1;\nSELECT CONCAT('zyxw', p1);\nend\n");

        storedProc = this.conn.prepareCall("{call testInOutParam(?, ?)}");

        storedProc.setString(1, "abcd");
        storedProc.setInt(2, 4);
        storedProc.registerOutParameter(2, Types.INTEGER);

        storedProc.execute();

        assertEquals(5, storedProc.getInt(2));
    }

    public void testBatch() throws Exception {
        Connection batchedConn = null;

        try {
            createTable("testBatchTable", "(field1 INT)");
            createProcedure("testBatch", "(IN foo VARCHAR(15))\nbegin\nINSERT INTO testBatchTable VALUES (foo);\nend\n");

            executeBatchedStoredProc(this.conn);

            batchedConn = getConnectionWithProps("logger=StandardLogger,rewriteBatchedStatements=true,profileSQL=true");

<<<<<<< HEAD
            StringBuffer outBuf = new StringBuffer();
            StandardLogger.bufferedLog = outBuf;
            executeBatchedStoredProc(batchedConn);
            String[] log = outBuf.toString().split(";");
            assertTrue(log.length > 20);
        } finally {
            StandardLogger.bufferedLog = null;
=======
                StandardLogger.startLoggingToBuffer();
                executeBatchedStoredProc(batchedConn);
                String[] log = StandardLogger.getBuffer().toString().split(";");
                assertTrue(log.length > 20);
            } finally {
                StandardLogger.dropBuffer();
>>>>>>> 99b5551a

            if (batchedConn != null) {
                batchedConn.close();
            }
        }
    }

    private void executeBatchedStoredProc(Connection c) throws Exception {
        this.stmt.executeUpdate("TRUNCATE TABLE testBatchTable");

        CallableStatement storedProc = c.prepareCall("{call testBatch(?)}");

        try {
            int numBatches = 300;

            for (int i = 0; i < numBatches; i++) {
                storedProc.setInt(1, i + 1);
                storedProc.addBatch();
            }

            int[] counts = storedProc.executeBatch();

            assertEquals(numBatches, counts.length);

            for (int i = 0; i < numBatches; i++) {
                assertEquals(1, counts[i]);
            }

            this.rs = this.stmt.executeQuery("SELECT field1 FROM testBatchTable ORDER BY field1 ASC");

            for (int i = 0; i < numBatches; i++) {
                assertTrue(this.rs.next());
                assertEquals(i + 1, this.rs.getInt(1));
            }
        } finally {

            if (storedProc != null) {
                storedProc.close();
            }
        }
    }

    /**
     * Tests functioning of output parameters.
     * 
     * @throws Exception
     *             if the test fails.
     */
    public void testOutParams() throws Exception {
        CallableStatement storedProc = null;

        createProcedure("testOutParam", "(x int, out y int)\nbegin\ndeclare z int;\nset z = x+1, y = z;\nend\n");

        storedProc = this.conn.prepareCall("{call testOutParam(?, ?)}");

        storedProc.setInt(1, 5);
        storedProc.registerOutParameter(2, Types.INTEGER);

        storedProc.execute();

        System.out.println(storedProc);

        int indexedOutParamToTest = storedProc.getInt(2);

        int namedOutParamToTest = storedProc.getInt("y");

        assertTrue("Named and indexed parameter are not the same", indexedOutParamToTest == namedOutParamToTest);
        assertTrue("Output value not returned correctly", indexedOutParamToTest == 6);

        // Start over, using named parameters, this time
        storedProc.clearParameters();
        storedProc.setInt("x", 32);
        storedProc.registerOutParameter("y", Types.INTEGER);

        storedProc.execute();

        indexedOutParamToTest = storedProc.getInt(2);
        namedOutParamToTest = storedProc.getInt("y");

        assertTrue("Named and indexed parameter are not the same", indexedOutParamToTest == namedOutParamToTest);
        assertTrue("Output value not returned correctly", indexedOutParamToTest == 33);

        try {
            storedProc.registerOutParameter("x", Types.INTEGER);
            assertTrue("Should not be able to register an out parameter on a non-out parameter", true);
        } catch (SQLException sqlEx) {
            if (!SQLError.SQL_STATE_ILLEGAL_ARGUMENT.equals(sqlEx.getSQLState())) {
                throw sqlEx;
            }
        }

        try {
            storedProc.getInt("x");
            assertTrue("Should not be able to retreive an out parameter on a non-out parameter", true);
        } catch (SQLException sqlEx) {
            if (!SQLError.SQL_STATE_COLUMN_NOT_FOUND.equals(sqlEx.getSQLState())) {
                throw sqlEx;
            }
        }

        try {
            storedProc.registerOutParameter(1, Types.INTEGER);
            assertTrue("Should not be able to register an out parameter on a non-out parameter", true);
        } catch (SQLException sqlEx) {
            if (!SQLError.SQL_STATE_ILLEGAL_ARGUMENT.equals(sqlEx.getSQLState())) {
                throw sqlEx;
            }
        }
    }

    /**
     * Tests functioning of output parameters.
     * 
     * @throws Exception
     *             if the test fails.
     */
    public void testResultSet() throws Exception {
        CallableStatement storedProc = null;

        createTable("testSpResultTbl1", "(field1 INT)");
        this.stmt.executeUpdate("INSERT INTO testSpResultTbl1 VALUES (1), (2)");
        createTable("testSpResultTbl2", "(field2 varchar(255))");
        this.stmt.executeUpdate("INSERT INTO testSpResultTbl2 VALUES ('abc'), ('def')");

        createProcedure("testSpResult", "()\nBEGIN\nSELECT field2 FROM testSpResultTbl2 WHERE field2='abc';\n"
                + "UPDATE testSpResultTbl1 SET field1=2;\nSELECT field2 FROM testSpResultTbl2 WHERE field2='def';\nend\n");

        storedProc = this.conn.prepareCall("{call testSpResult()}");

        storedProc.execute();

        this.rs = storedProc.getResultSet();

        ResultSetMetaData rsmd = this.rs.getMetaData();

        assertTrue(rsmd.getColumnCount() == 1);
        assertTrue("field2".equals(rsmd.getColumnName(1)));
        assertTrue(rsmd.getColumnType(1) == Types.VARCHAR);

        assertTrue(this.rs.next());

        assertTrue("abc".equals(this.rs.getString(1)));

        // TODO: This does not yet work in MySQL 5.0
        // assertTrue(!storedProc.getMoreResults());
        // assertTrue(storedProc.getUpdateCount() == 2);
        assertTrue(storedProc.getMoreResults());

        ResultSet nextResultSet = storedProc.getResultSet();

        rsmd = nextResultSet.getMetaData();

        assertTrue(rsmd.getColumnCount() == 1);
        assertTrue("field2".equals(rsmd.getColumnName(1)));
        assertTrue(rsmd.getColumnType(1) == Types.VARCHAR);

        assertTrue(nextResultSet.next());

        assertTrue("def".equals(nextResultSet.getString(1)));

        nextResultSet.close();

        this.rs.close();

        storedProc.execute();
    }

    /**
     * Tests parsing of stored procedures
     * 
     * @throws Exception
     *             if an error occurs.
     */
    public void testSPParse() throws Exception {

        @SuppressWarnings("unused")
        CallableStatement storedProc = null;

        createProcedure("testSpParse", "(IN FOO VARCHAR(15))\nBEGIN\nSELECT 1;\nend\n");

        storedProc = this.conn.prepareCall("{call testSpParse()}");
    }

    /**
     * Tests parsing/execution of stored procedures with no parameters...
     * 
     * @throws Exception
     *             if an error occurs.
     */
    public void testSPNoParams() throws Exception {

        CallableStatement storedProc = null;

        createProcedure("testSPNoParams", "()\nBEGIN\nSELECT 1;\nend\n");

        storedProc = this.conn.prepareCall("{call testSPNoParams()}");
        storedProc.execute();
    }

    /**
     * Tests parsing of stored procedures
     * 
     * @throws Exception
     *             if an error occurs.
     */
    public void testSPCache() throws Exception {
        CallableStatement storedProc = null;

        createProcedure("testSpParse", "(IN FOO VARCHAR(15))\nBEGIN\nSELECT 1;\nend\n");

        int numIterations = 10;

        long startTime = System.currentTimeMillis();

        for (int i = 0; i < numIterations; i++) {
            storedProc = this.conn.prepareCall("{call testSpParse(?)}");
            storedProc.close();
        }

        long elapsedTime = System.currentTimeMillis() - startTime;

        System.out.println("Standard parsing/execution: " + elapsedTime + " ms");

        storedProc = this.conn.prepareCall("{call testSpParse(?)}");
        storedProc.setString(1, "abc");
        this.rs = storedProc.executeQuery();

        assertTrue(this.rs.next());
        assertTrue(this.rs.getInt(1) == 1);

        Properties props = new Properties();
        props.setProperty("cacheCallableStmts", "true");

        Connection cachedSpConn = getConnectionWithProps(props);

        startTime = System.currentTimeMillis();

        for (int i = 0; i < numIterations; i++) {
            storedProc = cachedSpConn.prepareCall("{call testSpParse(?)}");
            storedProc.close();
        }

        elapsedTime = System.currentTimeMillis() - startTime;

        System.out.println("Cached parse stage: " + elapsedTime + " ms");

        storedProc = cachedSpConn.prepareCall("{call testSpParse(?)}");
        storedProc.setString(1, "abc");
        this.rs = storedProc.executeQuery();

        assertTrue(this.rs.next());
        assertTrue(this.rs.getInt(1) == 1);
    }

    public void testOutParamsNoBodies() throws Exception {
        CallableStatement storedProc = null;

        Properties props = new Properties();
        props.setProperty("noAccessToProcedureBodies", "true");

        Connection spConn = getConnectionWithProps(props);

        createProcedure("testOutParam", "(x int, out y int)\nbegin\ndeclare z int;\nset z = x+1, y = z;\nend\n");

        storedProc = spConn.prepareCall("{call testOutParam(?, ?)}");

        storedProc.setInt(1, 5);
        storedProc.registerOutParameter(2, Types.INTEGER);

        storedProc.execute();

        int indexedOutParamToTest = storedProc.getInt(2);

        assertTrue("Output value not returned correctly", indexedOutParamToTest == 6);

        storedProc.clearParameters();
        storedProc.setInt(1, 32);
        storedProc.registerOutParameter(2, Types.INTEGER);

        storedProc.execute();

        indexedOutParamToTest = storedProc.getInt(2);

        assertTrue("Output value not returned correctly", indexedOutParamToTest == 33);
    }

    /**
     * Runs all test cases in this test suite
     * 
     * @param args
     */
    public static void main(String[] args) {
        junit.textui.TestRunner.run(CallableStatementTest.class);
    }

    /**
     * Tests the new parameter parser that doesn't require "BEGIN" or "\n" at
     * end of parameter declaration
     * 
     * @throws Exception
     */
    public void testParameterParser() throws Exception {
        CallableStatement cstmt = null;

        try {

            createTable("t1", "(id   char(16) not null default '', data int not null)");
            createTable("t2", "(s   char(16),  i   int,  d   double)");

            createProcedure("foo42", "() insert into test.t1 values ('foo', 42);");
            this.conn.prepareCall("{CALL foo42()}");
            this.conn.prepareCall("{CALL foo42}");

            createProcedure("bar", "(x char(16), y int, z DECIMAL(10)) insert into test.t1 values (x, y);");
            cstmt = this.conn.prepareCall("{CALL bar(?, ?, ?)}");

            ParameterMetaData md = cstmt.getParameterMetaData();
            assertEquals(3, md.getParameterCount());
            assertEquals(Types.CHAR, md.getParameterType(1));
            assertEquals(Types.INTEGER, md.getParameterType(2));
            assertEquals(Types.DECIMAL, md.getParameterType(3));

            cstmt.close();

            createProcedure("p", "() label1: WHILE @a=0 DO SET @a=1; END WHILE");
            this.conn.prepareCall("{CALL p()}");

            createFunction("f", "() RETURNS INT NO SQL return 1; ");
            cstmt = this.conn.prepareCall("{? = CALL f()}");

            md = cstmt.getParameterMetaData();
            assertEquals(Types.INTEGER, md.getParameterType(1));
        } finally {
            if (cstmt != null) {
                cstmt.close();
            }
        }
    }
}<|MERGE_RESOLUTION|>--- conflicted
+++ resolved
@@ -80,22 +80,12 @@
 
             batchedConn = getConnectionWithProps("logger=StandardLogger,rewriteBatchedStatements=true,profileSQL=true");
 
-<<<<<<< HEAD
-            StringBuffer outBuf = new StringBuffer();
-            StandardLogger.bufferedLog = outBuf;
+            StandardLogger.startLoggingToBuffer();
             executeBatchedStoredProc(batchedConn);
-            String[] log = outBuf.toString().split(";");
+            String[] log = StandardLogger.getBuffer().toString().split(";");
             assertTrue(log.length > 20);
         } finally {
-            StandardLogger.bufferedLog = null;
-=======
-                StandardLogger.startLoggingToBuffer();
-                executeBatchedStoredProc(batchedConn);
-                String[] log = StandardLogger.getBuffer().toString().split(";");
-                assertTrue(log.length > 20);
-            } finally {
-                StandardLogger.dropBuffer();
->>>>>>> 99b5551a
+            StandardLogger.dropBuffer();
 
             if (batchedConn != null) {
                 batchedConn.close();
