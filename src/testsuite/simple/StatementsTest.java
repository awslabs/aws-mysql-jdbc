/*
  Copyright (c) 2002, 2014, Oracle and/or its affiliates. All rights reserved.

  The MySQL Connector/J is licensed under the terms of the GPLv2
  <http://www.gnu.org/licenses/old-licenses/gpl-2.0.html>, like most MySQL Connectors.
  There are special exceptions to the terms and conditions of the GPLv2 as it is applied to
  this software, see the FLOSS License Exception
  <http://www.mysql.com/about/legal/licensing/foss-exception.html>.

  This program is free software; you can redistribute it and/or modify it under the terms
  of the GNU General Public License as published by the Free Software Foundation; version 2
  of the License.

  This program is distributed in the hope that it will be useful, but WITHOUT ANY WARRANTY;
  without even the implied warranty of MERCHANTABILITY or FITNESS FOR A PARTICULAR PURPOSE.
  See the GNU General Public License for more details.

  You should have received a copy of the GNU General Public License along with this
  program; if not, write to the Free Software Foundation, Inc., 51 Franklin St, Fifth
  Floor, Boston, MA 02110-1301  USA

 */

package testsuite.simple;

import java.io.ByteArrayInputStream;
import java.io.ByteArrayOutputStream;
import java.io.CharArrayReader;
import java.io.InputStream;
import java.io.Reader;
import java.io.StringReader;
import java.math.BigDecimal;
import java.sql.BatchUpdateException;
import java.sql.CallableStatement;
import java.sql.Connection;
import java.sql.Date;
import java.sql.NClob;
import java.sql.PreparedStatement;
import java.sql.ResultSet;
import java.sql.SQLException;
import java.sql.SQLFeatureNotSupportedException;
import java.sql.Statement;
import java.sql.Time;
import java.sql.Timestamp;
import java.sql.Types;
import java.text.SimpleDateFormat;
import java.util.Locale;
import java.util.Properties;

import testsuite.BaseTestCase;
import testsuite.regression.ConnectionRegressionTest.CountingReBalanceStrategy;

import com.mysql.jdbc.CharsetMapping;
import com.mysql.jdbc.MySQLConnection;
import com.mysql.jdbc.NonRegisteringDriver;
import com.mysql.jdbc.ParameterBindings;
import com.mysql.jdbc.SQLError;
import com.mysql.jdbc.StringUtils;
import com.mysql.jdbc.exceptions.MySQLStatementCancelledException;
import com.mysql.jdbc.exceptions.MySQLTimeoutException;

<<<<<<< HEAD
/**
 * DOCUMENT ME!
 *
 * @author Mark Matthews
 * @version $Id: StatementsTest.java 4494 2005-10-31 22:30:34 -0600 (Mon, 31 Oct
 *          2005) mmatthews $
 */
=======
>>>>>>> d8174ce4
public class StatementsTest extends BaseTestCase {
    private static final int MAX_COLUMN_LENGTH = 255;

    private static final int MAX_COLUMNS_TO_TEST = 40;

    private static final int STEP = 8;

    /**
     * Runs all test cases in this test suite
     *
     * @param args
     */
    public static void main(String[] args) {
        junit.textui.TestRunner.run(StatementsTest.class);
    }

    /**
     * Creates a new StatementsTest object.
     *
     * @param name
     */
    public StatementsTest(String name) {
        super(name);
    }

<<<<<<< HEAD
    /**
     * DOCUMENT ME!
     *
     * @throws Exception
     *             DOCUMENT ME!
     */
=======
>>>>>>> d8174ce4
    @Override
    public void setUp() throws Exception {
        super.setUp();

        this.stmt.executeUpdate("DROP TABLE IF EXISTS statement_test");

        this.stmt.executeUpdate("DROP TABLE IF EXISTS statement_batch_test");

        this.stmt
                .executeUpdate("CREATE TABLE statement_test (id int not null primary key auto_increment, strdata1 varchar(255) not null, strdata2 varchar(255))");

        try {
            this.stmt.executeUpdate("CREATE TABLE statement_batch_test " + "(id int not null primary key auto_increment, "
                    + "strdata1 varchar(255) not null, strdata2 varchar(255), " + "UNIQUE INDEX (strdata1))");
        } catch (SQLException sqlEx) {
            if (sqlEx.getMessage().indexOf("max key length") != -1) {
                createTable("statement_batch_test", "(id int not null primary key auto_increment, " + "strdata1 varchar(175) not null, strdata2 varchar(175), "
                        + "UNIQUE INDEX (strdata1))");
            }
        }

        for (int i = 6; i < MAX_COLUMNS_TO_TEST; i += STEP) {
            this.stmt.executeUpdate("DROP TABLE IF EXISTS statement_col_test_" + i);

            StringBuffer insertBuf = new StringBuffer("INSERT INTO statement_col_test_");
            StringBuffer stmtBuf = new StringBuffer("CREATE TABLE IF NOT EXISTS statement_col_test_");
            stmtBuf.append(i);
            insertBuf.append(i);
            stmtBuf.append(" (");
            insertBuf.append(" VALUES (");

            boolean firstTime = true;

            for (int j = 0; j < i; j++) {
                if (!firstTime) {
                    stmtBuf.append(",");
                    insertBuf.append(",");
                } else {
                    firstTime = false;
                }

                stmtBuf.append("col_");
                stmtBuf.append(j);
                stmtBuf.append(" VARCHAR(");
                stmtBuf.append(MAX_COLUMN_LENGTH);
                stmtBuf.append(")");
                insertBuf.append("'");

                int numChars = 16;

                for (int k = 0; k < numChars; k++) {
                    insertBuf.append("A");
                }

                insertBuf.append("'");
            }

            stmtBuf.append(")");
            insertBuf.append(")");
            this.stmt.executeUpdate(stmtBuf.toString());
            this.stmt.executeUpdate(insertBuf.toString());
        }

        // explicitly set the catalog to exercise code in execute(), executeQuery() and executeUpdate()
        // FIXME: Only works on Windows!
        // this.conn.setCatalog(this.conn.getCatalog().toUpperCase());
    }

<<<<<<< HEAD
    /**
     * DOCUMENT ME!
     *
     * @throws Exception
     *             DOCUMENT ME!
     */
=======
>>>>>>> d8174ce4
    @Override
    public void tearDown() throws Exception {
        try {
            this.stmt.executeUpdate("DROP TABLE statement_test");

            for (int i = 6; i < MAX_COLUMNS_TO_TEST; i += STEP) {
                StringBuffer stmtBuf = new StringBuffer("DROP TABLE IF EXISTS statement_col_test_");
                stmtBuf.append(i);
                this.stmt.executeUpdate(stmtBuf.toString());
            }

            try {
                this.stmt.executeUpdate("DROP TABLE statement_batch_test");
            } catch (SQLException sqlEx) {
                ;
            }
        } finally {
            super.tearDown();
        }
    }

<<<<<<< HEAD
    /**
     * DOCUMENT ME!
     *
     * @throws SQLException
     *             DOCUMENT ME!
     */
=======
>>>>>>> d8174ce4
    public void testAccessorsAndMutators() throws SQLException {
        assertTrue("Connection can not be null, and must be same connection", this.stmt.getConnection() == this.conn);

        // Set max rows, to exercise code in execute(), executeQuery() and executeUpdate()
        Statement accessorStmt = null;

        try {
            accessorStmt = this.conn.createStatement();
            accessorStmt.setMaxRows(1);
            accessorStmt.setMaxRows(0); // FIXME, test that this actually affects rows returned
            accessorStmt.setMaxFieldSize(255);
            assertTrue("Max field size should match what was set", accessorStmt.getMaxFieldSize() == 255);

            try {
                accessorStmt.setMaxFieldSize(Integer.MAX_VALUE);
                fail("Should not be able to set max field size > max_packet_size");
            } catch (SQLException sqlEx) {
                // ignore
            }

            accessorStmt.setCursorName("undef");
            accessorStmt.setEscapeProcessing(true);
            accessorStmt.setFetchDirection(java.sql.ResultSet.FETCH_FORWARD);

            int fetchDirection = accessorStmt.getFetchDirection();
            assertTrue("Set fetch direction != get fetch direction", fetchDirection == java.sql.ResultSet.FETCH_FORWARD);

            try {
                accessorStmt.setFetchDirection(Integer.MAX_VALUE);
                fail("Should not be able to set fetch direction to invalid value");
            } catch (SQLException sqlEx) {
                // ignore
            }

            try {
                accessorStmt.setMaxRows(50000000 + 10);
                fail("Should not be able to set max rows > 50000000");
            } catch (SQLException sqlEx) {
                // ignore
            }

            try {
                accessorStmt.setMaxRows(Integer.MIN_VALUE);
                fail("Should not be able to set max rows < 0");
            } catch (SQLException sqlEx) {
                // ignore
            }

            int fetchSize = this.stmt.getFetchSize();

            try {
                accessorStmt.setMaxRows(4);
                accessorStmt.setFetchSize(Integer.MAX_VALUE);
                fail("Should not be able to set FetchSize > max rows");
            } catch (SQLException sqlEx) {
                // ignore
            }

            try {
                accessorStmt.setFetchSize(-2);
                fail("Should not be able to set FetchSize < 0");
            } catch (SQLException sqlEx) {
                // ignore
            }

            assertTrue("Fetch size before invalid setFetchSize() calls should match fetch size now", fetchSize == this.stmt.getFetchSize());
        } finally {
            if (accessorStmt != null) {
                try {
                    accessorStmt.close();
                } catch (SQLException sqlEx) {
                    // ignore
                }

                accessorStmt = null;
            }
        }
    }

<<<<<<< HEAD
    /**
     * DOCUMENT ME!
     *
     * @throws SQLException
     *             DOCUMENT ME!
     */
=======
>>>>>>> d8174ce4
    public void testAutoIncrement() throws SQLException {
        if (!isRunningOnJdk131()) {
            try {
                this.stmt.setFetchSize(Integer.MIN_VALUE);

                this.stmt.executeUpdate("INSERT INTO statement_test (strdata1) values ('blah')", Statement.RETURN_GENERATED_KEYS);

                int autoIncKeyFromApi = -1;
                this.rs = this.stmt.getGeneratedKeys();

                if (this.rs.next()) {
                    autoIncKeyFromApi = this.rs.getInt(1);
                } else {
                    fail("Failed to retrieve AUTO_INCREMENT using Statement.getGeneratedKeys()");
                }

                this.rs.close();

                int autoIncKeyFromFunc = -1;
                this.rs = this.stmt.executeQuery("SELECT LAST_INSERT_ID()");

                if (this.rs.next()) {
                    autoIncKeyFromFunc = this.rs.getInt(1);
                } else {
                    fail("Failed to retrieve AUTO_INCREMENT using LAST_INSERT_ID()");
                }

                if ((autoIncKeyFromApi != -1) && (autoIncKeyFromFunc != -1)) {
                    assertTrue("Key retrieved from API (" + autoIncKeyFromApi + ") does not match key retrieved from LAST_INSERT_ID() " + autoIncKeyFromFunc
                            + ") function", autoIncKeyFromApi == autoIncKeyFromFunc);
                } else {
                    fail("AutoIncrement keys were '0'");
                }
            } finally {
                if (this.rs != null) {
                    try {
                        this.rs.close();
                    } catch (Exception ex) {
                        // ignore
                    }
                }

                this.rs = null;
            }
        }
    }

    /**
     * Tests all variants of numerical types (signed/unsigned) for correct
     * operation when used as return values from a prepared statement.
     *
     * @throws Exception
     */
    public void testBinaryResultSetNumericTypes() throws Exception {
        /*
         * TINYINT 1 -128 127 SMALLINT 2 -32768 32767 MEDIUMINT 3 -8388608
         * 8388607 INT 4 -2147483648 2147483647 BIGINT 8 -9223372036854775808
         * 9223372036854775807
         */

        String unsignedMinimum = "0";

        String tiMinimum = "-128";
        String tiMaximum = "127";
        String utiMaximum = "255";

        String siMinimum = "-32768";
        String siMaximum = "32767";
        String usiMaximum = "65535";

        String miMinimum = "-8388608";
        String miMaximum = "8388607";
        String umiMaximum = "16777215";

        String iMinimum = "-2147483648";
        String iMaximum = "2147483647";
        String uiMaximum = "4294967295";

        String biMinimum = "-9223372036854775808";
        String biMaximum = "9223372036854775807";
        String ubiMaximum = "18446744073709551615";

        try {
            this.stmt.executeUpdate("DROP TABLE IF EXISTS testBinaryResultSetNumericTypes");
            this.stmt.executeUpdate("CREATE TABLE testBinaryResultSetNumericTypes(rowOrder TINYINT, ti TINYINT," + "uti TINYINT UNSIGNED, si SMALLINT,"
                    + "usi SMALLINT UNSIGNED, mi MEDIUMINT," + "umi MEDIUMINT UNSIGNED, i INT, ui INT UNSIGNED," + "bi BIGINT, ubi BIGINT UNSIGNED)");
            PreparedStatement inserter = this.conn.prepareStatement("INSERT INTO testBinaryResultSetNumericTypes VALUES (?,?,?,?,?,?,?,?,?,?,?)");
            inserter.setInt(1, 0);
            inserter.setString(2, tiMinimum);
            inserter.setString(3, unsignedMinimum);
            inserter.setString(4, siMinimum);
            inserter.setString(5, unsignedMinimum);
            inserter.setString(6, miMinimum);
            inserter.setString(7, unsignedMinimum);
            inserter.setString(8, iMinimum);
            inserter.setString(9, unsignedMinimum);
            inserter.setString(10, biMinimum);
            inserter.setString(11, unsignedMinimum);
            inserter.executeUpdate();

            inserter.setInt(1, 1);
            inserter.setString(2, tiMaximum);
            inserter.setString(3, utiMaximum);
            inserter.setString(4, siMaximum);
            inserter.setString(5, usiMaximum);
            inserter.setString(6, miMaximum);
            inserter.setString(7, umiMaximum);
            inserter.setString(8, iMaximum);
            inserter.setString(9, uiMaximum);
            inserter.setString(10, biMaximum);
            inserter.setString(11, ubiMaximum);
            inserter.executeUpdate();

            PreparedStatement selector = this.conn.prepareStatement("SELECT * FROM testBinaryResultSetNumericTypes ORDER by rowOrder ASC");
            this.rs = selector.executeQuery();

            assertTrue(this.rs.next());

            assertTrue(this.rs.getString(2).equals(tiMinimum));
            assertTrue(this.rs.getString(3).equals(unsignedMinimum));
            assertTrue(this.rs.getString(4).equals(siMinimum));
            assertTrue(this.rs.getString(5).equals(unsignedMinimum));
            assertTrue(this.rs.getString(6).equals(miMinimum));
            assertTrue(this.rs.getString(7).equals(unsignedMinimum));
            assertTrue(this.rs.getString(8).equals(iMinimum));
            assertTrue(this.rs.getString(9).equals(unsignedMinimum));
            assertTrue(this.rs.getString(10).equals(biMinimum));
            assertTrue(this.rs.getString(11).equals(unsignedMinimum));

            assertTrue(this.rs.next());

            assertTrue(this.rs.getString(2) + " != " + tiMaximum, this.rs.getString(2).equals(tiMaximum));
            assertTrue(this.rs.getString(3) + " != " + utiMaximum, this.rs.getString(3).equals(utiMaximum));
            assertTrue(this.rs.getString(4) + " != " + siMaximum, this.rs.getString(4).equals(siMaximum));
            assertTrue(this.rs.getString(5) + " != " + usiMaximum, this.rs.getString(5).equals(usiMaximum));
            assertTrue(this.rs.getString(6) + " != " + miMaximum, this.rs.getString(6).equals(miMaximum));
            assertTrue(this.rs.getString(7) + " != " + umiMaximum, this.rs.getString(7).equals(umiMaximum));
            assertTrue(this.rs.getString(8) + " != " + iMaximum, this.rs.getString(8).equals(iMaximum));
            assertTrue(this.rs.getString(9) + " != " + uiMaximum, this.rs.getString(9).equals(uiMaximum));
            assertTrue(this.rs.getString(10) + " != " + biMaximum, this.rs.getString(10).equals(biMaximum));
            assertTrue(this.rs.getString(11) + " != " + ubiMaximum, this.rs.getString(11).equals(ubiMaximum));

            assertTrue(!this.rs.next());
        } finally {
            this.stmt.executeUpdate("DROP TABLE IF EXISTS testBinaryResultSetNumericTypes");
        }
    }

    /**
     * Tests stored procedure functionality
     *
     * @throws Exception
     *             if an error occurs.
     */
    public void testCallableStatement() throws Exception {
        if (versionMeetsMinimum(5, 0)) {
            CallableStatement cStmt = null;
            String stringVal = "abcdefg";
            int intVal = 42;

            try {
                try {
                    this.stmt.executeUpdate("DROP PROCEDURE testCallStmt");
                } catch (SQLException sqlEx) {
                    if (sqlEx.getMessage().indexOf("does not exist") == -1) {
                        throw sqlEx;
                    }
                }

                this.stmt.executeUpdate("DROP TABLE IF EXISTS callStmtTbl");
                this.stmt.executeUpdate("CREATE TABLE callStmtTbl (x CHAR(16), y INT)");

                this.stmt.executeUpdate("CREATE PROCEDURE testCallStmt(n INT, x CHAR(16), y INT) WHILE n DO SET n = n - 1;"
                        + " INSERT INTO callStmtTbl VALUES (x, y); END WHILE;");

                int rowsToCheck = 15;

                cStmt = this.conn.prepareCall("{call testCallStmt(?,?,?)}");
                cStmt.setInt(1, rowsToCheck);
                cStmt.setString(2, stringVal);
                cStmt.setInt(3, intVal);
                cStmt.execute();

                this.rs = this.stmt.executeQuery("SELECT x,y FROM callStmtTbl");

                int numRows = 0;

                while (this.rs.next()) {
                    assertTrue(this.rs.getString(1).equals(stringVal) && (this.rs.getInt(2) == intVal));

                    numRows++;
                }

                this.rs.close();
                this.rs = null;

                cStmt.close();
                cStmt = null;

                System.out.println(rowsToCheck + " rows returned");

                assertTrue(numRows == rowsToCheck);
            } finally {
                try {
                    this.stmt.executeUpdate("DROP PROCEDURE testCallStmt");
                } catch (SQLException sqlEx) {
                    if (sqlEx.getMessage().indexOf("does not exist") == -1) {
                        throw sqlEx;
                    }
                }

                this.stmt.executeUpdate("DROP TABLE IF EXISTS callStmtTbl");

                if (cStmt != null) {
                    cStmt.close();
                }
            }
        }
    }

    public void testCancelStatement() throws Exception {

        if (versionMeetsMinimum(5, 0)) {
            Connection cancelConn = null;

            try {
                cancelConn = getConnectionWithProps((String) null);
                final Statement cancelStmt = cancelConn.createStatement();

                cancelStmt.setQueryTimeout(1);

                long begin = System.currentTimeMillis();

                try {
                    cancelStmt.execute("SELECT SLEEP(30)");
                } catch (SQLException sqlEx) {
                    assertTrue("Probably wasn't actually cancelled", System.currentTimeMillis() - begin < 30000);
                }

                for (int i = 0; i < 1000; i++) {
                    try {
                        cancelStmt.executeQuery("SELECT 1");
                    } catch (SQLException timedOutEx) {
                        break;
                    }
                }

                // Make sure we can still use the connection...

                cancelStmt.setQueryTimeout(0);
                this.rs = cancelStmt.executeQuery("SELECT 1");

                assertTrue(this.rs.next());
                assertEquals(1, this.rs.getInt(1));

                cancelStmt.setQueryTimeout(0);

                new Thread() {

                    @Override
                    public void run() {
                        try {
                            try {
                                sleep(5000);
                            } catch (InterruptedException iEx) {
                                // ignore
                            }

                            cancelStmt.cancel();
                        } catch (SQLException sqlEx) {
                            throw new RuntimeException(sqlEx.toString());
                        }
                    }

                }.start();

                begin = System.currentTimeMillis();

                try {
                    cancelStmt.execute("SELECT SLEEP(30)");
                } catch (SQLException sqlEx) {
                    assertTrue("Probably wasn't actually cancelled", System.currentTimeMillis() - begin < 30000);
                }

                for (int i = 0; i < 1000; i++) {
                    try {
                        cancelStmt.executeQuery("SELECT 1");
                    } catch (SQLException timedOutEx) {
                        break;
                    }
                }

                // Make sure we can still use the connection...

                this.rs = cancelStmt.executeQuery("SELECT 1");

                assertTrue(this.rs.next());
                assertEquals(1, this.rs.getInt(1));

                final PreparedStatement cancelPstmt = cancelConn.prepareStatement("SELECT SLEEP(30)");

                cancelPstmt.setQueryTimeout(1);

                begin = System.currentTimeMillis();

                try {
                    cancelPstmt.execute();
                } catch (SQLException sqlEx) {
                    assertTrue("Probably wasn't actually cancelled", System.currentTimeMillis() - begin < 30000);
                }

                for (int i = 0; i < 1000; i++) {
                    try {
                        cancelPstmt.executeQuery("SELECT 1");
                    } catch (SQLException timedOutEx) {
                        break;
                    }
                }

                // Make sure we can still use the connection...

                this.rs = cancelStmt.executeQuery("SELECT 1");

                assertTrue(this.rs.next());
                assertEquals(1, this.rs.getInt(1));

                cancelPstmt.setQueryTimeout(0);

                new Thread() {

                    @Override
                    public void run() {
                        try {
                            try {
                                sleep(5000);
                            } catch (InterruptedException iEx) {
                                // ignore
                            }

                            cancelPstmt.cancel();
                        } catch (SQLException sqlEx) {
                            throw new RuntimeException(sqlEx.toString());
                        }
                    }

                }.start();

                begin = System.currentTimeMillis();

                try {
                    cancelPstmt.execute();
                } catch (SQLException sqlEx) {
                    assertTrue("Probably wasn't actually cancelled", System.currentTimeMillis() - begin < 30000);
                }

                for (int i = 0; i < 1000; i++) {
                    try {
                        cancelPstmt.executeQuery("SELECT 1");
                    } catch (SQLException timedOutEx) {
                        break;
                    }
                }

                // Make sure we can still use the connection...

                this.rs = cancelStmt.executeQuery("SELECT 1");

                assertTrue(this.rs.next());
                assertEquals(1, this.rs.getInt(1));

                final PreparedStatement cancelClientPstmt = ((com.mysql.jdbc.Connection) cancelConn).clientPrepareStatement("SELECT SLEEP(30)");

                cancelClientPstmt.setQueryTimeout(1);

                begin = System.currentTimeMillis();

                try {
                    cancelClientPstmt.execute();
                } catch (SQLException sqlEx) {
                    assertTrue("Probably wasn't actually cancelled", System.currentTimeMillis() - begin < 30000);
                }

                for (int i = 0; i < 1000; i++) {
                    try {
                        cancelStmt.executeQuery("SELECT 1");
                    } catch (SQLException timedOutEx) {
                        break;
                    }
                }

                // Make sure we can still use the connection...

                this.rs = cancelStmt.executeQuery("SELECT 1");

                assertTrue(this.rs.next());
                assertEquals(1, this.rs.getInt(1));

                cancelClientPstmt.setQueryTimeout(0);

                new Thread() {

                    @Override
                    public void run() {
                        try {
                            try {
                                sleep(5000);
                            } catch (InterruptedException iEx) {
                                // ignore
                            }

                            cancelClientPstmt.cancel();
                        } catch (SQLException sqlEx) {
                            throw new RuntimeException(sqlEx.toString());
                        }
                    }

                }.start();

                begin = System.currentTimeMillis();

                try {
                    cancelClientPstmt.execute();
                } catch (SQLException sqlEx) {
                    assertTrue("Probably wasn't actually cancelled", System.currentTimeMillis() - begin < 30000);
                }

                for (int i = 0; i < 1000; i++) {
                    try {
                        cancelClientPstmt.executeQuery("SELECT 1");
                    } catch (SQLException timedOutEx) {
                        break;
                    }
                }

                // Make sure we can still use the connection...

                this.rs = cancelStmt.executeQuery("SELECT 1");

                assertTrue(this.rs.next());
                assertEquals(1, this.rs.getInt(1));

                Connection forceCancel = getConnectionWithProps("queryTimeoutKillsConnection=true");
                Statement forceStmt = forceCancel.createStatement();
                forceStmt.setQueryTimeout(1);

                try {
                    forceStmt.execute("SELECT SLEEP(30)");
                    fail("Statement should have been cancelled");
                } catch (MySQLTimeoutException timeout) {
                    // expected
                }

                int count = 1000;

                for (; count > 0; count--) {
                    if (forceCancel.isClosed()) {
                        break;
                    }

                    Thread.sleep(100);
                }

                if (count == 0) {
                    fail("Connection was never killed");
                }

                try {
                    forceCancel.setAutoCommit(true); // should fail too
                } catch (SQLException sqlEx) {
                    assertTrue(sqlEx.getCause() instanceof MySQLStatementCancelledException);
                }

            } finally {
                if (this.rs != null) {
                    ResultSet toClose = this.rs;
                    this.rs = null;
                    toClose.close();
                }

                if (cancelConn != null) {
                    cancelConn.close();
                }
            }
        }
    }

<<<<<<< HEAD
    /**
     * DOCUMENT ME!
     *
     * @throws SQLException
     *             DOCUMENT ME!
     */
=======
>>>>>>> d8174ce4
    public void testClose() throws SQLException {
        Statement closeStmt = null;
        boolean exceptionAfterClosed = false;

        try {
            closeStmt = this.conn.createStatement();
            closeStmt.close();

            try {
                closeStmt.executeQuery("SELECT 1");
            } catch (SQLException sqlEx) {
                exceptionAfterClosed = true;
            }
        } finally {
            if (closeStmt != null) {
                try {
                    closeStmt.close();
                } catch (SQLException sqlEx) {
                    /* ignore */
                }
            }

            closeStmt = null;
        }

        assertTrue("Operations not allowed on Statement after .close() is called!", exceptionAfterClosed);
    }

    public void testEnableStreamingResults() throws Exception {
        Statement streamStmt = this.conn.createStatement();
        ((com.mysql.jdbc.Statement) streamStmt).enableStreamingResults();
        assertEquals(streamStmt.getFetchSize(), Integer.MIN_VALUE);
        assertEquals(streamStmt.getResultSetType(), ResultSet.TYPE_FORWARD_ONLY);
    }

    public void testHoldingResultSetsOverClose() throws Exception {
        Properties props = new Properties();
        props.setProperty("holdResultsOpenOverStatementClose", "true");

        Connection conn2 = getConnectionWithProps(props);

        Statement stmt2 = null;
        PreparedStatement pstmt2 = null;

        try {
            stmt2 = conn2.createStatement();

            this.rs = stmt2.executeQuery("SELECT 1");
            this.rs.next();
            this.rs.getInt(1);
            stmt2.close();
            this.rs.getInt(1);

            stmt2 = conn2.createStatement();
            stmt2.execute("SELECT 1");
            this.rs = stmt2.getResultSet();
            this.rs.next();
            this.rs.getInt(1);
            stmt2.execute("SELECT 2");
            this.rs.getInt(1);

            pstmt2 = conn2.prepareStatement("SELECT 1");
            this.rs = pstmt2.executeQuery();
            this.rs.next();
            this.rs.getInt(1);
            pstmt2.close();
            this.rs.getInt(1);

            pstmt2 = conn2.prepareStatement("SELECT 1");
            this.rs = pstmt2.executeQuery();
            this.rs.next();
            this.rs.getInt(1);
            pstmt2.executeQuery();
            this.rs.getInt(1);
            pstmt2.execute();
            this.rs.getInt(1);

            pstmt2 = ((com.mysql.jdbc.Connection) conn2).clientPrepareStatement("SELECT 1");
            this.rs = pstmt2.executeQuery();
            this.rs.next();
            this.rs.getInt(1);
            pstmt2.close();
            this.rs.getInt(1);

            pstmt2 = ((com.mysql.jdbc.Connection) conn2).clientPrepareStatement("SELECT 1");
            this.rs = pstmt2.executeQuery();
            this.rs.next();
            this.rs.getInt(1);
            pstmt2.executeQuery();
            this.rs.getInt(1);
            pstmt2.execute();
            this.rs.getInt(1);

            stmt2 = conn2.createStatement();
            this.rs = stmt2.executeQuery("SELECT 1");
            this.rs.next();
            this.rs.getInt(1);
            stmt2.executeQuery("SELECT 2");
            this.rs.getInt(1);
            this.rs = stmt2.executeQuery("SELECT 1");
            this.rs.next();
            this.rs.getInt(1);
            stmt2.executeUpdate("SET @var=1");
            this.rs.getInt(1);
            stmt2.execute("SET @var=2");
            this.rs.getInt(1);
        } finally {
            if (stmt2 != null) {
                stmt2.close();
            }
        }
    }

<<<<<<< HEAD
    /**
     * DOCUMENT ME!
     *
     * @throws SQLException
     *             DOCUMENT ME!
     */
=======
>>>>>>> d8174ce4
    public void testInsert() throws SQLException {
        try {
            boolean autoCommit = this.conn.getAutoCommit();

            // Test running a query for an update. It should fail.
            try {
                this.conn.setAutoCommit(false);
                this.stmt.executeUpdate("SELECT * FROM statement_test");
            } catch (SQLException sqlEx) {
                assertTrue("Exception thrown for unknown reason", sqlEx.getSQLState().equalsIgnoreCase("01S03"));
            } finally {
                this.conn.setAutoCommit(autoCommit);
            }

            // Test running a update for an query. It should fail.
            try {
                this.conn.setAutoCommit(false);
                this.stmt.executeQuery("UPDATE statement_test SET strdata1='blah' WHERE 1=0");
            } catch (SQLException sqlEx) {
                assertTrue("Exception thrown for unknown reason", sqlEx.getSQLState().equalsIgnoreCase(SQLError.SQL_STATE_ILLEGAL_ARGUMENT));
            } finally {
                this.conn.setAutoCommit(autoCommit);
            }

            for (int i = 0; i < 10; i++) {
                int updateCount = this.stmt.executeUpdate("INSERT INTO statement_test (strdata1,strdata2) values ('abcdefg', 'poi')");
                assertTrue("Update count must be '1', was '" + updateCount + "'", (updateCount == 1));
            }

            if (!isRunningOnJdk131()) {
                int insertIdFromGeneratedKeys = Integer.MIN_VALUE;

                this.stmt.executeUpdate("INSERT INTO statement_test (strdata1, strdata2) values ('a', 'a'), ('b', 'b'), ('c', 'c')",
                        Statement.RETURN_GENERATED_KEYS);
                this.rs = this.stmt.getGeneratedKeys();

                if (this.rs.next()) {
                    insertIdFromGeneratedKeys = this.rs.getInt(1);
                }

                this.rs.close();
                this.rs = this.stmt.executeQuery("SELECT LAST_INSERT_ID()");

                int insertIdFromServer = Integer.MIN_VALUE;

                if (this.rs.next()) {
                    insertIdFromServer = this.rs.getInt(1);
                }

                assertEquals(insertIdFromGeneratedKeys, insertIdFromServer);
            }
        } finally {
            if (this.rs != null) {
                try {
                    this.rs.close();
                } catch (Exception ex) {
                    // ignore
                }
            }

            this.rs = null;
        }
    }

    /**
     * Tests multiple statement support
     *
     * @throws Exception
     */
    public void testMultiStatements() throws Exception {
        if (versionMeetsMinimum(4, 1)) {
            Connection multiStmtConn = null;
            Statement multiStmt = null;

            try {
                Properties props = new Properties();
                props.setProperty("allowMultiQueries", "true");

                multiStmtConn = getConnectionWithProps(props);

                multiStmt = multiStmtConn.createStatement();

                multiStmt.executeUpdate("DROP TABLE IF EXISTS testMultiStatements");
                multiStmt.executeUpdate("CREATE TABLE testMultiStatements (field1 VARCHAR(255), field2 INT, field3 DOUBLE)");
                multiStmt.executeUpdate("INSERT INTO testMultiStatements VALUES ('abcd', 1, 2)");

                multiStmt.execute("SELECT field1 FROM testMultiStatements WHERE field1='abcd';" + "UPDATE testMultiStatements SET field3=3;"
                        + "SELECT field3 FROM testMultiStatements WHERE field3=3");

                this.rs = multiStmt.getResultSet();

                assertTrue(this.rs.next());

                assertTrue("abcd".equals(this.rs.getString(1)));
                this.rs.close();

                // Next should be an update count...
                assertTrue(!multiStmt.getMoreResults());

                assertTrue("Update count was " + multiStmt.getUpdateCount() + ", expected 1", multiStmt.getUpdateCount() == 1);

                assertTrue(multiStmt.getMoreResults());

                this.rs = multiStmt.getResultSet();

                assertTrue(this.rs.next());

                assertTrue(this.rs.getDouble(1) == 3);

                // End of multi results
                assertTrue(!multiStmt.getMoreResults());
                assertTrue(multiStmt.getUpdateCount() == -1);
            } finally {
                if (multiStmt != null) {
                    multiStmt.executeUpdate("DROP TABLE IF EXISTS testMultiStatements");

                    multiStmt.close();
                }

                if (multiStmtConn != null) {
                    multiStmtConn.close();
                }
            }
        }
    }

    /**
     * Tests that NULLs and '' work correctly.
     *
     * @throws SQLException
     *             if an error occurs
     */
    public void testNulls() throws SQLException {
        try {
            this.stmt.executeUpdate("DROP TABLE IF EXISTS nullTest");
            this.stmt.executeUpdate("CREATE TABLE IF NOT EXISTS nullTest (field_1 CHAR(20), rowOrder INT)");
            this.stmt.executeUpdate("INSERT INTO nullTest VALUES (null, 1), ('', 2)");

            this.rs = this.stmt.executeQuery("SELECT field_1 FROM nullTest ORDER BY rowOrder");

            this.rs.next();

            assertTrue("NULL field not returned as NULL", (this.rs.getString("field_1") == null) && this.rs.wasNull());

            this.rs.next();

            assertTrue("Empty field not returned as \"\"", this.rs.getString("field_1").equals("") && !this.rs.wasNull());

            this.rs.close();
        } finally {
            if (this.rs != null) {
                try {
                    this.rs.close();
                } catch (Exception ex) {
                    // ignore
                }
            }

            this.stmt.executeUpdate("DROP TABLE IF EXISTS nullTest");
        }
    }

    public void testParsedConversionWarning() throws Exception {
        if (versionMeetsMinimum(4, 1)) {
            try {
                Properties props = new Properties();
                props.setProperty("useUsageAdvisor", "true");
                Connection warnConn = getConnectionWithProps(props);

                this.stmt.executeUpdate("DROP TABLE IF EXISTS testParsedConversionWarning");
                this.stmt.executeUpdate("CREATE TABLE testParsedConversionWarning(field1 VARCHAR(255))");
                this.stmt.executeUpdate("INSERT INTO testParsedConversionWarning VALUES ('1.0')");

                PreparedStatement badStmt = warnConn.prepareStatement("SELECT field1 FROM testParsedConversionWarning");

                this.rs = badStmt.executeQuery();
                assertTrue(this.rs.next());
                this.rs.getFloat(1);
            } finally {
                this.stmt.executeUpdate("DROP TABLE IF EXISTS testParsedConversionWarning");
            }
        }
    }

<<<<<<< HEAD
    /**
     * DOCUMENT ME!
     *
     * @throws SQLException
     *             DOCUMENT ME!
     */
=======
>>>>>>> d8174ce4
    public void testPreparedStatement() throws SQLException {
        this.stmt.executeUpdate("INSERT INTO statement_test (id, strdata1,strdata2) values (999,'abcdefg', 'poi')");
        this.pstmt = this.conn.prepareStatement("UPDATE statement_test SET strdata1=?, strdata2=? where id=999");
        this.pstmt.setString(1, "iop");
        this.pstmt.setString(2, "higjklmn");

        int updateCount = this.pstmt.executeUpdate();
        assertTrue("Update count must be '1', was '" + updateCount + "'", (updateCount == 1));

        this.pstmt.clearParameters();

        this.pstmt.close();

        this.rs = this.stmt.executeQuery("SELECT id, strdata1, strdata2 FROM statement_test");

        assertTrue(this.rs.next());
        assertTrue(this.rs.getInt(1) == 999);
        assertTrue("Expected 'iop', received '" + this.rs.getString(2) + "'", "iop".equals(this.rs.getString(2)));
        assertTrue("Expected 'higjklmn', received '" + this.rs.getString(3) + "'", "higjklmn".equals(this.rs.getString(3)));
    }

<<<<<<< HEAD
    /**
     * DOCUMENT ME!
     *
     * @throws SQLException
     *             DOCUMENT ME!
     */
=======
>>>>>>> d8174ce4
    public void testPreparedStatementBatch() throws SQLException {
        this.pstmt = this.conn.prepareStatement("INSERT INTO " + "statement_batch_test (strdata1, strdata2) VALUES (?,?)");

        for (int i = 0; i < 1000; i++) {
            this.pstmt.setString(1, "batch_" + i);
            this.pstmt.setString(2, "batch_" + i);
            this.pstmt.addBatch();
        }

        int[] updateCounts = this.pstmt.executeBatch();

        for (int i = 0; i < updateCounts.length; i++) {
            assertTrue("Update count must be '1', was '" + updateCounts[i] + "'", (updateCounts[i] == 1));
        }
    }

    public void testRowFetch() throws Exception {
        if (versionMeetsMinimum(5, 0, 5)) {
            createTable("testRowFetch", "(field1 int)");

            this.stmt.executeUpdate("INSERT INTO testRowFetch VALUES (1)");

            Connection fetchConn = null;

            Properties props = new Properties();
            props.setProperty("useCursorFetch", "true");

            try {
                fetchConn = getConnectionWithProps(props);

                PreparedStatement fetchStmt = fetchConn.prepareStatement("SELECT field1 FROM testRowFetch WHERE field1=1");
                fetchStmt.setFetchSize(10);
                this.rs = fetchStmt.executeQuery();
                assertTrue(this.rs.next());

                this.stmt.executeUpdate("INSERT INTO testRowFetch VALUES (2), (3)");

                fetchStmt = fetchConn.prepareStatement("SELECT field1 FROM testRowFetch ORDER BY field1");
                fetchStmt.setFetchSize(1);
                this.rs = fetchStmt.executeQuery();

                assertTrue(this.rs.next());
                assertEquals(1, this.rs.getInt(1));
                assertTrue(this.rs.next());
                assertEquals(2, this.rs.getInt(1));
                assertTrue(this.rs.next());
                assertEquals(3, this.rs.getInt(1));
                assertEquals(false, this.rs.next());

                fetchStmt.executeQuery();
            } finally {
                if (fetchConn != null) {
                    fetchConn.close();
                }
            }

        }
    }

<<<<<<< HEAD
    /**
     * DOCUMENT ME!
     *
     * @throws SQLException
     *             DOCUMENT ME!
     */
=======
>>>>>>> d8174ce4
    public void testSelectColumns() throws SQLException {
        for (int i = 6; i < MAX_COLUMNS_TO_TEST; i += STEP) {
            long start = System.currentTimeMillis();
            this.rs = this.stmt.executeQuery("SELECT * from statement_col_test_" + i);

            if (this.rs.next()) {
                ;
            }

            long end = System.currentTimeMillis();
            System.out.println(i + " columns = " + (end - start) + " ms");
        }
    }

    /**
     * Tests for PreparedStatement.setObject()
     *
     * @throws Exception
     */
    public void testSetObject() throws Exception {
        Properties props = new Properties();
        props.put("noDatetimeStringSync", "true"); // value=true for #5
        Connection conn1 = getConnectionWithProps(props);
        Statement stmt1 = conn1.createStatement();
        createTable("t1", " (" + "c1 DECIMAL," // instance of String
                + "c2 VARCHAR(255)," // instance of String
                + "c3 BLOB," // instance of byte[]
                + "c4 DATE," // instance of java.util.Date
                + "c5 TIMESTAMP," // instance of String
                + "c6 TIME," // instance of String
                + "c7 TIME)"); // instance of java.sql.Timestamp

        this.pstmt = conn1.prepareStatement("INSERT INTO t1 VALUES (?, ?, ?, ?, ?, ?, ?)");

        long currentTime = System.currentTimeMillis();

        this.pstmt.setObject(1, "1000", Types.DECIMAL);
        this.pstmt.setObject(2, "2000", Types.VARCHAR);
        this.pstmt.setObject(3, new byte[] { 0 }, Types.BLOB);
        this.pstmt.setObject(4, new java.util.Date(currentTime), Types.DATE);
        this.pstmt.setObject(5, "2000-01-01 23-59-59", Types.TIMESTAMP);
        this.pstmt.setObject(6, "11:22:33", Types.TIME);
        this.pstmt.setObject(7, new java.sql.Timestamp(currentTime), Types.TIME);
        this.pstmt.execute();
        this.rs = stmt1.executeQuery("SELECT * FROM t1");
        this.rs.next();

        assertEquals("1000", this.rs.getString(1));
        assertEquals("2000", this.rs.getString(2));
        assertEquals(1, ((byte[]) this.rs.getObject(3)).length);
        assertEquals(0, ((byte[]) this.rs.getObject(3))[0]);
        assertEquals(new java.sql.Date(currentTime).toString(), this.rs.getDate(4).toString());

        if (versionMeetsMinimum(4, 1)) {
            assertEquals("2000-01-01 23:59:59", this.rs.getString(5));
        } else {
            assertEquals("20000101235959", this.rs.getString(5));
        }

        assertEquals("11:22:33", this.rs.getString(6));
        assertEquals(new java.sql.Time(currentTime).toString(), this.rs.getString(7));
    }

    public void testStatementRewriteBatch() throws Exception {
        for (int j = 0; j < 2; j++) {
            Properties props = new Properties();

            if (j == 0) {
                props.setProperty("useServerPrepStmts", "true");
            }

            props.setProperty("rewriteBatchedStatements", "true");
            Connection multiConn = getConnectionWithProps(props);
            createTable("testStatementRewriteBatch", "(pk_field INT PRIMARY KEY NOT NULL AUTO_INCREMENT, field1 INT)");
            Statement multiStmt = multiConn.createStatement();
            multiStmt.addBatch("INSERT INTO testStatementRewriteBatch(field1) VALUES (1)");
            multiStmt.addBatch("INSERT INTO testStatementRewriteBatch(field1) VALUES (2)");
            multiStmt.addBatch("INSERT INTO testStatementRewriteBatch(field1) VALUES (3)");
            multiStmt.addBatch("INSERT INTO testStatementRewriteBatch(field1) VALUES (4)");
            multiStmt.addBatch("UPDATE testStatementRewriteBatch SET field1=5 WHERE field1=1");
            multiStmt.addBatch("UPDATE testStatementRewriteBatch SET field1=6 WHERE field1=2 OR field1=3");

            int[] counts = multiStmt.executeBatch();

            if (!isRunningOnJdk131()) {
                ResultSet genKeys = multiStmt.getGeneratedKeys();

                for (int i = 1; i < 5; i++) {
                    genKeys.next();
                    assertEquals(i, genKeys.getInt(1));
                }
            }

            assertEquals(counts.length, 6);
            assertEquals(counts[0], 1);
            assertEquals(counts[1], 1);
            assertEquals(counts[2], 1);
            assertEquals(counts[3], 1);
            assertEquals(counts[4], 1);
            assertEquals(counts[5], 2);

            this.rs = multiStmt.executeQuery("SELECT field1 FROM testStatementRewriteBatch ORDER BY field1");
            assertTrue(this.rs.next());
            assertEquals(this.rs.getInt(1), 4);
            assertTrue(this.rs.next());
            assertEquals(this.rs.getInt(1), 5);
            assertTrue(this.rs.next());
            assertEquals(this.rs.getInt(1), 6);
            assertTrue(this.rs.next());
            assertEquals(this.rs.getInt(1), 6);

            createTable("testStatementRewriteBatch", "(pk_field INT PRIMARY KEY NOT NULL AUTO_INCREMENT, field1 INT)");
            props.clear();
            props.setProperty("rewriteBatchedStatements", "true");
            props.setProperty("maxAllowedPacket", "1024");
            multiConn = getConnectionWithProps(props);
            multiStmt = multiConn.createStatement();

            for (int i = 0; i < 1000; i++) {
                multiStmt.addBatch("INSERT INTO testStatementRewriteBatch(field1) VALUES (" + i + ")");
            }

            multiStmt.executeBatch();

            if (!isRunningOnJdk131()) {
                ResultSet genKeys = multiStmt.getGeneratedKeys();

                for (int i = 1; i < 1000; i++) {
                    genKeys.next();
                    assertEquals(i, genKeys.getInt(1));
                }
            }

            createTable("testStatementRewriteBatch", "(pk_field INT PRIMARY KEY NOT NULL AUTO_INCREMENT, field1 INT)");

            props.clear();
            props.setProperty("useServerPrepStmts", j == 0 ? "true" : "false");
            props.setProperty("rewriteBatchedStatements", "true");
            multiConn = getConnectionWithProps(props);

            PreparedStatement pStmt = null;

            if (!isRunningOnJdk131()) {
                pStmt = multiConn.prepareStatement("INSERT INTO testStatementRewriteBatch(field1) VALUES (?)", Statement.RETURN_GENERATED_KEYS);

                for (int i = 0; i < 1000; i++) {
                    pStmt.setInt(1, i);
                    pStmt.addBatch();
                }

                pStmt.executeBatch();

                ResultSet genKeys = pStmt.getGeneratedKeys();

                for (int i = 1; i < 1000; i++) {
                    genKeys.next();
                    assertEquals(i, genKeys.getInt(1));
                }
            }

            createTable("testStatementRewriteBatch", "(pk_field INT PRIMARY KEY NOT NULL AUTO_INCREMENT, field1 INT)");
            props.setProperty("useServerPrepStmts", j == 0 ? "true" : "false");
            props.setProperty("rewriteBatchedStatements", "true");
            props.setProperty("maxAllowedPacket", j == 0 ? "10240" : "1024");
            multiConn = getConnectionWithProps(props);

            if (!isRunningOnJdk131()) {

                pStmt = multiConn.prepareStatement("INSERT INTO testStatementRewriteBatch(field1) VALUES (?)", Statement.RETURN_GENERATED_KEYS);

                for (int i = 0; i < 1000; i++) {
                    pStmt.setInt(1, i);
                    pStmt.addBatch();
                }

                pStmt.executeBatch();

                ResultSet genKeys = pStmt.getGeneratedKeys();

                for (int i = 1; i < 1000; i++) {
                    genKeys.next();
                    assertEquals(i, genKeys.getInt(1));
                }
            }

            Object[][] differentTypes = new Object[1000][14];

            createTable("rewriteBatchTypes", "(internalOrder int, f1 tinyint null, "
                    + "f2 smallint null, f3 int null, f4 bigint null, "
                    + "f5 decimal(8, 2) null, f6 float null, f7 double null, "
                    + "f8 varchar(255) null, f9 text null, f10 blob null, f11 blob null, "
                    + (versionMeetsMinimum(5, 6, 4) ? "f12 datetime(3) null, f13 time(3) null, f14 date null)"
                            : "f12 datetime null, f13 time null, f14 date null)"));

            for (int i = 0; i < 1000; i++) {
                differentTypes[i][0] = Math.random() < .5 ? null : new Byte((byte) (Math.random() * 127));
                differentTypes[i][1] = Math.random() < .5 ? null : new Short((short) (Math.random() * Short.MAX_VALUE));
                differentTypes[i][2] = Math.random() < .5 ? null : new Integer((int) (Math.random() * Integer.MAX_VALUE));
                differentTypes[i][3] = Math.random() < .5 ? null : new Long((long) (Math.random() * Long.MAX_VALUE));
                differentTypes[i][4] = Math.random() < .5 ? null : new BigDecimal("19.95");
                differentTypes[i][5] = Math.random() < .5 ? null : new Float(3 + ((float) (Math.random())));
                differentTypes[i][6] = Math.random() < .5 ? null : new Double(3 + (Math.random()));
                differentTypes[i][7] = Math.random() < .5 ? null : randomString();
                differentTypes[i][8] = Math.random() < .5 ? null : randomString();
                differentTypes[i][9] = Math.random() < .5 ? null : randomString().getBytes();
                differentTypes[i][10] = Math.random() < .5 ? null : randomString().getBytes();
                differentTypes[i][11] = Math.random() < .5 ? null : new Timestamp(System.currentTimeMillis());
                differentTypes[i][12] = Math.random() < .5 ? null : new Time(System.currentTimeMillis());
                differentTypes[i][13] = Math.random() < .5 ? null : new Date(System.currentTimeMillis());
            }

            props.setProperty("useServerPrepStmts", j == 0 ? "true" : "false");
            props.setProperty("rewriteBatchedStatements", "true");
            props.setProperty("maxAllowedPacket", j == 0 ? "10240" : "1024");
            multiConn = getConnectionWithProps(props);
            pStmt = multiConn.prepareStatement("INSERT INTO rewriteBatchTypes(internalOrder,f1,f2,f3,f4,f5,f6,f7,f8,f9,f10,f11,f12,f13,f14) VALUES "
                    + "(?,?,?,?,?,?,?,?,?,?,?,?,?,?,?)");

            for (int i = 0; i < 1000; i++) {
                pStmt.setInt(1, i);
                for (int k = 0; k < 14; k++) {
                    if (k == 8) {
                        String asString = (String) differentTypes[i][k];

                        if (asString == null) {
                            pStmt.setObject(k + 2, null);
                        } else {
                            pStmt.setCharacterStream(k + 2, new StringReader(asString), asString.length());
                        }
                    } else if (k == 9) {
                        byte[] asBytes = (byte[]) differentTypes[i][k];

                        if (asBytes == null) {
                            pStmt.setObject(k + 2, null);
                        } else {
                            pStmt.setBinaryStream(k + 2, new ByteArrayInputStream(asBytes), asBytes.length);
                        }
                    } else {
                        pStmt.setObject(k + 2, differentTypes[i][k]);
                    }
                }
                pStmt.addBatch();
            }

            pStmt.executeBatch();

            this.rs = this.stmt
                    .executeQuery("SELECT f1, f2, f3, f4, f5, f6, f7, f8, f9, f10, f11, f12, f13, f14 FROM rewriteBatchTypes ORDER BY internalOrder");

            int idx = 0;

            // We need to format this ourselves, since we have to strip the nanos off of TIMESTAMPs, so .equals() doesn't really work...

            SimpleDateFormat sdf = new SimpleDateFormat("''yyyy-MM-dd HH:mm:ss''", Locale.US);

            while (this.rs.next()) {
                for (int k = 0; k < 14; k++) {
                    if (differentTypes[idx][k] == null) {
                        assertTrue("On row " + idx + " expected NULL, found " + this.rs.getObject(k + 1) + " in column " + (k + 1),
                                this.rs.getObject(k + 1) == null);
                    } else {
                        String className = differentTypes[idx][k].getClass().getName();

                        if (className.equals("java.io.StringReader")) {
                            StringReader reader = (StringReader) differentTypes[idx][k];
                            StringBuffer buf = new StringBuffer();

                            int c = 0;

                            while ((c = reader.read()) != -1) {
                                buf.append((char) c);
                            }

                            String asString = this.rs.getString(k + 1);

                            assertEquals("On row " + idx + ", column " + (k + 1), buf.toString(), asString);

                        } else if (differentTypes[idx][k] instanceof java.io.InputStream) {
                            ByteArrayOutputStream bOut = new ByteArrayOutputStream();

                            int bytesRead = 0;

                            byte[] buf = new byte[128];
                            InputStream in = (InputStream) differentTypes[idx][k];

                            while ((bytesRead = in.read(buf)) != -1) {
                                bOut.write(buf, 0, bytesRead);
                            }

                            byte[] expected = bOut.toByteArray();
                            byte[] actual = this.rs.getBytes(k + 1);

                            assertEquals("On row " + idx + ", column " + (k + 1), StringUtils.dumpAsHex(expected, expected.length),
                                    StringUtils.dumpAsHex(actual, actual.length));
                        } else if (differentTypes[idx][k] instanceof byte[]) {
                            byte[] expected = (byte[]) differentTypes[idx][k];
                            byte[] actual = this.rs.getBytes(k + 1);
                            assertEquals("On row " + idx + ", column " + (k + 1), StringUtils.dumpAsHex(expected, expected.length),
                                    StringUtils.dumpAsHex(actual, actual.length));
                        } else if (differentTypes[idx][k] instanceof Timestamp) {
                            assertEquals("On row " + idx + ", column " + (k + 1), sdf.format(differentTypes[idx][k]), sdf.format(this.rs.getObject(k + 1)));
                        } else if (differentTypes[idx][k] instanceof Double) {
                            assertEquals("On row " + idx + ", column " + (k + 1), ((Double) differentTypes[idx][k]).doubleValue(), this.rs.getDouble(k + 1), .1);
                        } else if (differentTypes[idx][k] instanceof Float) {
                            assertEquals("On row " + idx + ", column " + (k + 1), ((Float) differentTypes[idx][k]).floatValue(), this.rs.getFloat(k + 1), .1);
                        } else if (className.equals("java.lang.Byte")) {
                            // special mapping in JDBC for ResultSet.getObject()
                            assertEquals("On row " + idx + ", column " + (k + 1), new Integer(((Byte) differentTypes[idx][k]).byteValue()),
                                    this.rs.getObject(k + 1));
                        } else if (className.equals("java.lang.Short")) {
                            // special mapping in JDBC for ResultSet.getObject()
                            assertEquals("On row " + idx + ", column " + (k + 1), new Integer(((Short) differentTypes[idx][k]).shortValue()),
                                    this.rs.getObject(k + 1));
                        } else {
                            assertEquals("On row " + idx + ", column " + (k + 1) + " (" + differentTypes[idx][k].getClass() + "/"
                                    + this.rs.getObject(k + 1).getClass(), differentTypes[idx][k].toString(), this.rs.getObject(k + 1).toString());
                        }
                    }
                }

                idx++;
            }
        }
    }

    public void testBatchRewriteErrors() throws Exception {
        createTable("rewriteErrors", "(field1 int not null primary key) ENGINE=MyISAM");

        Properties props = new Properties();
        Connection multiConn = null;

        for (int j = 0; j < 2; j++) {
            props.setProperty("useServerPrepStmts", "false");

            if (j == 1) {
                props.setProperty("continueBatchOnError", "false");
            } else {
                props.setProperty("continueBatchOnError", "true");
            }

            props.setProperty("maxAllowedPacket", "4096");
            props.setProperty("rewriteBatchedStatements", "true");
            multiConn = getConnectionWithProps(props);
            this.pstmt = multiConn.prepareStatement("INSERT INTO rewriteErrors VALUES (?)");
            Statement multiStmt = multiConn.createStatement();

            for (int i = 0; i < 4096; i++) {
                multiStmt.addBatch("INSERT INTO rewriteErrors VALUES (" + i + ")");
                this.pstmt.setInt(1, i);
                this.pstmt.addBatch();
            }

            multiStmt.addBatch("INSERT INTO rewriteErrors VALUES (2048)");

            this.pstmt.setInt(1, 2048);
            this.pstmt.addBatch();

            try {
                this.pstmt.executeBatch();
            } catch (BatchUpdateException bUpE) {
                int[] counts = bUpE.getUpdateCounts();

                for (int i = 4059; i < counts.length; i++) {
                    assertEquals(counts[i], Statement.EXECUTE_FAILED);
                }

                // this depends on max_allowed_packet, only a sanity check
                assertTrue(getRowCount("rewriteErrors") >= 4000);
            }

            this.stmt.execute("TRUNCATE TABLE rewriteErrors");

            try {
                multiStmt.executeBatch();
            } catch (BatchUpdateException bUpE) {
                int[] counts = bUpE.getUpdateCounts();

                for (int i = 4094; i < counts.length; i++) {
                    assertEquals(counts[i], Statement.EXECUTE_FAILED);
                }

                // this depends on max_allowed_packet, only a sanity check
                assertTrue(getRowCount("rewriteErrors") >= 4000);
            }

            if (versionMeetsMinimum(5, 0)) {
                this.stmt.execute("TRUNCATE TABLE rewriteErrors");

                createProcedure("sp_rewriteErrors", "(param1 INT)\nBEGIN\nINSERT INTO rewriteErrors VALUES (param1);\nEND");

                CallableStatement cStmt = multiConn.prepareCall("{ CALL sp_rewriteErrors(?)}");

                for (int i = 0; i < 4096; i++) {
                    cStmt.setInt(1, i);
                    cStmt.addBatch();
                }

                cStmt.setInt(1, 2048);
                cStmt.addBatch();

                try {
                    cStmt.executeBatch();
                } catch (BatchUpdateException bUpE) {
                    int[] counts = bUpE.getUpdateCounts();

                    for (int i = 4093; i < counts.length; i++) {
                        assertEquals(counts[i], Statement.EXECUTE_FAILED);
                    }

                    // this depends on max_allowed_packet, only a sanity check
                    assertTrue(getRowCount("rewriteErrors") >= 4000);
                }
            }
        }
    }

    public void testStreamChange() throws Exception {
        createTable("testStreamChange", "(field1 varchar(32), field2 int, field3 TEXT, field4 BLOB)");
        this.pstmt = this.conn.prepareStatement("INSERT INTO testStreamChange VALUES (?, ?, ?, ?)");

        try {
            this.pstmt.setString(1, "A");
            this.pstmt.setInt(2, 1);

            char[] cArray = { 'A', 'B', 'C' };
            Reader r = new CharArrayReader(cArray);
            this.pstmt.setCharacterStream(3, r, cArray.length);

            byte[] bArray = { 'D', 'E', 'F' };
            ByteArrayInputStream bais = new ByteArrayInputStream(bArray);
            this.pstmt.setBinaryStream(4, bais, bArray.length);

            assertEquals(1, this.pstmt.executeUpdate());

            this.rs = this.stmt.executeQuery("SELECT field3, field4 from testStreamChange where field1='A'");
            this.rs.next();
            assertEquals("ABC", this.rs.getString(1));
            assertEquals("DEF", this.rs.getString(2));

            char[] ucArray = { 'C', 'E', 'S', 'U' };
            this.pstmt.setString(1, "CESU");
            this.pstmt.setInt(2, 3);
            Reader ucReader = new CharArrayReader(ucArray);
            this.pstmt.setCharacterStream(3, ucReader, ucArray.length);
            this.pstmt.setBinaryStream(4, null, 0);
            assertEquals(1, this.pstmt.executeUpdate());

            this.rs = this.stmt.executeQuery("SELECT field3, field4 from testStreamChange where field1='CESU'");
            this.rs.next();
            assertEquals("CESU", this.rs.getString(1));
            assertEquals(null, this.rs.getString(2));
        } finally {
            if (this.rs != null) {
                this.rs.close();
                this.rs = null;
            }

            if (this.pstmt != null) {
                this.pstmt.close();
                this.pstmt = null;
            }
        }
    }

<<<<<<< HEAD
    /**
     * DOCUMENT ME!
     *
     * @throws SQLException
     *             DOCUMENT ME!
     */
=======
>>>>>>> d8174ce4
    public void testStubbed() throws SQLException {
        if (!isRunningOnJdk131()) {
            try {
                this.stmt.getResultSetHoldability();
<<<<<<< HEAD
            } catch (SQLFeatureNotSupportedException notImplEx) {
                ;
=======
            } catch (NotImplemented notImplEx) {
>>>>>>> d8174ce4
            }
        }
    }

    public void testTruncationOnRead() throws Exception {
        this.rs = this.stmt.executeQuery("SELECT '" + Long.MAX_VALUE + "'");
        this.rs.next();

        try {
            this.rs.getByte(1);
            fail("Should've thrown an out-of-range exception");
        } catch (SQLException sqlEx) {
            assertTrue(SQLError.SQL_STATE_NUMERIC_VALUE_OUT_OF_RANGE.equals(sqlEx.getSQLState()));
        }

        try {
            this.rs.getShort(1);
            fail("Should've thrown an out-of-range exception");
        } catch (SQLException sqlEx) {
            assertTrue(SQLError.SQL_STATE_NUMERIC_VALUE_OUT_OF_RANGE.equals(sqlEx.getSQLState()));
        }

        try {
            this.rs.getInt(1);
            fail("Should've thrown an out-of-range exception");
        } catch (SQLException sqlEx) {
            assertTrue(SQLError.SQL_STATE_NUMERIC_VALUE_OUT_OF_RANGE.equals(sqlEx.getSQLState()));
        }

        this.rs = this.stmt.executeQuery("SELECT '" + Double.MAX_VALUE + "'");

        this.rs.next();

        try {
            this.rs.getByte(1);
            fail("Should've thrown an out-of-range exception");
        } catch (SQLException sqlEx) {
            assertTrue(SQLError.SQL_STATE_NUMERIC_VALUE_OUT_OF_RANGE.equals(sqlEx.getSQLState()));
        }

        try {
            this.rs.getShort(1);
            fail("Should've thrown an out-of-range exception");
        } catch (SQLException sqlEx) {
            assertTrue(SQLError.SQL_STATE_NUMERIC_VALUE_OUT_OF_RANGE.equals(sqlEx.getSQLState()));
        }

        try {
            this.rs.getInt(1);
            fail("Should've thrown an out-of-range exception");
        } catch (SQLException sqlEx) {
            assertTrue(SQLError.SQL_STATE_NUMERIC_VALUE_OUT_OF_RANGE.equals(sqlEx.getSQLState()));
        }

        try {
            this.rs.getLong(1);
            fail("Should've thrown an out-of-range exception");
        } catch (SQLException sqlEx) {
            assertTrue(SQLError.SQL_STATE_NUMERIC_VALUE_OUT_OF_RANGE.equals(sqlEx.getSQLState()));
        }

        try {
            this.rs.getLong(1);
            fail("Should've thrown an out-of-range exception");
        } catch (SQLException sqlEx) {
            assertTrue(SQLError.SQL_STATE_NUMERIC_VALUE_OUT_OF_RANGE.equals(sqlEx.getSQLState()));
        }

        PreparedStatement pStmt = null;

        System.out.println("Testing prepared statements with binary result sets now");

        try {
            this.stmt.executeUpdate("DROP TABLE IF EXISTS testTruncationOnRead");
            this.stmt.executeUpdate("CREATE TABLE testTruncationOnRead(intField INTEGER, bigintField BIGINT, doubleField DOUBLE)");
            this.stmt.executeUpdate("INSERT INTO testTruncationOnRead VALUES (" + Integer.MAX_VALUE + ", " + Long.MAX_VALUE + ", " + Double.MAX_VALUE + ")");
            this.stmt.executeUpdate("INSERT INTO testTruncationOnRead VALUES (" + Integer.MIN_VALUE + ", " + Long.MIN_VALUE + ", " + Double.MIN_VALUE + ")");

            pStmt = this.conn.prepareStatement("SELECT intField, bigintField, doubleField FROM testTruncationOnRead ORDER BY intField DESC");
            this.rs = pStmt.executeQuery();

            this.rs.next();

            try {
                this.rs.getByte(1);
                fail("Should've thrown an out-of-range exception");
            } catch (SQLException sqlEx) {
                assertTrue(SQLError.SQL_STATE_NUMERIC_VALUE_OUT_OF_RANGE.equals(sqlEx.getSQLState()));
            }

            try {
                this.rs.getInt(2);
                fail("Should've thrown an out-of-range exception");
            } catch (SQLException sqlEx) {
                assertTrue(SQLError.SQL_STATE_NUMERIC_VALUE_OUT_OF_RANGE.equals(sqlEx.getSQLState()));
            }

            try {
                this.rs.getLong(3);
                fail("Should've thrown an out-of-range exception");
            } catch (SQLException sqlEx) {
                assertTrue(SQLError.SQL_STATE_NUMERIC_VALUE_OUT_OF_RANGE.equals(sqlEx.getSQLState()));
            }
        } finally {
            this.stmt.executeUpdate("DROP TABLE IF EXISTS testTruncationOnRead");
        }

    }

    public void testStatementInterceptors() throws Exception {
        Connection interceptedConn = null;

        /*
         * try {
         * Properties props = new Properties();
         * props.setProperty("statementInterceptors", "com.mysql.jdbc.interceptors.ResultSetScannerInterceptor");
         * props.setProperty("resultSetScannerRegex", ".*");
         * interceptedConn = getConnectionWithProps(props);
         * this.rs = interceptedConn.createStatement().executeQuery("SELECT 'abc'");
         * this.rs.next();
         * this.rs.getString(1);
         * } finally {
         * closeMemberJDBCResources();
         * 
         * if (interceptedConn != null) {
         * interceptedConn.close();
         * }
         * }
         */

        try {
            Properties props = new Properties();
            props.setProperty("statementInterceptors", "com.mysql.jdbc.interceptors.ServerStatusDiffInterceptor");

            interceptedConn = getConnectionWithProps(props);
            this.rs = interceptedConn.createStatement().executeQuery("SELECT 'abc'");
        } finally {
            if (interceptedConn != null) {
                interceptedConn.close();
            }
        }
    }

    public void testParameterBindings() throws Exception {
        // Need to check character set stuff, so need a new connection
        Connection utfConn = getConnectionWithProps("characterEncoding=utf-8,treatUtilDateAsTimestamp=false,autoDeserialize=true");

        java.util.Date now = new java.util.Date();

        Object[] valuesToTest = new Object[] { new Byte(Byte.MIN_VALUE), new Short(Short.MIN_VALUE), new Integer(Integer.MIN_VALUE), new Long(Long.MIN_VALUE),
                new Double(Double.MIN_VALUE), "\u4E2D\u6587", new BigDecimal(Math.PI), null, // to test isNull
                now // to test serialization
        };

        StringBuffer statementText = new StringBuffer("SELECT ?");

        for (int i = 1; i < valuesToTest.length; i++) {
            statementText.append(",?");
        }

        this.pstmt = utfConn.prepareStatement(statementText.toString());

        for (int i = 0; i < valuesToTest.length; i++) {
            this.pstmt.setObject(i + 1, valuesToTest[i]);
        }

        ParameterBindings bindings = ((com.mysql.jdbc.PreparedStatement) this.pstmt).getParameterBindings();

        for (int i = 0; i < valuesToTest.length; i++) {
            Object boundObject = bindings.getObject(i + 1);

            if (boundObject == null && valuesToTest[i] == null) {
                continue;
            }

            Class<?> boundObjectClass = boundObject.getClass();
            Class<?> testObjectClass = valuesToTest[i].getClass();

            if (boundObject instanceof Number) {
                assertEquals("For binding #" + (i + 1) + " of class " + boundObjectClass + " compared to " + testObjectClass, boundObject.toString(),
                        valuesToTest[i].toString());
            } else if (boundObject instanceof Date) {

            } else {
                assertEquals("For binding #" + (i + 1) + " of class " + boundObjectClass + " compared to " + testObjectClass, boundObject, valuesToTest[i]);
            }
        }
    }

    public void testLocalInfileHooked() throws Exception {
        createTable("localInfileHooked", "(field1 int, field2 varchar(255))");
        String streamData = "1\tabcd\n2\tefgh\n3\tijkl";
        InputStream stream = new ByteArrayInputStream(streamData.getBytes());
        try {
            ((com.mysql.jdbc.Statement) this.stmt).setLocalInfileInputStream(stream);
            this.stmt.execute("LOAD DATA LOCAL INFILE 'bogusFileName' INTO TABLE localInfileHooked" + " CHARACTER SET "
                    + CharsetMapping.getMysqlCharsetForJavaEncoding(((MySQLConnection) this.conn).getEncoding(), (com.mysql.jdbc.Connection) this.conn));
            assertEquals(-1, stream.read());
            this.rs = this.stmt.executeQuery("SELECT field2 FROM localInfileHooked ORDER BY field1 ASC");
            this.rs.next();
            assertEquals("abcd", this.rs.getString(1));
            this.rs.next();
            assertEquals("efgh", this.rs.getString(1));
            this.rs.next();
            assertEquals("ijkl", this.rs.getString(1));
        } finally {
            ((com.mysql.jdbc.Statement) this.stmt).setLocalInfileInputStream(null);
        }
    }

    /**
     * Tests for ResultSet.getNCharacterStream()
     * 
     * @throws Exception
     */
    public void testGetNCharacterSteram() throws Exception {
        createTable("testGetNCharacterStream", "(c1 NATIONAL CHARACTER(10), c2 NATIONAL CHARACTER(10))");
        this.stmt.executeUpdate("INSERT INTO testGetNCharacterStream (c1, c2) VALUES (_utf8 'aaa', _utf8 'bbb')");
        this.rs = this.stmt.executeQuery("SELECT c1, c2 FROM testGetNCharacterStream");
        this.rs.next();
        char[] c1 = new char[3];
        this.rs.getNCharacterStream(1).read(c1);
        assertEquals("aaa", new String(c1));
        char[] c2 = new char[3];
        this.rs.getNCharacterStream("c2").read(c2);
        assertEquals("bbb", new String(c2));
        this.rs.close();
    }

    /**
     * Tests for ResultSet.getNClob()
     * 
     * @throws Exception
     */
    public void testGetNClob() throws Exception {
        createTable("testGetNClob", "(c1 NATIONAL CHARACTER(10), c2 NATIONAL CHARACTER(10))");
        this.stmt.executeUpdate("INSERT INTO testGetNClob (c1, c2) VALUES (_utf8 'aaa', _utf8 'bbb')");
        this.rs = this.stmt.executeQuery("SELECT c1, c2 FROM testGetNClob");
        this.rs.next();
        char[] c1 = new char[3];
        this.rs.getNClob(1).getCharacterStream().read(c1);
        assertEquals("aaa", new String(c1));
        char[] c2 = new char[3];
        this.rs.getNClob("c2").getCharacterStream().read(c2);
        assertEquals("bbb", new String(c2));
        this.rs.close();

        // for isBinaryEncoded = true, using PreparedStatement
        createTable("testGetNClob", "(c1 NATIONAL CHARACTER(10), c2 NATIONAL CHARACTER(10))");
        this.stmt.executeUpdate("INSERT INTO testGetNClob (c1, c2) VALUES (_utf8 'aaa', _utf8 'bbb')");
        this.pstmt = this.conn.prepareStatement("SELECT c1, c2 FROM testGetNClob");
        this.rs = this.pstmt.executeQuery();
        this.rs.next();
        c1 = new char[3];
        this.rs.getNClob(1).getCharacterStream().read(c1);
        assertEquals("aaa", new String(c1));
        c2 = new char[3];
        this.rs.getNClob("c2").getCharacterStream().read(c2);
        assertEquals("bbb", new String(c2));
        this.rs.close();
    }

    /**
     * Tests for ResultSet.getNString()
     * 
     * @throws Exception
     */
    public void testGetNString() throws Exception {
        createTable("testGetNString", "(c1 NATIONAL CHARACTER(10), c2 NATIONAL CHARACTER(10))");
        this.stmt.executeUpdate("INSERT INTO testGetNString (c1, c2) VALUES (_utf8 'aaa', _utf8 'bbb')");
        this.rs = this.stmt.executeQuery("SELECT c1, c2 FROM testGetNString");
        this.rs.next();
        assertEquals("aaa", this.rs.getNString(1));
        assertEquals("bbb", this.rs.getNString("c2"));
        this.rs.close();
    }

    /**
     * Tests for PreparedStatement.setNCharacterSteam()
     * 
     * @throws Exception
     */
    public void testSetNCharacterStream() throws Exception {
        // suppose sql_mode don't include "NO_BACKSLASH_ESCAPES"

        createTable("testSetNCharacterStream", "(c1 NATIONAL CHARACTER(10), c2 NATIONAL CHARACTER(10), " + "c3 NATIONAL CHARACTER(10))");
        Properties props1 = new Properties();
        props1.put("useServerPrepStmts", "false"); // use client-side prepared statement
        props1.put("useUnicode", "true");
        props1.put("characterEncoding", "latin1"); // ensure charset isn't utf8 here
        Connection conn1 = getConnectionWithProps(props1);
        com.mysql.jdbc.PreparedStatement pstmt1 = (com.mysql.jdbc.PreparedStatement) conn1
                .prepareStatement("INSERT INTO testSetNCharacterStream (c1, c2, c3) VALUES (?, ?, ?)");
        pstmt1.setNCharacterStream(1, null, 0);
        pstmt1.setNCharacterStream(2, new StringReader("aaa"), 3);
        pstmt1.setNCharacterStream(3, new StringReader("\'aaa\'"), 5);
        pstmt1.execute();
        ResultSet rs1 = this.stmt.executeQuery("SELECT c1, c2, c3 FROM testSetNCharacterStream");
        rs1.next();
        assertEquals(null, rs1.getString(1));
        assertEquals("aaa", rs1.getString(2));
        assertEquals("\'aaa\'", rs1.getString(3));
        rs1.close();
        pstmt1.close();
        conn1.close();

        createTable("testSetNCharacterStream", "(c1 NATIONAL CHARACTER(10), c2 NATIONAL CHARACTER(10), " + "c3 NATIONAL CHARACTER(10))");
        Properties props2 = new Properties();
        props2.put("useServerPrepStmts", "false"); // use client-side prepared statement
        props2.put("useUnicode", "true");
        props2.put("characterEncoding", "UTF-8"); // ensure charset is utf8 here
        Connection conn2 = getConnectionWithProps(props2);
        com.mysql.jdbc.PreparedStatement pstmt2 = (com.mysql.jdbc.PreparedStatement) conn2
                .prepareStatement("INSERT INTO testSetNCharacterStream (c1, c2, c3) VALUES (?, ?, ?)");
        pstmt2.setNCharacterStream(1, null, 0);
        pstmt2.setNCharacterStream(2, new StringReader("aaa"), 3);
        pstmt2.setNCharacterStream(3, new StringReader("\'aaa\'"), 5);
        pstmt2.execute();
        ResultSet rs2 = this.stmt.executeQuery("SELECT c1, c2, c3 FROM testSetNCharacterStream");
        rs2.next();
        assertEquals(null, rs2.getString(1));
        assertEquals("aaa", rs2.getString(2));
        assertEquals("\'aaa\'", rs2.getString(3));
        rs2.close();
        pstmt2.close();
        conn2.close();
    }

    /**
     * Tests for ServerPreparedStatement.setNCharacterSteam()
     * 
     * @throws Exception
     */
    public void testSetNCharacterStreamServer() throws Exception {
        createTable("testSetNCharacterStreamServer", "(c1 NATIONAL CHARACTER(10))");
        Properties props1 = new Properties();
        props1.put("useServerPrepStmts", "true"); // use server-side prepared statement
        props1.put("useUnicode", "true");
        props1.put("characterEncoding", "latin1"); // ensure charset isn't utf8 here
        Connection conn1 = getConnectionWithProps(props1);
        PreparedStatement pstmt1 = conn1.prepareStatement("INSERT INTO testSetNCharacterStreamServer (c1) VALUES (?)");
        try {
            pstmt1.setNCharacterStream(1, new StringReader("aaa"), 3);
            fail();
        } catch (SQLException e) {
            // ok
            assertEquals("Can not call setNCharacterStream() when connection character set isn't UTF-8", e.getMessage());
        }
        pstmt1.close();
        conn1.close();

        createTable("testSetNCharacterStreamServer", "(c1 LONGTEXT charset utf8)");
        Properties props2 = new Properties();
        props2.put("useServerPrepStmts", "true"); // use server-side prepared statement
        props2.put("useUnicode", "true");
        props2.put("characterEncoding", "UTF-8"); // ensure charset is utf8 here
        Connection conn2 = getConnectionWithProps(props2);
        PreparedStatement pstmt2 = conn2.prepareStatement("INSERT INTO testSetNCharacterStreamServer (c1) VALUES (?)");
        pstmt2.setNCharacterStream(1, new StringReader(new String(new char[81921])), 81921); // 10 Full Long Data Packet's chars + 1 char
        pstmt2.execute();
        ResultSet rs2 = this.stmt.executeQuery("SELECT c1 FROM testSetNCharacterStreamServer");
        rs2.next();
        assertEquals(new String(new char[81921]), rs2.getString(1));
        rs2.close();
        pstmt2.close();
        conn2.close();
    }

    /**
     * Tests for PreparedStatement.setNClob()
     * 
     * @throws Exception
     */
    public void testSetNClob() throws Exception {
        // suppose sql_mode don't include "NO_BACKSLASH_ESCAPES"

        createTable("testSetNClob", "(c1 NATIONAL CHARACTER(10), c2 NATIONAL CHARACTER(10), " + "c3 NATIONAL CHARACTER(10))");
        Properties props1 = new Properties();
        props1.put("useServerPrepStmts", "false"); // use client-side prepared statement
        props1.put("useUnicode", "true");
        props1.put("characterEncoding", "latin1"); // ensure charset isn't utf8 here
        Connection conn1 = getConnectionWithProps(props1);
        PreparedStatement pstmt1 = conn1.prepareStatement("INSERT INTO testSetNClob (c1, c2, c3) VALUES (?, ?, ?)");
        pstmt1.setNClob(1, (NClob) null);
        NClob nclob2 = conn1.createNClob();
        nclob2.setString(1, "aaa");
        pstmt1.setNClob(2, nclob2);                   // for setNClob(int, NClob)
        Reader reader3 = new StringReader("\'aaa\'");
        pstmt1.setNClob(3, reader3, 5);               // for setNClob(int, Reader, long)
        pstmt1.execute();
        ResultSet rs1 = this.stmt.executeQuery("SELECT c1, c2, c3 FROM testSetNClob");
        rs1.next();
        assertEquals(null, rs1.getString(1));
        assertEquals("aaa", rs1.getString(2));
        assertEquals("\'aaa\'", rs1.getString(3));
        rs1.close();
        pstmt1.close();
        conn1.close();

        createTable("testSetNClob", "(c1 NATIONAL CHARACTER(10), c2 NATIONAL CHARACTER(10), " + "c3 NATIONAL CHARACTER(10))");
        Properties props2 = new Properties();
        props2.put("useServerPrepStmts", "false"); // use client-side prepared statement
        props2.put("useUnicode", "true");
        props2.put("characterEncoding", "UTF-8"); // ensure charset is utf8 here
        Connection conn2 = getConnectionWithProps(props2);
        PreparedStatement pstmt2 = conn2.prepareStatement("INSERT INTO testSetNClob (c1, c2, c3) VALUES (?, ?, ?)");
        pstmt2.setNClob(1, (NClob) null);
        nclob2 = conn2.createNClob();
        nclob2.setString(1, "aaa");
        pstmt2.setNClob(2, nclob2);             // for setNClob(int, NClob)
        reader3 = new StringReader("\'aaa\'");
        pstmt2.setNClob(3, reader3, 5);         // for setNClob(int, Reader, long)
        pstmt2.execute();
        ResultSet rs2 = this.stmt.executeQuery("SELECT c1, c2, c3 FROM testSetNClob");
        rs2.next();
        assertEquals(null, rs2.getString(1));
        assertEquals("aaa", rs2.getString(2));
        assertEquals("\'aaa\'", rs2.getString(3));
        rs2.close();
        pstmt2.close();
        conn2.close();
    }

    /**
     * Tests for ServerPreparedStatement.setNClob()
     * 
     * @throws Exception
     */
    public void testSetNClobServer() throws Exception {
        createTable("testSetNClobServer", "(c1 NATIONAL CHARACTER(10), c2 NATIONAL CHARACTER(10))");
        Properties props1 = new Properties();
        props1.put("useServerPrepStmts", "true"); // use server-side prepared statement
        props1.put("useUnicode", "true");
        props1.put("characterEncoding", "latin1"); // ensure charset isn't utf8 here
        Connection conn1 = getConnectionWithProps(props1);
        PreparedStatement pstmt1 = conn1.prepareStatement("INSERT INTO testSetNClobServer (c1, c2) VALUES (?, ?)");
        NClob nclob1 = conn1.createNClob();
        nclob1.setString(1, "aaa");
        Reader reader2 = new StringReader("aaa");
        try {
            pstmt1.setNClob(1, nclob1);
            fail();
        } catch (SQLException e) {
            // ok
            assertEquals("Can not call setNClob() when connection character set isn't UTF-8", e.getMessage());
        }
        try {
            pstmt1.setNClob(2, reader2, 3);
            fail();
        } catch (SQLException e) {
            // ok
            assertEquals("Can not call setNClob() when connection character set isn't UTF-8", e.getMessage());
        }
        pstmt1.close();
        conn1.close();

        createTable("testSetNClobServer", "(c1 NATIONAL CHARACTER(10), c2 LONGTEXT charset utf8)");
        Properties props2 = new Properties();
        props2.put("useServerPrepStmts", "true"); // use server-side prepared statement
        props2.put("useUnicode", "true");
        props2.put("characterEncoding", "UTF-8"); // ensure charset is utf8 here
        Connection conn2 = getConnectionWithProps(props2);
        PreparedStatement pstmt2 = conn2.prepareStatement("INSERT INTO testSetNClobServer (c1, c2) VALUES (?, ?)");
        nclob1 = conn2.createNClob();
        nclob1.setString(1, "aaa");
        pstmt2.setNClob(1, nclob1);
        pstmt2.setNClob(2, new StringReader(new String(new char[81921])), 81921); // 10 Full Long Data Packet's chars + 1 char
        pstmt2.execute();
        ResultSet rs2 = this.stmt.executeQuery("SELECT c1, c2 FROM testSetNClobServer");
        rs2.next();
        assertEquals("aaa", rs2.getString(1));
        assertEquals(new String(new char[81921]), rs2.getString(2));
        rs2.close();
        pstmt2.close();
        conn2.close();
    }

    /**
     * Tests for PreparedStatement.setNString()
     * 
     * @throws Exception
     */
    public void testSetNString() throws Exception {
        // suppose sql_mode don't include "NO_BACKSLASH_ESCAPES"

        createTable("testSetNString", "(c1 NATIONAL CHARACTER(10), c2 NATIONAL CHARACTER(10), " + "c3 NATIONAL CHARACTER(10)) DEFAULT CHARACTER SET cp932");
        Properties props1 = new Properties();
        props1.put("useServerPrepStmts", "false"); // use client-side prepared statement
        props1.put("useUnicode", "true");
        props1.put("characterEncoding", "MS932"); // ensure charset isn't utf8 here
        Connection conn1 = getConnectionWithProps(props1);
        PreparedStatement pstmt1 = conn1.prepareStatement("INSERT INTO testSetNString (c1, c2, c3) VALUES (?, ?, ?)");
        pstmt1.setNString(1, null);
        pstmt1.setNString(2, "aaa");
        pstmt1.setNString(3, "\'aaa\'");
        pstmt1.execute();
        ResultSet rs1 = this.stmt.executeQuery("SELECT c1, c2, c3 FROM testSetNString");
        rs1.next();
        assertEquals(null, rs1.getString(1));
        assertEquals("aaa", rs1.getString(2));
        assertEquals("\'aaa\'", rs1.getString(3));
        rs1.close();
        pstmt1.close();
        conn1.close();

        createTable("testSetNString", "(c1 NATIONAL CHARACTER(10), c2 NATIONAL CHARACTER(10), " + "c3 NATIONAL CHARACTER(10)) DEFAULT CHARACTER SET cp932");
        Properties props2 = new Properties();
        props2.put("useServerPrepStmts", "false"); // use client-side prepared statement
        props2.put("useUnicode", "true");
        props2.put("characterEncoding", "UTF-8"); // ensure charset is utf8 here
        Connection conn2 = getConnectionWithProps(props2);
        PreparedStatement pstmt2 = conn2.prepareStatement("INSERT INTO testSetNString (c1, c2, c3) VALUES (?, ?, ?)");
        pstmt2.setNString(1, null);
        pstmt2.setNString(2, "aaa");
        pstmt2.setNString(3, "\'aaa\'");
        pstmt2.execute();
        ResultSet rs2 = this.stmt.executeQuery("SELECT c1, c2, c3 FROM testSetNString");
        rs2.next();
        assertEquals(null, rs2.getString(1));
        assertEquals("aaa", rs2.getString(2));
        assertEquals("\'aaa\'", rs2.getString(3));
        rs2.close();
        pstmt2.close();
        conn2.close();
    }

    /**
     * Tests for ServerPreparedStatement.setNString()
     * 
     * @throws Exception
     */
    public void testSetNStringServer() throws Exception {
        createTable("testSetNStringServer", "(c1 NATIONAL CHARACTER(10))");
        Properties props1 = new Properties();
        props1.put("useServerPrepStmts", "true"); // use server-side prepared statement
        props1.put("useUnicode", "true");
        props1.put("characterEncoding", "latin1"); // ensure charset isn't utf8 here
        Connection conn1 = getConnectionWithProps(props1);
        PreparedStatement pstmt1 = conn1.prepareStatement("INSERT INTO testSetNStringServer (c1) VALUES (?)");
        try {
            pstmt1.setNString(1, "aaa");
            fail();
        } catch (SQLException e) {
            // ok
            assertEquals("Can not call setNString() when connection character set isn't UTF-8", e.getMessage());
        }
        pstmt1.close();
        conn1.close();

        createTable("testSetNStringServer", "(c1 NATIONAL CHARACTER(10))");
        Properties props2 = new Properties();
        props2.put("useServerPrepStmts", "true"); // use server-side prepared statement
        props2.put("useUnicode", "true");
        props2.put("characterEncoding", "UTF-8"); // ensure charset is utf8 here
        Connection conn2 = getConnectionWithProps(props2);
        PreparedStatement pstmt2 = conn2.prepareStatement("INSERT INTO testSetNStringServer (c1) VALUES (?)");
        pstmt2.setNString(1, "\'aaa\'");
        pstmt2.execute();
        ResultSet rs2 = this.stmt.executeQuery("SELECT c1 FROM testSetNStringServer");
        rs2.next();
        assertEquals("\'aaa\'", rs2.getString(1));
        rs2.close();
        pstmt2.close();
        conn2.close();
    }

    /**
     * Tests for ResultSet.updateNCharacterStream()
     * 
     * @throws Exception
     */
    public void testUpdateNCharacterStream() throws Exception {
        createTable("testUpdateNCharacterStream", "(c1 CHAR(10) PRIMARY KEY, c2 NATIONAL CHARACTER(10)) default character set sjis");
        Properties props1 = new Properties();
        props1.put("useServerPrepStmts", "true"); // use server-side prepared statement
        props1.put("characterEncoding", "UTF-8"); // ensure charset isn't utf8 here
        Connection conn1 = getConnectionWithProps(props1);
        PreparedStatement pstmt1 = conn1.prepareStatement("INSERT INTO testUpdateNCharacterStream (c1, c2) VALUES (?, ?)");
        pstmt1.setString(1, "1");
        pstmt1.setNCharacterStream(2, new StringReader("aaa"), 3);
        pstmt1.execute();
        Statement stmt1 = conn1.createStatement(ResultSet.TYPE_FORWARD_ONLY, ResultSet.CONCUR_UPDATABLE);
        ResultSet rs1 = stmt1.executeQuery("SELECT c1, c2 FROM testUpdateNCharacterStream");
        rs1.next();
        rs1.updateNCharacterStream("c2", new StringReader("bbb"), 3);
        rs1.updateRow();
        rs1.moveToInsertRow();
        rs1.updateString("c1", "2");
        rs1.updateNCharacterStream("c2", new StringReader("ccc"), 3);
        rs1.insertRow();
        ResultSet rs2 = stmt1.executeQuery("SELECT c1, c2 FROM testUpdateNCharacterStream");
        rs2.next();
        assertEquals("1", rs2.getString("c1"));
        assertEquals("bbb", rs2.getNString("c2"));
        rs2.next();
        assertEquals("2", rs2.getString("c1"));
        assertEquals("ccc", rs2.getNString("c2"));
        pstmt1.close();
        stmt1.close();
        conn1.close();

        createTable("testUpdateNCharacterStream", "(c1 CHAR(10) PRIMARY KEY, c2 CHAR(10)) default character set sjis"); // sjis field
        Properties props2 = new Properties();
        props2.put("useServerPrepStmts", "true"); // use server-side prepared statement
        props2.put("characterEncoding", "SJIS"); // ensure charset isn't utf8 here
        Connection conn2 = getConnectionWithProps(props2);
        PreparedStatement pstmt2 = conn2.prepareStatement("INSERT INTO testUpdateNCharacterStream (c1, c2) VALUES (?, ?)");
        pstmt2.setString(1, "1");
        pstmt2.setString(2, "aaa");
        pstmt2.execute();
        Statement stmt2 = conn2.createStatement(ResultSet.TYPE_FORWARD_ONLY, ResultSet.CONCUR_UPDATABLE);
        ResultSet rs3 = stmt2.executeQuery("SELECT c1, c2 FROM testUpdateNCharacterStream");
        rs3.next();
        try {
            rs3.updateNCharacterStream("c2", new StringReader("bbb"), 3); // field's charset isn't utf8
            fail();
        } catch (SQLException ex) {
            assertEquals("Can not call updateNCharacterStream() when field's character set isn't UTF-8", ex.getMessage());
        }
        rs3.close();
        pstmt2.close();
        stmt2.close();
        conn2.close();
    }

    /**
     * Tests for ResultSet.updateNClob()
     * 
     * @throws Exception
     */
    public void testUpdateNClob() throws Exception {
        createTable("testUpdateNChlob", "(c1 CHAR(10) PRIMARY KEY, c2 NATIONAL CHARACTER(10)) default character set sjis");
        Properties props1 = new Properties();
        props1.put("useServerPrepStmts", "true"); // use server-side prepared statement
        props1.put("characterEncoding", "UTF-8"); // ensure charset isn't utf8 here
        Connection conn1 = getConnectionWithProps(props1);
        PreparedStatement pstmt1 = conn1.prepareStatement("INSERT INTO testUpdateNChlob (c1, c2) VALUES (?, ?)");
        pstmt1.setString(1, "1");
        NClob nClob1 = conn1.createNClob();
        nClob1.setString(1, "aaa");
        pstmt1.setNClob(2, nClob1);
        pstmt1.execute();
        Statement stmt1 = conn1.createStatement(ResultSet.TYPE_FORWARD_ONLY, ResultSet.CONCUR_UPDATABLE);
        ResultSet rs1 = stmt1.executeQuery("SELECT c1, c2 FROM testUpdateNChlob");
        rs1.next();
        NClob nClob2 = conn1.createNClob();
        nClob2.setString(1, "bbb");
        rs1.updateNClob("c2", nClob2);
        rs1.updateRow();
        rs1.moveToInsertRow();
        rs1.updateString("c1", "2");
        NClob nClob3 = conn1.createNClob();
        nClob3.setString(1, "ccc");
        rs1.updateNClob("c2", nClob3);
        rs1.insertRow();
        ResultSet rs2 = stmt1.executeQuery("SELECT c1, c2 FROM testUpdateNChlob");
        rs2.next();
        assertEquals("1", rs2.getString("c1"));
        assertEquals("bbb", rs2.getNString("c2"));
        rs2.next();
        assertEquals("2", rs2.getString("c1"));
        assertEquals("ccc", rs2.getNString("c2"));
        pstmt1.close();
        stmt1.close();
        conn1.close();

        createTable("testUpdateNChlob", "(c1 CHAR(10) PRIMARY KEY, c2 CHAR(10)) default character set sjis"); // sjis field
        Properties props2 = new Properties();
        props2.put("useServerPrepStmts", "true"); // use server-side prepared statement
        props2.put("characterEncoding", "SJIS"); // ensure charset isn't utf8 here
        Connection conn2 = getConnectionWithProps(props2);
        PreparedStatement pstmt2 = conn2.prepareStatement("INSERT INTO testUpdateNChlob (c1, c2) VALUES (?, ?)");
        pstmt2.setString(1, "1");
        pstmt2.setString(2, "aaa");
        pstmt2.execute();
        Statement stmt2 = conn2.createStatement(ResultSet.TYPE_FORWARD_ONLY, ResultSet.CONCUR_UPDATABLE);
        ResultSet rs3 = stmt2.executeQuery("SELECT c1, c2 FROM testUpdateNChlob");
        rs3.next();
        NClob nClob4 = conn2.createNClob();
        nClob4.setString(1, "bbb");
        try {
            rs3.updateNClob("c2", nClob4); // field's charset isn't utf8
            fail();
        } catch (SQLException ex) {
            assertEquals("Can not call updateNClob() when field's character set isn't UTF-8", ex.getMessage());
        }
        rs3.close();
        pstmt2.close();
        stmt2.close();
        conn2.close();
    }

    /**
     * Tests for ResultSet.updateNString()
     * 
     * @throws Exception
     */
    public void testUpdateNString() throws Exception {
        createTable("testUpdateNString", "(c1 CHAR(10) PRIMARY KEY, c2 NATIONAL CHARACTER(10)) default character set sjis");
        Properties props1 = new Properties();
        props1.put("useServerPrepStmts", "true"); // use server-side prepared statement
        props1.put("characterEncoding", "UTF-8"); // ensure charset is utf8 here
        Connection conn1 = getConnectionWithProps(props1);
        PreparedStatement pstmt1 = conn1.prepareStatement("INSERT INTO testUpdateNString (c1, c2) VALUES (?, ?)");
        pstmt1.setString(1, "1");
        pstmt1.setNString(2, "aaa");
        pstmt1.execute();
        Statement stmt1 = conn1.createStatement(ResultSet.TYPE_FORWARD_ONLY, ResultSet.CONCUR_UPDATABLE);
        ResultSet rs1 = stmt1.executeQuery("SELECT c1, c2 FROM testUpdateNString");
        rs1.next();
        rs1.updateNString("c2", "bbb");
        rs1.updateRow();
        rs1.moveToInsertRow();
        rs1.updateString("c1", "2");
        rs1.updateNString("c2", "ccc");
        rs1.insertRow();
        ResultSet rs2 = stmt1.executeQuery("SELECT c1, c2 FROM testUpdateNString");
        rs2.next();
        assertEquals("1", rs2.getString("c1"));
        assertEquals("bbb", rs2.getNString("c2"));
        rs2.next();
        assertEquals("2", rs2.getString("c1"));
        assertEquals("ccc", rs2.getNString("c2"));
        pstmt1.close();
        stmt1.close();
        conn1.close();

        createTable("testUpdateNString", "(c1 CHAR(10) PRIMARY KEY, c2 CHAR(10)) default character set sjis"); // sjis field
        Properties props2 = new Properties();
        props2.put("useServerPrepStmts", "true"); // use server-side prepared statement
        props2.put("characterEncoding", "SJIS"); // ensure charset isn't utf8 here
        Connection conn2 = getConnectionWithProps(props2);
        PreparedStatement pstmt2 = conn2.prepareStatement("INSERT INTO testUpdateNString (c1, c2) VALUES (?, ?)");
        pstmt2.setString(1, "1");
        pstmt2.setString(2, "aaa");
        pstmt2.execute();
        Statement stmt2 = conn2.createStatement(ResultSet.TYPE_FORWARD_ONLY, ResultSet.CONCUR_UPDATABLE);
        ResultSet rs3 = stmt2.executeQuery("SELECT c1, c2 FROM testUpdateNString");
        rs3.next();
        try {
            rs3.updateNString("c2", "bbb"); // field's charset isn't utf8
            fail();
        } catch (SQLException ex) {
            assertEquals("Can not call updateNString() when field's character set isn't UTF-8", ex.getMessage());
        }
        rs3.close();
        pstmt2.close();
        stmt2.close();
        conn2.close();
    }

    public void testJdbc4LoadBalancing() throws Exception {
        Properties props = new Properties();
        props.setProperty("loadBalanceStrategy", CountingReBalanceStrategy.class.getName());
        props.setProperty("loadBalanceAutoCommitStatementThreshold", "3");

        String portNumber = new NonRegisteringDriver().parseURL(dbUrl, null).getProperty(NonRegisteringDriver.PORT_PROPERTY_KEY);

        if (portNumber == null) {
            portNumber = "3306";
        }

        Connection conn2 = this.getUnreliableLoadBalancedConnection(new String[] { "first", "second" }, props);
        try {
            conn2.createNClob();
        } catch (SQLException e) {
            fail("Unable to call Connection.createNClob() in load-balanced connection");
        }

    }

}<|MERGE_RESOLUTION|>--- conflicted
+++ resolved
@@ -59,16 +59,6 @@
 import com.mysql.jdbc.exceptions.MySQLStatementCancelledException;
 import com.mysql.jdbc.exceptions.MySQLTimeoutException;
 
-<<<<<<< HEAD
-/**
- * DOCUMENT ME!
- *
- * @author Mark Matthews
- * @version $Id: StatementsTest.java 4494 2005-10-31 22:30:34 -0600 (Mon, 31 Oct
- *          2005) mmatthews $
- */
-=======
->>>>>>> d8174ce4
 public class StatementsTest extends BaseTestCase {
     private static final int MAX_COLUMN_LENGTH = 255;
 
@@ -94,15 +84,6 @@
         super(name);
     }
 
-<<<<<<< HEAD
-    /**
-     * DOCUMENT ME!
-     *
-     * @throws Exception
-     *             DOCUMENT ME!
-     */
-=======
->>>>>>> d8174ce4
     @Override
     public void setUp() throws Exception {
         super.setUp();
@@ -171,15 +152,6 @@
         // this.conn.setCatalog(this.conn.getCatalog().toUpperCase());
     }
 
-<<<<<<< HEAD
-    /**
-     * DOCUMENT ME!
-     *
-     * @throws Exception
-     *             DOCUMENT ME!
-     */
-=======
->>>>>>> d8174ce4
     @Override
     public void tearDown() throws Exception {
         try {
@@ -201,15 +173,6 @@
         }
     }
 
-<<<<<<< HEAD
-    /**
-     * DOCUMENT ME!
-     *
-     * @throws SQLException
-     *             DOCUMENT ME!
-     */
-=======
->>>>>>> d8174ce4
     public void testAccessorsAndMutators() throws SQLException {
         assertTrue("Connection can not be null, and must be same connection", this.stmt.getConnection() == this.conn);
 
@@ -289,15 +252,6 @@
         }
     }
 
-<<<<<<< HEAD
-    /**
-     * DOCUMENT ME!
-     *
-     * @throws SQLException
-     *             DOCUMENT ME!
-     */
-=======
->>>>>>> d8174ce4
     public void testAutoIncrement() throws SQLException {
         if (!isRunningOnJdk131()) {
             try {
@@ -784,15 +738,6 @@
         }
     }
 
-<<<<<<< HEAD
-    /**
-     * DOCUMENT ME!
-     *
-     * @throws SQLException
-     *             DOCUMENT ME!
-     */
-=======
->>>>>>> d8174ce4
     public void testClose() throws SQLException {
         Statement closeStmt = null;
         boolean exceptionAfterClosed = false;
@@ -906,15 +851,6 @@
         }
     }
 
-<<<<<<< HEAD
-    /**
-     * DOCUMENT ME!
-     *
-     * @throws SQLException
-     *             DOCUMENT ME!
-     */
-=======
->>>>>>> d8174ce4
     public void testInsert() throws SQLException {
         try {
             boolean autoCommit = this.conn.getAutoCommit();
@@ -1099,15 +1035,6 @@
         }
     }
 
-<<<<<<< HEAD
-    /**
-     * DOCUMENT ME!
-     *
-     * @throws SQLException
-     *             DOCUMENT ME!
-     */
-=======
->>>>>>> d8174ce4
     public void testPreparedStatement() throws SQLException {
         this.stmt.executeUpdate("INSERT INTO statement_test (id, strdata1,strdata2) values (999,'abcdefg', 'poi')");
         this.pstmt = this.conn.prepareStatement("UPDATE statement_test SET strdata1=?, strdata2=? where id=999");
@@ -1129,15 +1056,6 @@
         assertTrue("Expected 'higjklmn', received '" + this.rs.getString(3) + "'", "higjklmn".equals(this.rs.getString(3)));
     }
 
-<<<<<<< HEAD
-    /**
-     * DOCUMENT ME!
-     *
-     * @throws SQLException
-     *             DOCUMENT ME!
-     */
-=======
->>>>>>> d8174ce4
     public void testPreparedStatementBatch() throws SQLException {
         this.pstmt = this.conn.prepareStatement("INSERT INTO " + "statement_batch_test (strdata1, strdata2) VALUES (?,?)");
 
@@ -1197,15 +1115,6 @@
         }
     }
 
-<<<<<<< HEAD
-    /**
-     * DOCUMENT ME!
-     *
-     * @throws SQLException
-     *             DOCUMENT ME!
-     */
-=======
->>>>>>> d8174ce4
     public void testSelectColumns() throws SQLException {
         for (int i = 6; i < MAX_COLUMNS_TO_TEST; i += STEP) {
             long start = System.currentTimeMillis();
@@ -1670,25 +1579,11 @@
         }
     }
 
-<<<<<<< HEAD
-    /**
-     * DOCUMENT ME!
-     *
-     * @throws SQLException
-     *             DOCUMENT ME!
-     */
-=======
->>>>>>> d8174ce4
     public void testStubbed() throws SQLException {
         if (!isRunningOnJdk131()) {
             try {
                 this.stmt.getResultSetHoldability();
-<<<<<<< HEAD
             } catch (SQLFeatureNotSupportedException notImplEx) {
-                ;
-=======
-            } catch (NotImplemented notImplEx) {
->>>>>>> d8174ce4
             }
         }
     }
