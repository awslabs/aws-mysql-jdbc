--- conflicted
+++ resolved
@@ -800,14 +800,7 @@
 
             assertTrue("Configuration wasn't cached", StandardLogger.getBuffer().toString().indexOf("SHOW VARIABLES") == -1);
 
-<<<<<<< HEAD
-            assertTrue("Configuration wasn't cached", StandardLogger.bufferedLog.toString().indexOf("SHOW COLLATION") == -1);
-=======
-            if (versionMeetsMinimum(4, 1)) {
-                assertTrue("Configuration wasn't cached", StandardLogger.getBuffer().toString().indexOf("SHOW COLLATION") == -1);
-
-            }
->>>>>>> 99b5551a
+            assertTrue("Configuration wasn't cached", StandardLogger.getBuffer().toString().indexOf("SHOW COLLATION") == -1);
         } finally {
             StandardLogger.dropBuffer();
         }
@@ -1633,84 +1626,42 @@
     }
 
     public void testReadOnly56() throws Exception {
-<<<<<<< HEAD
         try {
             Connection notLocalState = getConnectionWithProps("profileSql=true");
 
             for (int i = 0; i < 2; i++) {
-                StandardLogger.bufferedLog = new StringBuffer();
-                StandardLogger.saveLogsToBuffer();
+                StandardLogger.startLoggingToBuffer();
                 notLocalState.setReadOnly(true);
-                assertTrue(StandardLogger.bufferedLog.toString().indexOf("set session transaction read only") != -1);
+                assertTrue(StandardLogger.getBuffer().toString().indexOf("set session transaction read only") != -1);
                 notLocalState.createStatement().execute("set session transaction read write");
                 assertFalse(notLocalState.isReadOnly());
             }
 
             for (int i = 0; i < 2; i++) {
-                StandardLogger.bufferedLog = new StringBuffer();
-                StandardLogger.saveLogsToBuffer();
+                StandardLogger.startLoggingToBuffer();
+                ;
                 notLocalState.setReadOnly(false);
-                assertTrue(StandardLogger.bufferedLog.toString().indexOf("set session transaction read write") != -1);
+                assertTrue(StandardLogger.getBuffer().toString().indexOf("set session transaction read write") != -1);
                 notLocalState.createStatement().execute("set session transaction read only");
                 assertTrue(notLocalState.isReadOnly());
             }
-=======
-        if (versionMeetsMinimum(5, 6, 5)) {
-            try {
-                Connection notLocalState = getConnectionWithProps("profileSql=true");
-
-                for (int i = 0; i < 2; i++) {
-                    StandardLogger.startLoggingToBuffer();
-                    notLocalState.setReadOnly(true);
-                    assertTrue(StandardLogger.getBuffer().toString().indexOf("set session transaction read only") != -1);
-                    notLocalState.createStatement().execute("set session transaction read write");
-                    assertFalse(notLocalState.isReadOnly());
-                }
-
-                for (int i = 0; i < 2; i++) {
-                    StandardLogger.startLoggingToBuffer();
-                    notLocalState.setReadOnly(false);
-                    assertTrue(StandardLogger.getBuffer().toString().indexOf("set session transaction read write") != -1);
-                    notLocalState.createStatement().execute("set session transaction read only");
-                    assertTrue(notLocalState.isReadOnly());
-                }
->>>>>>> 99b5551a
 
             Connection localState = getConnectionWithProps("profileSql=true,useLocalSessionState=true");
 
-<<<<<<< HEAD
             for (int i = 0; i < 2; i++) {
-                StandardLogger.bufferedLog = new StringBuffer();
-                StandardLogger.saveLogsToBuffer();
+                StandardLogger.startLoggingToBuffer();
                 localState.setReadOnly(true);
                 if (i == 0) {
-                    assertTrue(StandardLogger.bufferedLog.toString().indexOf("set session transaction read only") != -1);
+                    assertTrue(StandardLogger.getBuffer().toString().indexOf("set session transaction read only") != -1);
                 } else {
-                    assertTrue(StandardLogger.bufferedLog.toString().indexOf("set session transaction read only") == -1);
+                    assertTrue(StandardLogger.getBuffer().toString().indexOf("set session transaction read only") == -1);
                 }
-                StandardLogger.bufferedLog = new StringBuffer();
-                StandardLogger.saveLogsToBuffer();
+                StandardLogger.startLoggingToBuffer();
                 localState.isReadOnly();
-                assertTrue(StandardLogger.bufferedLog.toString().indexOf("select @@session.tx_read_only") == -1);
-=======
-                for (int i = 0; i < 2; i++) {
-                    StandardLogger.startLoggingToBuffer();
-                    localState.setReadOnly(true);
-                    if (i == 0) {
-                        assertTrue(StandardLogger.getBuffer().toString().indexOf("set session transaction read only") != -1);
-                    } else {
-                        assertTrue(StandardLogger.getBuffer().toString().indexOf("set session transaction read only") == -1);
-                    }
-                    StandardLogger.startLoggingToBuffer();
-                    localState.isReadOnly();
-                    assertTrue(StandardLogger.getBuffer().toString().indexOf("select @@session.tx_read_only") == -1);
-                }
-            } finally {
-                StandardLogger.dropBuffer();
->>>>>>> 99b5551a
+                assertTrue(StandardLogger.getBuffer().toString().indexOf("select @@session.tx_read_only") == -1);
             }
         } finally {
-            StandardLogger.bufferedLog = null;
+            StandardLogger.dropBuffer();
         }
     }
 
