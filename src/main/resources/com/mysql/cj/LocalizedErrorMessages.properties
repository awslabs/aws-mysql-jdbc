--- conflicted
+++ resolved
@@ -1092,8 +1092,6 @@
 ClusterAwareReaderFailoverHandler.3=[ClusterAwareReaderFailoverHandler] Trying to connect to reader [{0,number,#}] ''{1}''
 ClusterAwareReaderFailoverHandler.4=[ClusterAwareReaderFailoverHandler] Connected to reader [{0,number,#}] ''{1}''
 ClusterAwareReaderFailoverHandler.5=[ClusterAwareReaderFailoverHandler] Failed to connect to reader [{0,number,#}] ''{1}''
-<<<<<<< HEAD
-ClusterAwareReaderFailoverHandler.6=[ClusterAwareReaderFailoverHandler] {0} was called with an invalid (null or empty) topology
 
 ReadWriteSplittingPlugin.1=An error occurred while trying to switch to a reader connection
 ReadWriteSplittingPlugin.2=An error occurred while trying to switch to a writer connection
@@ -1101,11 +1099,9 @@
 ReadWriteSplittingPlugin.4=The driver attempted to switch to a reader connection but did not have any host information
 ReadWriteSplittingPlugin.5=The driver established a reader connection but could not find any matching host information
 ReadWriteSplittingPlugin.6=setReadOnly(false) was called on a read-only connection inside a transaction. Please complete the transaction before calling setReadOnly(false)
-=======
 
 RdsHostUtils.1=Invalid value for the 'clusterInstanceHostPattern' configuration setting - the value could not be parsed
 RdsHostUtils.2=Invalid value for the 'clusterInstanceHostPattern' configuration setting - the host pattern must contain a '?' character as a placeholder for the DB instance identifiers of the instances in the cluster
 RdsHostUtils.3=An RDS Proxy url can't be used as the 'clusterInstanceHostPattern' configuration setting.
 RdsHostUtils.4=An RDS Custom Cluster endpoint can't be used as the 'clusterInstanceHostPattern' configuration setting.
-RdsHostUtils.5=The provided connection string does not appear to match an expected Aurora DNS pattern. Please set the 'clusterInstanceHostPattern' configuration property to specify the host pattern for the cluster you are trying to connect to.
->>>>>>> 52d4b5f1
+RdsHostUtils.5=The provided connection string does not appear to match an expected Aurora DNS pattern. Please set the 'clusterInstanceHostPattern' configuration property to specify the host pattern for the cluster you are trying to connect to.