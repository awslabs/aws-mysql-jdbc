--- conflicted
+++ resolved
@@ -192,39 +192,4 @@
             throw new SQLException(Messages.getString("ConnectionMethodAnalyzer.1"));
         }
     }
-<<<<<<< HEAD
-
-    public boolean isFailoverException(Exception e) {
-        if (!(e instanceof SQLException)) {
-            return false;
-        }
-
-        final SQLException sqlException = (SQLException) e;
-        return MysqlErrorNumbers.SQL_STATE_TRANSACTION_RESOLUTION_UNKNOWN.equals(sqlException.getSQLState())
-                || MysqlErrorNumbers.SQL_STATE_COMMUNICATION_LINK_CHANGED.equals(sqlException.getSQLState());
-    }
-
-    public boolean isCommunicationsException(Exception e) {
-        if (e instanceof CommunicationsException || e instanceof CJCommunicationsException) {
-            return true;
-        }
-
-        if (e instanceof SQLException) {
-            return ConnectionUtils.isNetworkException((SQLException) e);
-        }
-
-        if (e instanceof CJException) {
-            if (e.getCause() instanceof EOFException) { // Can not read response from server
-                return true;
-            }
-            if (e.getCause() instanceof SSLException) { // Incomplete packets from server may cause SSL communication issues
-                return true;
-            }
-            return ConnectionUtils.isNetworkException(((CJException) e).getSQLState());
-        }
-
-        return false;
-    }
-=======
->>>>>>> f7bb949a
 }