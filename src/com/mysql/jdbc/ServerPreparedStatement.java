--- conflicted
+++ resolved
@@ -2153,13 +2153,7 @@
      * @param length
      * 
      * @throws SQLException
-<<<<<<< HEAD
-     *             DOCUMENT ME!
      * @throws SQLFeatureNotSupportedException
-     *             DOCUMENT ME!
-=======
-     * @throws NotImplemented
->>>>>>> d8174ce4
      * 
      * @see java.sql.PreparedStatement#setUnicodeStream(int, java.io.InputStream, int)
      * @deprecated
