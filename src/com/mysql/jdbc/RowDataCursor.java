/*
  Copyright (c) 2002, 2015, Oracle and/or its affiliates. All rights reserved.

  The MySQL Connector/J is licensed under the terms of the GPLv2
  <http://www.gnu.org/licenses/old-licenses/gpl-2.0.html>, like most MySQL Connectors.
  There are special exceptions to the terms and conditions of the GPLv2 as it is applied to
  this software, see the FLOSS License Exception
  <http://www.mysql.com/about/legal/licensing/foss-exception.html>.

  This program is free software; you can redistribute it and/or modify it under the terms
  of the GNU General Public License as published by the Free Software Foundation; version 2
  of the License.

  This program is distributed in the hope that it will be useful, but WITHOUT ANY WARRANTY;
  without even the implied warranty of MERCHANTABILITY or FITNESS FOR A PARTICULAR PURPOSE.
  See the GNU General Public License for more details.

  You should have received a copy of the GNU General Public License along with this
  program; if not, write to the Free Software Foundation, Inc., 51 Franklin St, Fifth
  Floor, Boston, MA 02110-1301  USA

 */

package com.mysql.jdbc;

import java.sql.SQLException;
import java.util.ArrayList;
import java.util.List;

import com.mysql.cj.api.io.ServerSession;
import com.mysql.cj.core.Messages;
import com.mysql.cj.mysqla.io.MysqlaProtocol;
import com.mysql.jdbc.exceptions.OperationNotSupportedException;
import com.mysql.jdbc.exceptions.SQLError;

/**
 * Model for result set data backed by a cursor. Only works for forward-only result sets (but still works with updatable concurrency).
 */
public class RowDataCursor implements RowData {

    private final static int BEFORE_START_OF_ROWS = -1;

    /**
     * The cache of rows we have retrieved from the server.
     */
    private List<ResultSetRow> fetchedRows;

    /**
     * Where we are positionaly in the entire result set, used mostly to
     * facilitate easy 'isBeforeFirst()' and 'isFirst()' methods.
     */
    private int currentPositionInEntireResult = BEFORE_START_OF_ROWS;

    /**
     * Position in cache of rows, used to determine if we need to fetch more
     * rows from the server to satisfy a request for the next row.
     */
    private int currentPositionInFetchedRows = BEFORE_START_OF_ROWS;

    /**
     * The result set that we 'belong' to.
     */
    private ResultSetImpl owner;

    /**
     * Have we been told from the server that we have seen the last row?
     */
    private boolean lastRowFetched = false;

    /**
     * Field-level metadata from the server. We need this, because it is not
     * sent for each batch of rows, but we need the metadata to unpack the
     * results for each field.
     */
    private Field[] metadata;

    private ServerSession serverSession;

    /**
     * Communications channel to the server
     */
    private MysqlaProtocol mysql;

    /**
     * Identifier for the statement that created this cursor.
     */
    private long statementIdOnServer;

    /**
     * The prepared statement that created this cursor.
     */
    private ServerPreparedStatement prepStmt;

    /**
     * Have we attempted to fetch any rows yet?
     */
    private boolean firstFetchCompleted = false;

    private boolean wasEmpty = false;

    /**
     * Creates a new cursor-backed row provider.
     * 
     * @param serverSession
     *            session state
     * @param ioChannel
     *            connection to the server.
     * @param creatingStatement
     *            statement that opened the cursor.
     * @param metadata
     *            field-level metadata for the results that this cursor covers.
     */
    public RowDataCursor(ServerSession serverSession, MysqlaProtocol ioChannel, ServerPreparedStatement creatingStatement, Field[] metadata) {
        this.serverSession = serverSession;
        this.currentPositionInEntireResult = BEFORE_START_OF_ROWS;
        this.metadata = metadata;
        this.mysql = ioChannel;
        this.statementIdOnServer = creatingStatement.getServerStatementId();
        this.prepStmt = creatingStatement;
    }

    /**
     * Returns true if we got the last element.
     */
    public boolean isAfterLast() {
        return this.lastRowFetched && this.currentPositionInFetchedRows > this.fetchedRows.size();
    }

    /**
     * Only works on non dynamic result sets.
     * 
     * @param index
     *            row number to get at
     * @return row data at index
     * @throws SQLException
     *             if a database error occurs
     */
    public ResultSetRow getAt(int ind) throws SQLException {
        notSupported();

        return null;
    }

    /**
     * Returns if iteration has not occured yet.
     * 
     * @return true if before first row
     * @throws SQLException
     *             if a database error occurs
     */
    public boolean isBeforeFirst() throws SQLException {
        return this.currentPositionInEntireResult < 0;
    }

    /**
     * Moves the current position in the result set to the given row number.
     * 
     * @param rowNumber
     *            row to move to
     * @throws SQLException
     *             if a database error occurs
     */
    public void setCurrentRow(int rowNumber) throws SQLException {
        notSupported();
    }

    /**
     * Returns the current position in the result set as a row number.
     * 
     * @return the current row number
     * @throws SQLException
     *             if a database error occurs
     */
    public int getCurrentRowNumber() throws SQLException {
        return this.currentPositionInEntireResult + 1;
    }

    /**
     * Returns true if the result set is dynamic.
     * 
     * This means that move back and move forward won't work because we do not
     * hold on to the records.
     * 
     * @return true if this result set is streaming from the server
     */
    public boolean isDynamic() {
        return true;
    }

    /**
     * Has no records.
     * 
     * @return true if no records
     * @throws SQLException
     *             if a database error occurs
     */
    public boolean isEmpty() throws SQLException {
        return this.isBeforeFirst() && this.isAfterLast();
    }

    /**
     * Are we on the first row of the result set?
     * 
     * @return true if on first row
     * @throws SQLException
     *             if a database error occurs
     */
    public boolean isFirst() throws SQLException {
        return this.currentPositionInEntireResult == 0;
    }

    /**
     * Are we on the last row of the result set?
     * 
     * @return true if on last row
     * @throws SQLException
     *             if a database error occurs
     */
    public boolean isLast() throws SQLException {
        return this.lastRowFetched && this.currentPositionInFetchedRows == (this.fetchedRows.size() - 1);
    }

    /**
     * Adds a row to this row data.
     * 
     * @param row
     *            the row to add
     * @throws SQLException
     *             if a database error occurs
     */
    public void addRow(ResultSetRow row) throws SQLException {
        notSupported();
    }

    /**
     * Moves to after last.
     * 
     * @throws SQLException
     *             if a database error occurs
     */
    public void afterLast() throws SQLException {
        notSupported();
    }

    /**
     * Moves to before first.
     * 
     * @throws SQLException
     *             if a database error occurs
     */
    public void beforeFirst() throws SQLException {
        notSupported();
    }

    /**
     * Moves to before last so next el is the last el.
     * 
     * @throws SQLException
     *             if a database error occurs
     */
    public void beforeLast() throws SQLException {
        notSupported();
    }

    /**
     * We're done.
     * 
     * @throws SQLException
     *             if a database error occurs
     */
    public void close() throws SQLException {

        this.metadata = null;
        this.owner = null;
    }

    /**
     * Returns true if another row exists.
     * 
     * @return true if more rows
     * @throws SQLException
     *             if a database error occurs
     */
    public boolean hasNext() throws SQLException {

        if (this.fetchedRows != null && this.fetchedRows.size() == 0) {
            return false;
        }

        if (this.owner != null && this.owner.owningStatement != null) {
            int maxRows = this.owner.owningStatement.maxRows;

            if (maxRows != -1 && this.currentPositionInEntireResult + 1 > maxRows) {
                return false;
            }
        }

        if (this.currentPositionInEntireResult != BEFORE_START_OF_ROWS) {
            // Case, we've fetched some rows, but are not at end of fetched block
            if (this.currentPositionInFetchedRows < (this.fetchedRows.size() - 1)) {
                return true;
            } else if (this.currentPositionInFetchedRows == this.fetchedRows.size() && this.lastRowFetched) {
                return false;
            } else {
                // need to fetch to determine
                fetchMoreRows();

                return (this.fetchedRows.size() > 0);
            }
        }

        // Okay, no rows _yet_, so fetch 'em

        fetchMoreRows();

        return this.fetchedRows.size() > 0;
    }

    /**
     * Moves the current position relative 'rows' from the current position.
     * 
     * @param rows
     *            the relative number of rows to move
     * @throws SQLException
     *             if a database error occurs
     */
    public void moveRowRelative(int rows) throws SQLException {
        notSupported();
    }

    /**
     * Returns the next row.
     * 
     * @return the next row value
     * @throws SQLException
     *             if a database error occurs
     */
    public ResultSetRow next() throws SQLException {
        if (this.fetchedRows == null && this.currentPositionInEntireResult != BEFORE_START_OF_ROWS) {
            throw SQLError.createSQLException(Messages.getString("ResultSet.Operation_not_allowed_after_ResultSet_closed_144"),
                    SQLError.SQL_STATE_GENERAL_ERROR, this.mysql.getExceptionInterceptor());
        }

        if (!hasNext()) {
            return null;
        }

        this.currentPositionInEntireResult++;
        this.currentPositionInFetchedRows++;

        // Catch the forced scroll-passed-end
        if (this.fetchedRows != null && this.fetchedRows.size() == 0) {
            return null;
        }

        if (this.currentPositionInFetchedRows > (this.fetchedRows.size() - 1)) {
            fetchMoreRows();
            this.currentPositionInFetchedRows = 0;
        }

        ResultSetRow row = this.fetchedRows.get(this.currentPositionInFetchedRows);

        row.setMetadata(this.metadata);

        return row;
    }

    /**
	 */
    private void fetchMoreRows() throws SQLException {
        if (this.lastRowFetched) {
            this.fetchedRows = new ArrayList<ResultSetRow>(0);
            return;
        }

        synchronized (this.owner.connection.getConnectionMutex()) {
            boolean oldFirstFetchCompleted = this.firstFetchCompleted;

            if (!this.firstFetchCompleted) {
                this.firstFetchCompleted = true;
            }

            int numRowsToFetch = this.owner.getFetchSize();

            if (numRowsToFetch == 0) {
                numRowsToFetch = this.prepStmt.getFetchSize();
            }

            if (numRowsToFetch == Integer.MIN_VALUE) {
                // Handle the case where the user used 'old' streaming result sets

                numRowsToFetch = 1;
            }

<<<<<<< HEAD
            this.fetchedRows = this.mysql.fetchRowsViaCursor(this.fetchedRows, this.statementIdOnServer, this.metadata, numRowsToFetch);
=======
            this.fetchedRows = this.mysql.getResultsHandler().fetchRowsViaCursor(this.fetchedRows, this.statementIdOnServer, this.metadata, numRowsToFetch,
                    this.useBufferRowExplicit);
>>>>>>> 3193d991
            this.currentPositionInFetchedRows = BEFORE_START_OF_ROWS;

            if (this.serverSession.isLastRowSent()) {
                this.lastRowFetched = true;

                if (!oldFirstFetchCompleted && this.fetchedRows.size() == 0) {
                    this.wasEmpty = true;
                }
            }
        }
    }

    /**
     * Removes the row at the given index.
     * 
     * @param index
     *            the row to move to
     * @throws SQLException
     *             if a database error occurs
     */
    public void removeRow(int ind) throws SQLException {
        notSupported();
    }

    /**
     * Only works on non dynamic result sets.
     * 
     * @return the size of this row data
     */
    public int size() {
        return RESULT_SET_SIZE_UNKNOWN;
    }

    protected void nextRecord() throws SQLException {

    }

    private void notSupported() throws SQLException {
        throw new OperationNotSupportedException();
    }

    /*
     * (non-Javadoc)
     * 
     * @see com.mysql.jdbc.RowProvider#setOwner(com.mysql.jdbc.ResultSet)
     */
    public void setOwner(ResultSetImpl rs) {
        this.owner = rs;
    }

    /*
     * (non-Javadoc)
     * 
     * @see com.mysql.jdbc.RowProvider#getOwner()
     */
    public ResultSetInternalMethods getOwner() {
        return this.owner;
    }

    public boolean wasEmpty() {
        return this.wasEmpty;
    }

    public void setMetadata(Field[] metadata) {
        this.metadata = metadata;
    }

}<|MERGE_RESOLUTION|>--- conflicted
+++ resolved
@@ -392,12 +392,7 @@
                 numRowsToFetch = 1;
             }
 
-<<<<<<< HEAD
-            this.fetchedRows = this.mysql.fetchRowsViaCursor(this.fetchedRows, this.statementIdOnServer, this.metadata, numRowsToFetch);
-=======
-            this.fetchedRows = this.mysql.getResultsHandler().fetchRowsViaCursor(this.fetchedRows, this.statementIdOnServer, this.metadata, numRowsToFetch,
-                    this.useBufferRowExplicit);
->>>>>>> 3193d991
+            this.fetchedRows = this.mysql.getResultsHandler().fetchRowsViaCursor(this.fetchedRows, this.statementIdOnServer, this.metadata, numRowsToFetch);
             this.currentPositionInFetchedRows = BEFORE_START_OF_ROWS;
 
             if (this.serverSession.isLastRowSent()) {
