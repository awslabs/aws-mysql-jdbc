--- conflicted
+++ resolved
@@ -35,11 +35,7 @@
 public class PerConnectionLRUFactory implements CacheAdapterFactory<String, ParseInfo> {
 
     public CacheAdapter<String, ParseInfo> getInstance(MysqlConnection forConnection, String url, int cacheMaxSize, int maxKeySize,
-<<<<<<< HEAD
-            Properties connectionProperties) throws SQLException {
-=======
             Properties connectionProperties) {
->>>>>>> 414b0e33
 
         return new PerConnectionLRU(forConnection, cacheMaxSize, maxKeySize);
     }
