/*
  Copyright (c) 2005, 2014, Oracle and/or its affiliates. All rights reserved.

  The MySQL Connector/J is licensed under the terms of the GPLv2
  <http://www.gnu.org/licenses/old-licenses/gpl-2.0.html>, like most MySQL Connectors.
  There are special exceptions to the terms and conditions of the GPLv2 as it is applied to
  this software, see the FLOSS License Exception
  <http://www.mysql.com/about/legal/licensing/foss-exception.html>.

  This program is free software; you can redistribute it and/or modify it under the terms
  of the GNU General Public License as published by the Free Software Foundation; version 2
  of the License.

  This program is distributed in the hope that it will be useful, but WITHOUT ANY WARRANTY;
  without even the implied warranty of MERCHANTABILITY or FITNESS FOR A PARTICULAR PURPOSE.
  See the GNU General Public License for more details.

  You should have received a copy of the GNU General Public License along with this
  program; if not, write to the Free Software Foundation, Inc., 51 Franklin St, Fifth
  Floor, Boston, MA 02110-1301  USA

 */

package com.mysql.jdbc.exceptions;

import java.sql.SQLTransactionRollbackException;

<<<<<<< HEAD
public class MySQLTransactionRollbackException extends SQLTransactionRollbackException implements DeadlockTimeoutRollbackMarker {

	static final long serialVersionUID = 6034999468737899730L;
=======
    static final long serialVersionUID = 6034999468737801730L;
>>>>>>> 8d5e83e3

    public MySQLTransactionRollbackException(String reason, String SQLState, int vendorCode) {
        super(reason, SQLState, vendorCode);
    }

    public MySQLTransactionRollbackException(String reason, String SQLState) {
        super(reason, SQLState);
    }

    public MySQLTransactionRollbackException(String reason) {
        super(reason);
    }

    public MySQLTransactionRollbackException() {
        super();
    }
}<|MERGE_RESOLUTION|>--- conflicted
+++ resolved
@@ -25,13 +25,9 @@
 
 import java.sql.SQLTransactionRollbackException;
 
-<<<<<<< HEAD
 public class MySQLTransactionRollbackException extends SQLTransactionRollbackException implements DeadlockTimeoutRollbackMarker {
 
-	static final long serialVersionUID = 6034999468737899730L;
-=======
-    static final long serialVersionUID = 6034999468737801730L;
->>>>>>> 8d5e83e3
+    static final long serialVersionUID = 6034999468737899730L;
 
     public MySQLTransactionRollbackException(String reason, String SQLState, int vendorCode) {
         super(reason, SQLState, vendorCode);
