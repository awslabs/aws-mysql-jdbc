--- conflicted
+++ resolved
@@ -63,14 +63,7 @@
         return systemNanoTimeMethod != null;
     }
 
-<<<<<<< HEAD
-    // cache this ourselves, as the method call is statically-synchronized in
-    // all but JDK6!
-=======
-    private static Method CAST_METHOD;
-
     // cache this ourselves, as the method call is statically-synchronized in all but JDK6!
->>>>>>> d8174ce4
 
     private static final TimeZone DEFAULT_TIMEZONE = TimeZone.getDefault();
 
@@ -108,15 +101,6 @@
             isColdFusion = false;
         }
     }
-
-<<<<<<< HEAD
-    // ~ Methods
-    // ----------------------------------------------------------------
-=======
-    public static boolean isJdbc4() {
-        return isJdbc4;
-    }
->>>>>>> d8174ce4
 
     public static boolean isColdFusion() {
         return isColdFusion;
