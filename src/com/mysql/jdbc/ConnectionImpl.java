/*
  Copyright (c) 2002, 2015, Oracle and/or its affiliates. All rights reserved.

  The MySQL Connector/J is licensed under the terms of the GPLv2
  <http://www.gnu.org/licenses/old-licenses/gpl-2.0.html>, like most MySQL Connectors.
  There are special exceptions to the terms and conditions of the GPLv2 as it is applied to
  this software, see the FLOSS License Exception
  <http://www.mysql.com/about/legal/licensing/foss-exception.html>.

  This program is free software; you can redistribute it and/or modify it under the terms
  of the GNU General Public License as published by the Free Software Foundation; version 2
  of the License.

  This program is distributed in the hope that it will be useful, but WITHOUT ANY WARRANTY;
  without even the implied warranty of MERCHANTABILITY or FITNESS FOR A PARTICULAR PURPOSE.
  See the GNU General Public License for more details.

  You should have received a copy of the GNU General Public License along with this
  program; if not, write to the Free Software Foundation, Inc., 51 Franklin St, Fifth
  Floor, Boston, MA 02110-1301  USA

 */

package com.mysql.jdbc;

import java.io.IOException;
import java.io.UnsupportedEncodingException;
import java.lang.reflect.InvocationHandler;
import java.nio.ByteBuffer;
import java.nio.CharBuffer;
import java.nio.charset.Charset;
import java.nio.charset.CharsetEncoder;
import java.sql.Blob;
import java.sql.Clob;
import java.sql.DatabaseMetaData;
import java.sql.NClob;
import java.sql.ResultSet;
import java.sql.SQLClientInfoException;
import java.sql.SQLException;
import java.sql.SQLPermission;
import java.sql.SQLWarning;
import java.sql.SQLXML;
import java.sql.Savepoint;
import java.sql.Struct;
import java.util.ArrayList;
import java.util.Calendar;
import java.util.Collections;
import java.util.Enumeration;
import java.util.GregorianCalendar;
import java.util.HashMap;
import java.util.Iterator;
import java.util.List;
import java.util.Locale;
import java.util.Map;
import java.util.Properties;
import java.util.Random;
import java.util.Stack;
import java.util.TimeZone;
import java.util.Timer;
import java.util.TreeMap;
import java.util.concurrent.Executor;

import com.mysql.cj.api.CacheAdapter;
import com.mysql.cj.api.CacheAdapterFactory;
import com.mysql.cj.api.ExceptionInterceptor;
import com.mysql.cj.api.Extension;
import com.mysql.cj.api.MysqlConnection;
import com.mysql.cj.api.ProfilerEvent;
import com.mysql.cj.api.ProfilerEventHandler;
import com.mysql.cj.api.io.SocketFactory;
import com.mysql.cj.api.io.SocketMetadata;
import com.mysql.cj.api.log.Log;
import com.mysql.cj.core.CharsetMapping;
import com.mysql.cj.core.Constants;
import com.mysql.cj.core.LicenseConfiguration;
import com.mysql.cj.core.Messages;
import com.mysql.cj.core.exception.MysqlErrorNumbers;
import com.mysql.cj.core.io.Buffer;
import com.mysql.cj.core.io.NamedPipeSocketFactory;
import com.mysql.cj.core.log.LogFactory;
import com.mysql.cj.core.log.NullLogger;
import com.mysql.cj.core.log.StandardLogger;
import com.mysql.cj.core.profiler.ProfilerEventHandlerFactory;
import com.mysql.cj.core.profiler.ProfilerEventImpl;
import com.mysql.cj.core.util.LRUCache;
import com.mysql.cj.core.util.LogUtils;
import com.mysql.cj.core.util.ProtocolUtils;
import com.mysql.cj.core.util.SingleByteCharsetConverter;
import com.mysql.cj.core.util.StringUtils;
import com.mysql.cj.core.util.Util;
import com.mysql.jdbc.PreparedStatement.ParseInfo;
import com.mysql.jdbc.exceptions.CommunicationsException;
import com.mysql.jdbc.exceptions.SQLError;
import com.mysql.jdbc.interceptors.ConnectionLifecycleInterceptor;
import com.mysql.jdbc.interceptors.NoSubInterceptorWrapper;
import com.mysql.jdbc.interceptors.ReflectiveStatementInterceptorAdapter;
import com.mysql.jdbc.interceptors.StatementInterceptor;
import com.mysql.jdbc.interceptors.StatementInterceptorV2;
import com.mysql.jdbc.interceptors.V1toV2StatementInterceptorAdapter;
import com.mysql.jdbc.util.TimeUtil;

/**
 * A Connection represents a session with a specific database. Within the context of a Connection, SQL statements are executed and results are returned.
 * 
 * <P>
 * A Connection's database is able to provide information describing its tables, its supported SQL grammar, its stored procedures, the capabilities of this
 * connection, etc. This information is obtained with the getMetaData method.
 * </p>
 */
public class ConnectionImpl extends JdbcConnectionPropertiesImpl implements MysqlJdbcConnection {

    private static final long serialVersionUID = 2877471301981509474L;

    private static final SQLPermission SET_NETWORK_TIMEOUT_PERM = new SQLPermission("setNetworkTimeout");

    private static final SQLPermission ABORT_PERM = new SQLPermission("abort");

    public static final String JDBC_LOCAL_CHARACTER_SET_RESULTS = "jdbc.local.character_set_results";

    public String getHost() {
        return this.host;
    }

    private MysqlJdbcConnection proxy = null;

    private InvocationHandler realProxy = null;

    public boolean isProxySet() {
        return this.proxy != null;
    }

    public void setProxy(MysqlJdbcConnection proxy) {
        this.proxy = proxy;
    }

    public void setRealProxy(InvocationHandler proxy) {
        this.realProxy = proxy;
    }

    // We have to proxy ourselves when we're load balanced so that statements get routed to the right physical connection
    // (when load balanced, we're a "logical" connection)
    private MysqlJdbcConnection getProxy() {
        return (this.proxy != null) ? this.proxy : (MysqlJdbcConnection) this;
    }

    public MysqlJdbcConnection getLoadBalanceSafeProxy() {
        return this.getProxy();
    }

    public Object getConnectionMutex() {
        return (this.realProxy != null) ? this.realProxy : this;
    }

    class ExceptionInterceptorChain implements ExceptionInterceptor {
        List<Extension> interceptors;

        ExceptionInterceptorChain(String interceptorClasses) throws SQLException {
            this.interceptors = Util.loadExtensions(ConnectionImpl.this, ConnectionImpl.this.props, interceptorClasses, "Connection.BadExceptionInterceptor",
                    this);
        }

        void addRingZero(ExceptionInterceptor interceptor) throws SQLException {
            this.interceptors.add(0, interceptor);
        }

        public SQLException interceptException(SQLException sqlEx, MysqlConnection conn) {
            if (this.interceptors != null) {
                Iterator<Extension> iter = this.interceptors.iterator();

                while (iter.hasNext()) {
                    sqlEx = ((ExceptionInterceptor) iter.next()).interceptException(sqlEx, ConnectionImpl.this);
                }
            }

            return sqlEx;
        }

        public void destroy() {
            if (this.interceptors != null) {
                Iterator<Extension> iter = this.interceptors.iterator();

                while (iter.hasNext()) {
                    ((ExceptionInterceptor) iter.next()).destroy();
                }
            }

        }

        public void init(MysqlConnection conn, Properties properties) throws SQLException {
            if (this.interceptors != null) {
                Iterator<Extension> iter = this.interceptors.iterator();

                while (iter.hasNext()) {
                    ((ExceptionInterceptor) iter.next()).init(conn, properties);
                }
            }
        }
    }

    /**
     * Used as a key for caching callable statements which (may) depend on
     * current catalog...In 5.0.x, they don't (currently), but stored procedure
     * names soon will, so current catalog is a (hidden) component of the name.
     */
    static class CompoundCacheKey {
        String componentOne;

        String componentTwo;

        int hashCode;

        CompoundCacheKey(String partOne, String partTwo) {
            this.componentOne = partOne;
            this.componentTwo = partTwo;

            // Handle first component (in most cases, currentCatalog being NULL....
            this.hashCode = (((this.componentOne != null) ? this.componentOne : "") + this.componentTwo).hashCode();
        }

        @Override
        public boolean equals(Object obj) {
            if (obj instanceof CompoundCacheKey) {
                CompoundCacheKey another = (CompoundCacheKey) obj;

                boolean firstPartEqual = false;

                if (this.componentOne == null) {
                    firstPartEqual = (another.componentOne == null);
                } else {
                    firstPartEqual = this.componentOne.equals(another.componentOne);
                }

                return (firstPartEqual && this.componentTwo.equals(another.componentTwo));
            }

            return false;
        }

        @Override
        public int hashCode() {
            return this.hashCode;
        }
    }

    /**
     * Marker for character set converter not being available (not written,
     * multibyte, etc) Used to prevent multiple instantiation requests.
     */
    private static final Object CHARSET_CONVERTER_NOT_AVAILABLE_MARKER = new Object();

    /**
     * The mapping between MySQL charset names and Java charset names.
     * Initialized by loadCharacterSetMapping()
     */
    public static Map<?, ?> charsetMap;

    /** Default logger class name */
    protected static final String DEFAULT_LOGGER_CLASS = StandardLogger.class.getName();

    private final static int HISTOGRAM_BUCKETS = 20;

    /** Logger instance name */
    private static final String LOGGER_INSTANCE_NAME = "MySQL";

    /**
     * Map mysql transaction isolation level name to
     * java.sql.Connection.TRANSACTION_XXX
     */
    private static Map<String, Integer> mapTransIsolationNameToValue = null;

    /** Null logger shared by all connections at startup */
    private static final Log NULL_LOGGER = new NullLogger(LOGGER_INSTANCE_NAME);

    protected static Map<?, ?> roundRobinStatsMap;

    /**
     * Actual collation index to collation name map for given server URLs.
     */
    private static final Map<String, Map<Long, String>> dynamicIndexToCollationMapByUrl = new HashMap<String, Map<Long, String>>();

    /**
     * Actual collation index to mysql charset name map for given server URLs.
     */
    private static final Map<String, Map<Integer, String>> dynamicIndexToCharsetMapByUrl = new HashMap<String, Map<Integer, String>>();

    /**
     * Actual collation index to mysql charset name map of user defined charsets for given server URLs.
     */
    private static final Map<String, Map<Integer, String>> customIndexToCharsetMapByUrl = new HashMap<String, Map<Integer, String>>();

    /**
     * Actual mysql charset name to mblen map of user defined charsets for given server URLs.
     */
    private static final Map<String, Map<String, Integer>> customCharsetToMblenMapByUrl = new HashMap<String, Map<String, Integer>>();

    private CacheAdapter<String, Map<String, String>> serverConfigCache;

    private long queryTimeCount;
    private double queryTimeSum;
    private double queryTimeSumSquares;
    private double queryTimeMean;

    private transient Timer cancelTimer;

    private List<Extension> connectionLifecycleInterceptors;

    private static final int DEFAULT_RESULT_SET_TYPE = ResultSet.TYPE_FORWARD_ONLY;

    private static final int DEFAULT_RESULT_SET_CONCURRENCY = ResultSet.CONCUR_READ_ONLY;

    static {
        mapTransIsolationNameToValue = new HashMap<String, Integer>(8);
        mapTransIsolationNameToValue.put("READ-UNCOMMITED", TRANSACTION_READ_UNCOMMITTED);
        mapTransIsolationNameToValue.put("READ-UNCOMMITTED", TRANSACTION_READ_UNCOMMITTED);
        mapTransIsolationNameToValue.put("READ-COMMITTED", TRANSACTION_READ_COMMITTED);
        mapTransIsolationNameToValue.put("REPEATABLE-READ", TRANSACTION_REPEATABLE_READ);
        mapTransIsolationNameToValue.put("SERIALIZABLE", TRANSACTION_SERIALIZABLE);
    }

    protected static SQLException appendMessageToException(SQLException sqlEx, String messageToAppend, ExceptionInterceptor interceptor) {
        String origMessage = sqlEx.getMessage();
        String sqlState = sqlEx.getSQLState();
        int vendorErrorCode = sqlEx.getErrorCode();

        StringBuilder messageBuf = new StringBuilder(origMessage.length() + messageToAppend.length());
        messageBuf.append(origMessage);
        messageBuf.append(messageToAppend);

        SQLException sqlExceptionWithNewMessage = SQLError.createSQLException(messageBuf.toString(), sqlState, vendorErrorCode, interceptor);
        sqlExceptionWithNewMessage.setStackTrace(sqlEx.getStackTrace());

        return sqlExceptionWithNewMessage;
    }

    public Timer getCancelTimer() {
        synchronized (getConnectionMutex()) {
            if (this.cancelTimer == null) {
                this.cancelTimer = new Timer("MySQL Statement Cancellation Timer", Boolean.TRUE);
            }

            return this.cancelTimer;
        }
    }

    /**
     * Creates a connection instance
     */
    protected static JdbcConnection getInstance(String hostToConnectTo, int portToConnectTo, Properties info, String databaseToConnectTo, String url)
            throws SQLException {
        return new ConnectionImpl(hostToConnectTo, portToConnectTo, info, databaseToConnectTo, url);
    }

    private static final Random random = new Random();

    /**
     * @param url
     * @param hostList
     */
    protected static synchronized int getNextRoundRobinHostIndex(String url, List<?> hostList) {
        // we really do "random" here, because you don't get even distribution when this is coupled with connection pools

        int indexRange = hostList.size();

        int index = random.nextInt(indexRange);

        return index;
    }

    private static boolean nullSafeCompare(String s1, String s2) {
        if (s1 == null && s2 == null) {
            return true;
        }

        if (s1 == null && s2 != null) {
            return false;
        }

        return s1 != null && s1.equals(s2);
    }

    /** Are we in autoCommit mode? */
    private boolean autoCommit = true;

    /** A cache of SQL to parsed prepared statement parameters. */
    private CacheAdapter<String, ParseInfo> cachedPreparedStatementParams;

    /**
     * What character set is the metadata returned in?
     */
    private String characterSetMetadata = null;

    /**
     * The character set we want results and result metadata returned in (null ==
     * results in any charset, metadata in UTF-8).
     */
    private String characterSetResultsOnServer = null;

    /**
     * Holds cached mappings to charset converters to avoid static
     * synchronization and at the same time save memory (each charset converter
     * takes approx 65K of static data).
     */
    private Map<String, Object> charsetConverterMap = new HashMap<String, Object>(CharsetMapping.getNumberOfCharsetsConfigured());

    /** The point in time when this connection was created */
    private long connectionCreationTimeMillis = 0;

    /** ID used when profiling */
    private long connectionId;

    /** The database we're currently using (called Catalog in JDBC terms). */
    private String database = null;

    /** Internal DBMD to use for various database-version specific features */
    private DatabaseMetaData dbmd = null;

    private TimeZone defaultTimeZone;

    /** The event sink to use for profiling */
    private ProfilerEventHandler eventSink;

    /** Why was this connection implicitly closed, if known? (for diagnostics) */
    private Throwable forceClosedReason;

    /** The hostname we're connected to */
    private String host = null;

    /**
     * We need this 'bootstrapped', because 4.1 and newer will send fields back
     * with this even before we fill this dynamically from the server.
     */
    public Map<Integer, String> indexToMysqlCharset = new HashMap<Integer, String>();

    public Map<Integer, String> indexToCustomMysqlCharset = null; //new HashMap<Integer, String>();

    private Map<String, Integer> mysqlCharsetToCustomMblen = null; //new HashMap<String, Integer>();

    /** The I/O abstraction interface (network conn to MySQL server */
    private transient MysqlIO io = null;

    private boolean isClientTzUTC = false;

    /** Has this connection been closed? */
    private boolean isClosed = true;

    /** Is this connection associated with a global tx? */
    private boolean isInGlobalTx = false;

    /** isolation level */
    private int isolationLevel = java.sql.Connection.TRANSACTION_READ_COMMITTED;

    private boolean isServerTzUTC = false;

    /** When did the last query finish? */
    private long lastQueryFinishedTime = 0;

    /** The logger we're going to use */
    private transient Log log = NULL_LOGGER;

    /**
     * If gathering metrics, what was the execution time of the longest query so
     * far ?
     */
    private long longestQueryTimeMs = 0;

    /** Is the server configured to use lower-case table names only? */
    private boolean lowerCaseTableNames = false;

    /** When did the master fail? */
    //	private long masterFailTimeMillis = 0L;

    private long maximumNumberTablesAccessed = 0;

    /** The max-rows setting for current session */
    private int sessionMaxRows = -1;

    /** When was the last time we reported metrics? */
    private long metricsLastReportedMs;

    private long minimumNumberTablesAccessed = Long.MAX_VALUE;

    /** The JDBC URL we're using */
    private String myURL = null;

    /** Does this connection need to be tested? */
    private boolean needsPing = false;

    private int netBufferLength = 16384;

    private boolean noBackslashEscapes = false;

    private long numberOfPreparedExecutes = 0;

    private long numberOfPrepares = 0;

    private long numberOfQueriesIssued = 0;

    private long numberOfResultSetsCreated = 0;

    private long[] numTablesMetricsHistBreakpoints;

    private int[] numTablesMetricsHistCounts;

    private long[] oldHistBreakpoints = null;

    private int[] oldHistCounts = null;

    /** A map of currently open statements */
    private Map<Statement, Statement> openStatements;

    private LRUCache parsedCallableStatementCache;

    /** The password we used */
    private String password = null;

    private long[] perfMetricsHistBreakpoints;

    private int[] perfMetricsHistCounts;

    /** Point of origin where this Connection was created */
    private String pointOfOrigin;

    /** The port number we're connected to (defaults to 3306) */
    private int port = 3306;

    /** Properties for this connection specified by user */
    protected Properties props = null;

    /** Should we retrieve 'info' messages from the server? */
    private boolean readInfoMsg = false;

    /** Are we in read-only mode? */
    private boolean readOnly = false;

    /** Cache of ResultSet metadata */
    protected LRUCache resultSetMetadataCache;

    /** The timezone of the server */
    private TimeZone serverTimezoneTZ = null;

    /** The map of server variables that we retrieve at connection init. */
    private Map<String, String> serverVariables = null;

    private long shortestQueryTimeMs = Long.MAX_VALUE;

    private double totalQueryTimeMs = 0;

    /**
     * The type map for UDTs (not implemented, but used by some third-party
     * vendors, most notably IBM WebSphere)
     */
    private Map<String, Class<?>> typeMap;

    /** Has ANSI_QUOTES been enabled on the server? */
    private boolean useAnsiQuotes = false;

    /** The user we're connected as */
    private String user = null;

    /**
     * Should we use server-side prepared statements? (auto-detected, but can be
     * disabled by user)
     */
    private boolean useServerPreparedStmts = false;

    private LRUCache serverSideStatementCheckCache;
    private LRUCache serverSideStatementCache;
    private Calendar sessionCalendar;

    private Calendar utcCalendar;

    private String origHostToConnectTo;

    // we don't want to be able to publicly clone this...

    private int origPortToConnectTo;

    private String origDatabaseToConnectTo;

    private String errorMessageEncoding = "Cp1252"; // to begin with, changes after we talk to the server

    private boolean usePlatformCharsetConverters;

    /*
     * For testing failover scenarios
     */
    private boolean hasTriedMasterFlag = false;

    /**
     * The comment (if any) that we'll prepend to all statements
     * sent to the server (to show up in "SHOW PROCESSLIST")
     */
    private String statementComment = null;

    private boolean storesLowerCaseTableName;

    private List<StatementInterceptorV2> statementInterceptors;

    /**
     * If a CharsetEncoder is required for escaping. Needed for SJIS and related
     * problems with \u00A5.
     */
    private boolean requiresEscapingEncoder;

    private String hostPortPair;

    /**
     * '
     * For the delegate only
     */
    protected ConnectionImpl() {
    }

    /**
     * Creates a connection to a MySQL Server.
     * 
     * @param hostToConnectTo
     *            the hostname of the database server
     * @param portToConnectTo
     *            the port number the server is listening on
     * @param info
     *            a Properties[] list holding the user and password
     * @param databaseToConnectTo
     *            the database to connect to
     * @param url
     *            the URL of the connection
     * @param d
     *            the Driver instantation of the connection
     * @exception SQLException
     *                if a database access error occurs
     */
    public ConnectionImpl(String hostToConnectTo, int portToConnectTo, Properties info, String databaseToConnectTo, String url) throws SQLException {

        this.connectionCreationTimeMillis = System.currentTimeMillis();

        if (databaseToConnectTo == null) {
            databaseToConnectTo = "";
        }

        // Stash away for later, used to clone this connection for Statement.cancel and Statement.setQueryTimeout().
        //

        this.origHostToConnectTo = hostToConnectTo;
        this.origPortToConnectTo = portToConnectTo;
        this.origDatabaseToConnectTo = databaseToConnectTo;

        this.sessionCalendar = new GregorianCalendar();
        this.utcCalendar = new GregorianCalendar();
        this.utcCalendar.setTimeZone(TimeZone.getTimeZone("GMT"));

        //
        // Normally, this code would be in initializeDriverProperties, but we need to do this as early as possible, so we can start logging to the 'correct'
        // place as early as possible...this.log points to 'NullLogger' for every connection at startup to avoid NPEs and the overhead of checking for NULL at
        // every logging call.
        //
        // We will reset this to the configured logger during properties initialization.
        //
        this.log = LogFactory.getLogger(getLogger(), LOGGER_INSTANCE_NAME, getExceptionInterceptor());

        this.openStatements = new HashMap<Statement, Statement>();

        if (NonRegisteringDriver.isHostPropertiesList(hostToConnectTo)) {
            Properties hostSpecificProps = NonRegisteringDriver.expandHostKeyValues(hostToConnectTo);

            Enumeration<?> propertyNames = hostSpecificProps.propertyNames();

            while (propertyNames.hasMoreElements()) {
                String propertyName = propertyNames.nextElement().toString();
                String propertyValue = hostSpecificProps.getProperty(propertyName);

                info.setProperty(propertyName, propertyValue);
            }
        } else {

            if (hostToConnectTo == null) {
                this.host = "localhost";
                this.hostPortPair = this.host + ":" + portToConnectTo;
            } else {
                this.host = hostToConnectTo;

                if (hostToConnectTo.indexOf(":") == -1) {
                    this.hostPortPair = this.host + ":" + portToConnectTo;
                } else {
                    this.hostPortPair = this.host;
                }
            }
        }

        this.port = portToConnectTo;

        this.database = databaseToConnectTo;
        this.myURL = url;
        this.user = info.getProperty(NonRegisteringDriver.USER_PROPERTY_KEY);
        this.password = info.getProperty(NonRegisteringDriver.PASSWORD_PROPERTY_KEY);

        if ((this.user == null) || this.user.equals("")) {
            this.user = "";
        }

        if (this.password == null) {
            this.password = "";
        }

        this.props = info;

        initializeDriverProperties(info);

        // We store this per-connection, due to static synchronization issues in Java's built-in TimeZone class...
        this.defaultTimeZone = TimeUtil.getDefaultTimeZone(getCacheDefaultTimezone());

        this.isClientTzUTC = "GMT".equalsIgnoreCase(this.defaultTimeZone.getID());

        if (getUseUsageAdvisor()) {
            this.pointOfOrigin = LogUtils.findCallingClassAndMethod(new Throwable());
        } else {
            this.pointOfOrigin = "";
        }

        try {
            this.dbmd = getMetaData(false, false);
            initializeSafeStatementInterceptors();
            createNewIO(false);
            unSafeStatementInterceptors();
        } catch (SQLException ex) {
            cleanup(ex);

            // don't clobber SQL exceptions
            throw ex;
        } catch (Exception ex) {
            cleanup(ex);

            StringBuilder mesg = new StringBuilder(128);

            if (!getParanoid()) {
                mesg.append("Cannot connect to MySQL server on ");
                mesg.append(this.host);
                mesg.append(":");
                mesg.append(this.port);
                mesg.append(".\n\n");
                mesg.append("Make sure that there is a MySQL server ");
                mesg.append("running on the machine/port you are trying ");
                mesg.append("to connect to and that the machine this software is running on ");
                mesg.append("is able to connect to this host/port (i.e. not firewalled). ");
                mesg.append("Also make sure that the server has not been started with the --skip-networking ");
                mesg.append("flag.\n\n");
            } else {
                mesg.append("Unable to connect to database.");
            }

            SQLException sqlEx = SQLError.createSQLException(mesg.toString(), SQLError.SQL_STATE_COMMUNICATION_LINK_FAILURE, getExceptionInterceptor());

            sqlEx.initCause(ex);

            throw sqlEx;
        }

        NonRegisteringDriver.trackConnection(this);
    }

    public void unSafeStatementInterceptors() throws SQLException {

        ArrayList<StatementInterceptorV2> unSafedStatementInterceptors = new ArrayList<StatementInterceptorV2>(this.statementInterceptors.size());

        for (int i = 0; i < this.statementInterceptors.size(); i++) {
            NoSubInterceptorWrapper wrappedInterceptor = (NoSubInterceptorWrapper) this.statementInterceptors.get(i);

            unSafedStatementInterceptors.add(wrappedInterceptor.getUnderlyingInterceptor());
        }

        this.statementInterceptors = unSafedStatementInterceptors;

        if (this.io != null) {
            this.io.setStatementInterceptors(this.statementInterceptors);
        }
    }

    public void initializeSafeStatementInterceptors() throws SQLException {
        this.isClosed = false;

        List<Extension> unwrappedInterceptors = Util.loadExtensions(this, this.props, getStatementInterceptors(), "MysqlIo.BadStatementInterceptor",
                getExceptionInterceptor());

        this.statementInterceptors = new ArrayList<StatementInterceptorV2>(unwrappedInterceptors.size());

        for (int i = 0; i < unwrappedInterceptors.size(); i++) {
            Extension interceptor = unwrappedInterceptors.get(i);

            // adapt older versions of statement interceptors, handle the case where something wants v2 functionality but wants to run with an older driver
            if (interceptor instanceof StatementInterceptor) {
                if (ReflectiveStatementInterceptorAdapter.getV2PostProcessMethod(interceptor.getClass()) != null) {
                    this.statementInterceptors.add(new NoSubInterceptorWrapper(new ReflectiveStatementInterceptorAdapter((StatementInterceptor) interceptor)));
                } else {
                    this.statementInterceptors.add(new NoSubInterceptorWrapper(new V1toV2StatementInterceptorAdapter((StatementInterceptor) interceptor)));
                }
            } else {
                this.statementInterceptors.add(new NoSubInterceptorWrapper((StatementInterceptorV2) interceptor));
            }
        }

    }

    public List<StatementInterceptorV2> getStatementInterceptorsInstances() {
        return this.statementInterceptors;
    }

    private void addToHistogram(int[] histogramCounts, long[] histogramBreakpoints, long value, int numberOfTimes, long currentLowerBound,
            long currentUpperBound) {
        if (histogramCounts == null) {
            createInitialHistogram(histogramBreakpoints, currentLowerBound, currentUpperBound);
        } else {
            for (int i = 0; i < HISTOGRAM_BUCKETS; i++) {
                if (histogramBreakpoints[i] >= value) {
                    histogramCounts[i] += numberOfTimes;

                    break;
                }
            }
        }
    }

    private void addToPerformanceHistogram(long value, int numberOfTimes) {
        checkAndCreatePerformanceHistogram();

        addToHistogram(this.perfMetricsHistCounts, this.perfMetricsHistBreakpoints, value, numberOfTimes, this.shortestQueryTimeMs == Long.MAX_VALUE ? 0
                : this.shortestQueryTimeMs, this.longestQueryTimeMs);
    }

    private void addToTablesAccessedHistogram(long value, int numberOfTimes) {
        checkAndCreateTablesAccessedHistogram();

        addToHistogram(this.numTablesMetricsHistCounts, this.numTablesMetricsHistBreakpoints, value, numberOfTimes,
                this.minimumNumberTablesAccessed == Long.MAX_VALUE ? 0 : this.minimumNumberTablesAccessed, this.maximumNumberTablesAccessed);
    }

    /**
     * Builds the map needed for 4.1.0 and newer servers that maps field-level
     * charset/collation info to a java character encoding name.
     * 
     * @throws SQLException
     */
    private void buildCollationMapping() throws SQLException {

        Map<Integer, String> indexToCharset = null;
        Map<Long, String> sortedCollationMap = null;
        Map<Integer, String> customCharset = null;
        Map<String, Integer> customMblen = null;

        if (getCacheServerConfiguration()) {
            synchronized (dynamicIndexToCharsetMapByUrl) {
                indexToCharset = dynamicIndexToCharsetMapByUrl.get(getURL());
                sortedCollationMap = dynamicIndexToCollationMapByUrl.get(getURL());
                customCharset = customIndexToCharsetMapByUrl.get(getURL());
                customMblen = customCharsetToMblenMapByUrl.get(getURL());
            }
        }

        if (indexToCharset == null) {
            indexToCharset = new HashMap<Integer, String>();

            if (getDetectCustomCollations()) {

                java.sql.Statement stmt = null;
                java.sql.ResultSet results = null;

                try {
                    sortedCollationMap = new TreeMap<Long, String>();
                    customCharset = new HashMap<Integer, String>();
                    customMblen = new HashMap<String, Integer>();

                    stmt = getMetadataSafeStatement();

                    try {
                        results = stmt.executeQuery("SHOW COLLATION");
                        Util.resultSetToMap(sortedCollationMap, results, 3, 2);
                    } catch (SQLException ex) {
                        if (ex.getErrorCode() != MysqlErrorNumbers.ER_MUST_CHANGE_PASSWORD || getDisconnectOnExpiredPasswords()) {
                            throw ex;
                        }
                    }

                    for (Iterator<Map.Entry<Long, String>> indexIter = sortedCollationMap.entrySet().iterator(); indexIter.hasNext();) {
                        Map.Entry<Long, String> indexEntry = indexIter.next();

                        int collationIndex = indexEntry.getKey().intValue();
                        String charsetName = indexEntry.getValue();

                        indexToCharset.put(collationIndex, charsetName);

                        // if no static map for charsetIndex or server has a different mapping then our static map, adding it to custom map 
                        if (collationIndex >= CharsetMapping.MAP_SIZE
                                || !charsetName.equals(CharsetMapping.getMysqlCharsetNameForCollationIndex(collationIndex))) {
                            customCharset.put(collationIndex, charsetName);
                        }

                        // if no static map for charsetName adding to custom map
                        if (!CharsetMapping.CHARSET_NAME_TO_CHARSET.containsKey(charsetName)) {
                            customMblen.put(charsetName, null);
                        }
                    }

                    // if there is a number of custom charsets we should execute SHOW CHARACTER SET to know theirs mblen
                    if (customMblen.size() > 0) {
                        try {
                            results = stmt.executeQuery("SHOW CHARACTER SET");
                            while (results.next()) {
                                String charsetName = results.getString("Charset");
                                if (customMblen.containsKey(charsetName)) {
                                    customMblen.put(charsetName, results.getInt("Maxlen"));
                                }
                            }
                        } catch (SQLException ex) {
                            if (ex.getErrorCode() != MysqlErrorNumbers.ER_MUST_CHANGE_PASSWORD || getDisconnectOnExpiredPasswords()) {
                                throw ex;
                            }
                        }
                    }

                    if (getCacheServerConfiguration()) {
                        synchronized (dynamicIndexToCharsetMapByUrl) {
                            dynamicIndexToCharsetMapByUrl.put(getURL(), indexToCharset);
                            dynamicIndexToCollationMapByUrl.put(getURL(), sortedCollationMap);
                            customIndexToCharsetMapByUrl.put(getURL(), customCharset);
                            customCharsetToMblenMapByUrl.put(getURL(), customMblen);
                        }
                    }

                } catch (SQLException ex) {
                    throw ex;
                } catch (RuntimeException ex) {
                    SQLException sqlEx = SQLError.createSQLException(ex.toString(), SQLError.SQL_STATE_ILLEGAL_ARGUMENT, null);
                    sqlEx.initCause(ex);
                    throw sqlEx;
                } finally {
                    if (results != null) {
                        try {
                            results.close();
                        } catch (java.sql.SQLException sqlE) {
                            // ignore
                        }
                    }

                    if (stmt != null) {
                        try {
                            stmt.close();
                        } catch (java.sql.SQLException sqlE) {
                            // ignore
                        }
                    }
                }
            } else {
                for (int i = 1; i < CharsetMapping.MAP_SIZE; i++) {
                    indexToCharset.put(i, CharsetMapping.getMysqlCharsetNameForCollationIndex(i));
                }
                if (getCacheServerConfiguration()) {
                    synchronized (dynamicIndexToCharsetMapByUrl) {
                        dynamicIndexToCharsetMapByUrl.put(getURL(), indexToCharset);
                    }
                }
            }

        }

        this.indexToMysqlCharset = Collections.unmodifiableMap(indexToCharset);
        if (customCharset != null) {
            this.indexToCustomMysqlCharset = Collections.unmodifiableMap(customCharset);
        }
        if (customMblen != null) {
            this.mysqlCharsetToCustomMblen = Collections.unmodifiableMap(customMblen);
        }
    }

    private boolean canHandleAsServerPreparedStatement(String sql) throws SQLException {
        if (sql == null || sql.length() == 0) {
            return true;
        }

        if (!this.useServerPreparedStmts) {
            return false;
        }

        if (getCachePreparedStatements()) {
            synchronized (this.serverSideStatementCheckCache) {
                Boolean flag = (Boolean) this.serverSideStatementCheckCache.get(sql);

                if (flag != null) {
                    return flag.booleanValue();
                }

                boolean canHandle = StringUtils.canHandleAsServerPreparedStatementNoCache(sql);

                if (sql.length() < getPreparedStatementCacheSqlLimit()) {
                    this.serverSideStatementCheckCache.put(sql, canHandle ? Boolean.TRUE : Boolean.FALSE);
                }

                return canHandle;
            }
        }

        return StringUtils.canHandleAsServerPreparedStatementNoCache(sql);
    }

    /**
     * Changes the user on this connection by performing a re-authentication. If
     * authentication fails, the connection will remain under the context of the
     * current user.
     * 
     * @param userName
     *            the username to authenticate with
     * @param newPassword
     *            the password to authenticate with
     * @throws SQLException
     *             if authentication fails, or some other error occurs while
     *             performing the command.
     */
    public void changeUser(String userName, String newPassword) throws SQLException {
        synchronized (getConnectionMutex()) {
            checkClosed();

            if ((userName == null) || userName.equals("")) {
                userName = "";
            }

            if (newPassword == null) {
                newPassword = "";
            }

            // reset maxRows to default value
            this.sessionMaxRows = -1;

            try {
                this.io.changeUser(userName, newPassword, this.database);
            } catch (SQLException ex) {
                if ("28000".equals(ex.getSQLState())) {
                    cleanup(ex);
                }
                throw ex;
            }
            this.user = userName;
            this.password = newPassword;

            configureClientCharacterSet(true);

            setSessionVariables();

            setupServerForTruncationChecks();
        }
    }

    private boolean characterSetNamesMatches(String mysqlEncodingName) {
        // set names is equivalent to character_set_client ..._results and ..._connection, but we set _results later, so don't check it here.
        return (mysqlEncodingName != null && mysqlEncodingName.equalsIgnoreCase(this.serverVariables.get("character_set_client")) && mysqlEncodingName
                .equalsIgnoreCase(this.serverVariables.get("character_set_connection")));
    }

    private void checkAndCreatePerformanceHistogram() {
        if (this.perfMetricsHistCounts == null) {
            this.perfMetricsHistCounts = new int[HISTOGRAM_BUCKETS];
        }

        if (this.perfMetricsHistBreakpoints == null) {
            this.perfMetricsHistBreakpoints = new long[HISTOGRAM_BUCKETS];
        }
    }

    private void checkAndCreateTablesAccessedHistogram() {
        if (this.numTablesMetricsHistCounts == null) {
            this.numTablesMetricsHistCounts = new int[HISTOGRAM_BUCKETS];
        }

        if (this.numTablesMetricsHistBreakpoints == null) {
            this.numTablesMetricsHistBreakpoints = new long[HISTOGRAM_BUCKETS];
        }
    }

    public void checkClosed() throws SQLException {
        if (this.isClosed) {
            throwConnectionClosedException();
        }
    }

    public void throwConnectionClosedException() throws SQLException {
        SQLException ex = SQLError.createSQLException("No operations allowed after connection closed.", SQLError.SQL_STATE_CONNECTION_NOT_OPEN,
                getExceptionInterceptor());

        if (this.forceClosedReason != null) {
            ex.initCause(this.forceClosedReason);
        }

        throw ex;
    }

    /**
     * Set transaction isolation level to the value received from server if any.
     * Is called by connectionInit(...)
     * 
     * @throws SQLException
     */
    private void checkTransactionIsolationLevel() throws SQLException {

        String s = this.serverVariables.get("tx_isolation");

        if (s != null) {
            Integer intTI = mapTransIsolationNameToValue.get(s);

            if (intTI != null) {
                this.isolationLevel = intTI.intValue();
            }
        }
    }

    /**
     * Clobbers the physical network connection and marks
     * this connection as closed.
     * 
     * @throws SQLException
     */
    public void abortInternal() throws SQLException {
        if (this.io != null) {
            try {
                this.io.forceClose();
            } catch (Throwable t) {
                // can't do anything about it, and we're forcibly aborting
            }
            this.io.releaseResources();
            this.io = null;
        }

        this.isClosed = true;
    }

    /**
     * Destroys this connection and any underlying resources
     * 
     * @param fromWhere
     * @param whyCleanedUp
     */
    private void cleanup(Throwable whyCleanedUp) {
        try {
            if (this.io != null) {
                if (isClosed()) {
                    this.io.forceClose();
                } else {
                    realClose(false, false, false, whyCleanedUp);
                }
            }
        } catch (SQLException sqlEx) {
            // ignore, we're going away.
        }

        this.isClosed = true;
    }

    public void clearHasTriedMaster() {
        this.hasTriedMasterFlag = false;
    }

    /**
     * After this call, getWarnings returns null until a new warning is reported
     * for this connection.
     * 
     * @exception SQLException
     *                if a database access error occurs
     */
    public void clearWarnings() throws SQLException {
        // firstWarning = null;
    }

    /**
     * @param sql
     * @throws SQLException
     */
    public java.sql.PreparedStatement clientPrepareStatement(String sql) throws SQLException {
        return clientPrepareStatement(sql, DEFAULT_RESULT_SET_TYPE, DEFAULT_RESULT_SET_CONCURRENCY);
    }

    public java.sql.PreparedStatement clientPrepareStatement(String sql, int autoGenKeyIndex) throws SQLException {
        java.sql.PreparedStatement pStmt = clientPrepareStatement(sql);

        ((com.mysql.jdbc.PreparedStatement) pStmt).setRetrieveGeneratedKeys(autoGenKeyIndex == java.sql.Statement.RETURN_GENERATED_KEYS);

        return pStmt;
    }

    /**
     * @param sql
     * @param resultSetType
     * @param resultSetConcurrency
     * @throws SQLException
     */
    public java.sql.PreparedStatement clientPrepareStatement(String sql, int resultSetType, int resultSetConcurrency) throws SQLException {
        return clientPrepareStatement(sql, resultSetType, resultSetConcurrency, true);
    }

    public java.sql.PreparedStatement clientPrepareStatement(String sql, int resultSetType, int resultSetConcurrency, boolean processEscapeCodesIfNeeded)
            throws SQLException {
        checkClosed();

        String nativeSql = processEscapeCodesIfNeeded && getProcessEscapeCodesForPrepStmts() ? nativeSQL(sql) : sql;

        PreparedStatement pStmt = null;

        if (getCachePreparedStatements()) {
            PreparedStatement.ParseInfo pStmtInfo = this.cachedPreparedStatementParams.get(nativeSql);

            if (pStmtInfo == null) {
                pStmt = com.mysql.jdbc.PreparedStatement.getInstance(getLoadBalanceSafeProxy(), nativeSql, this.database);

                this.cachedPreparedStatementParams.put(nativeSql, pStmt.getParseInfo());
            } else {
                pStmt = new com.mysql.jdbc.PreparedStatement(getLoadBalanceSafeProxy(), nativeSql, this.database, pStmtInfo);
            }
        } else {
            pStmt = com.mysql.jdbc.PreparedStatement.getInstance(getLoadBalanceSafeProxy(), nativeSql, this.database);
        }

        pStmt.setResultSetType(resultSetType);
        pStmt.setResultSetConcurrency(resultSetConcurrency);

        return pStmt;
    }

    public java.sql.PreparedStatement clientPrepareStatement(String sql, int[] autoGenKeyIndexes) throws SQLException {

        PreparedStatement pStmt = (PreparedStatement) clientPrepareStatement(sql);

        pStmt.setRetrieveGeneratedKeys((autoGenKeyIndexes != null) && (autoGenKeyIndexes.length > 0));

        return pStmt;
    }

    public java.sql.PreparedStatement clientPrepareStatement(String sql, String[] autoGenKeyColNames) throws SQLException {
        PreparedStatement pStmt = (PreparedStatement) clientPrepareStatement(sql);

        pStmt.setRetrieveGeneratedKeys((autoGenKeyColNames != null) && (autoGenKeyColNames.length > 0));

        return pStmt;
    }

    public java.sql.PreparedStatement clientPrepareStatement(String sql, int resultSetType, int resultSetConcurrency, int resultSetHoldability)
            throws SQLException {
        return clientPrepareStatement(sql, resultSetType, resultSetConcurrency, true);
    }

    // --------------------------JDBC 2.0-----------------------------

    /**
     * In some cases, it is desirable to immediately release a Connection's
     * database and JDBC resources instead of waiting for them to be
     * automatically released (cant think why off the top of my head) <B>Note:</B>
     * A Connection is automatically closed when it is garbage collected.
     * Certain fatal errors also result in a closed connection.
     * 
     * @exception SQLException
     *                if a database access error occurs
     */
    public void close() throws SQLException {
        synchronized (getConnectionMutex()) {
            if (this.connectionLifecycleInterceptors != null) {
                new IterateBlock<Extension>(this.connectionLifecycleInterceptors.iterator()) {
                    @Override
                    void forEach(Extension each) throws SQLException {
                        ((ConnectionLifecycleInterceptor) each).close();
                    }
                }.doForAll();
            }

            realClose(true, true, false, null);
        }
    }

    /**
     * Closes all currently open statements.
     * 
     * @throws SQLException
     */
    private void closeAllOpenStatements() throws SQLException {
        SQLException postponedException = null;

        if (this.openStatements != null) {
            List<Statement> currentlyOpenStatements = new ArrayList<Statement>(); // we need this to
            // avoid ConcurrentModificationEx

            for (Iterator<Statement> iter = this.openStatements.keySet().iterator(); iter.hasNext();) {
                currentlyOpenStatements.add(iter.next());
            }

            int numStmts = currentlyOpenStatements.size();

            for (int i = 0; i < numStmts; i++) {
                StatementImpl stmt = (StatementImpl) currentlyOpenStatements.get(i);

                try {
                    stmt.realClose(false, true);
                } catch (SQLException sqlEx) {
                    postponedException = sqlEx; // throw it later, cleanup all
                    // statements first
                }
            }

            if (postponedException != null) {
                throw postponedException;
            }
        }
    }

    private void closeStatement(java.sql.Statement stmt) {
        if (stmt != null) {
            try {
                stmt.close();
            } catch (SQLException sqlEx) {
                // ignore
            }

            stmt = null;
        }
    }

    /**
     * The method commit() makes all changes made since the previous
     * commit/rollback permanent and releases any database locks currently held
     * by the Connection. This method should only be used when auto-commit has
     * been disabled.
     * <p>
     * <b>Note:</b> MySQL does not support transactions, so this method is a no-op.
     * </p>
     * 
     * @exception SQLException
     *                if a database access error occurs
     * @see setAutoCommit
     */
    public void commit() throws SQLException {
        synchronized (getConnectionMutex()) {
            checkClosed();

            try {
                if (this.connectionLifecycleInterceptors != null) {
                    IterateBlock<Extension> iter = new IterateBlock<Extension>(this.connectionLifecycleInterceptors.iterator()) {

                        @Override
                        void forEach(Extension each) throws SQLException {
                            if (!((ConnectionLifecycleInterceptor) each).commit()) {
                                this.stopIterating = true;
                            }
                        }
                    };

                    iter.doForAll();

                    if (!iter.fullIteration()) {
                        return;
                    }
                }

                // no-op if _relaxAutoCommit == true
                if (this.autoCommit && !getRelaxAutoCommit()) {
                    throw SQLError.createSQLException("Can't call commit when autocommit=true", getExceptionInterceptor());
                }
                if (getUseLocalTransactionState()) {
                    if (!this.io.inTransactionOnServer()) {
                        return; // effectively a no-op
                    }
                }

                execSQL(null, "commit", -1, null, DEFAULT_RESULT_SET_TYPE, DEFAULT_RESULT_SET_CONCURRENCY, false, this.database, null, false);
            } catch (SQLException sqlException) {
                if (SQLError.SQL_STATE_COMMUNICATION_LINK_FAILURE.equals(sqlException.getSQLState())) {
                    throw SQLError.createSQLException("Communications link failure during commit(). Transaction resolution unknown.",
                            SQLError.SQL_STATE_TRANSACTION_RESOLUTION_UNKNOWN, getExceptionInterceptor());
                }

                throw sqlException;
            } finally {
                this.needsPing = this.getReconnectAtTxEnd();
            }
        }
        return;
    }

    /**
     * Configures client-side properties for character set information.
     * 
     * @throws SQLException
     *             if unable to configure the specified character set.
     */
    private void configureCharsetProperties() throws SQLException {
        if (getEncoding() != null) {
            // Attempt to use the encoding, and bail out if it can't be used
            try {
                String testString = "abc";
                StringUtils.getBytes(testString, getEncoding());
            } catch (UnsupportedEncodingException UE) {
                // Try the MySQL character encoding, then....
                String oldEncoding = getEncoding();

                try {
                    setEncoding(CharsetMapping.getJavaEncodingForMysqlCharset(oldEncoding));
                } catch (RuntimeException ex) {
                    SQLException sqlEx = SQLError.createSQLException(ex.toString(), SQLError.SQL_STATE_ILLEGAL_ARGUMENT, null);
                    sqlEx.initCause(ex);
                    throw sqlEx;
                }

                if (getEncoding() == null) {
                    throw SQLError.createSQLException("Java does not support the MySQL character encoding '" + oldEncoding + "'.",
                            SQLError.SQL_STATE_INVALID_CONNECTION_ATTRIBUTE, getExceptionInterceptor());
                }

                try {
                    String testString = "abc";
                    StringUtils.getBytes(testString, getEncoding());
                } catch (UnsupportedEncodingException encodingEx) {
                    throw SQLError.createSQLException("Unsupported character encoding '" + getEncoding() + "'.",
                            SQLError.SQL_STATE_INVALID_CONNECTION_ATTRIBUTE, getExceptionInterceptor());
                }
            }
        }
    }

    /**
     * Sets up client character set for MySQL-4.1 and newer if the user This
     * must be done before any further communication with the server!
     * 
     * @return true if this routine actually configured the client character
     *         set, or false if the driver needs to use 'older' methods to
     *         detect the character set, as it is connected to a MySQL server
     *         older than 4.1.0
     * @throws SQLException
     *             if an exception happens while sending 'SET NAMES' to the
     *             server, or the server sends character set information that
     *             the client doesn't know about.
     */
    private boolean configureClientCharacterSet(boolean dontCheckServerMatch) throws SQLException {
        String realJavaEncoding = getEncoding();
        boolean characterSetAlreadyConfigured = false;

        try {
            characterSetAlreadyConfigured = true;

            setUseUnicode(true);

            configureCharsetProperties();
            realJavaEncoding = getEncoding(); // we need to do this again to grab this for versions > 4.1.0

            try {

                // Fault injection for testing server character set indices

                if (this.props != null && this.props.getProperty("com.mysql.jdbc.faultInjection.serverCharsetIndex") != null) {
                    this.io.serverCharsetIndex = Integer.parseInt(this.props.getProperty("com.mysql.jdbc.faultInjection.serverCharsetIndex"));
                }

                String serverEncodingToSet = CharsetMapping.getJavaEncodingForCollationIndex(this.io.serverCharsetIndex);

                if (serverEncodingToSet == null || serverEncodingToSet.length() == 0) {
                    if (realJavaEncoding != null) {
                        // user knows best, try it
                        setEncoding(realJavaEncoding);
                    } else {
                        throw SQLError.createSQLException("Unknown initial character set index '" + this.io.serverCharsetIndex
                                + "' received from server. Initial client character set can be forced via the 'characterEncoding' property.",
                                SQLError.SQL_STATE_GENERAL_ERROR, getExceptionInterceptor());
                    }
                }

                // "latin1" on MySQL-4.1.0+ is actually CP1252, not ISO8859_1
                if ("ISO8859_1".equalsIgnoreCase(serverEncodingToSet)) {
                    serverEncodingToSet = "Cp1252";
                }
                if ("UnicodeBig".equalsIgnoreCase(serverEncodingToSet) || "UTF-16".equalsIgnoreCase(serverEncodingToSet)
                        || "UTF-16LE".equalsIgnoreCase(serverEncodingToSet) || "UTF-32".equalsIgnoreCase(serverEncodingToSet)) {
                    serverEncodingToSet = "UTF-8";
                }

                setEncoding(serverEncodingToSet);

            } catch (ArrayIndexOutOfBoundsException outOfBoundsEx) {
                if (realJavaEncoding != null) {
                    // user knows best, try it
                    setEncoding(realJavaEncoding);
                } else {
                    throw SQLError.createSQLException("Unknown initial character set index '" + this.io.serverCharsetIndex
                            + "' received from server. Initial client character set can be forced via the 'characterEncoding' property.",
                            SQLError.SQL_STATE_GENERAL_ERROR, getExceptionInterceptor());
                }
            } catch (SQLException ex) {
                throw ex;
            } catch (RuntimeException ex) {
                SQLException sqlEx = SQLError.createSQLException(ex.toString(), SQLError.SQL_STATE_ILLEGAL_ARGUMENT, null);
                sqlEx.initCause(ex);
                throw sqlEx;
            }

            if (getEncoding() == null) {
                // punt?
                setEncoding("ISO8859_1");
            }

            //
            // Has the user has 'forced' the character encoding via driver properties?
            //
            if (getUseUnicode()) {
                if (realJavaEncoding != null) {

                    //
                    // Now, inform the server what character set we will be using from now-on...
                    //
                    if (realJavaEncoding.equalsIgnoreCase("UTF-8") || realJavaEncoding.equalsIgnoreCase("UTF8")) {
                        // charset names are case-sensitive

                        boolean useutf8mb4 = CharsetMapping.UTF8MB4_INDEXES.contains(this.io.serverCharsetIndex);

                        if (!getUseOldUTF8Behavior()) {
                            if (dontCheckServerMatch || !characterSetNamesMatches("utf8") || (!characterSetNamesMatches("utf8mb4"))) {
                                execSQL(null, "SET NAMES " + (useutf8mb4 ? "utf8mb4" : "utf8"), -1, null, DEFAULT_RESULT_SET_TYPE,
                                        DEFAULT_RESULT_SET_CONCURRENCY, false, this.database, null, false);
                            }
                        } else {
                            execSQL(null, "SET NAMES latin1", -1, null, DEFAULT_RESULT_SET_TYPE, DEFAULT_RESULT_SET_CONCURRENCY, false, this.database, null,
                                    false);
                        }

                        setEncoding(realJavaEncoding);
                    } /* not utf-8 */else {
                        String mysqlCharsetName = CharsetMapping.getMysqlCharsetForJavaEncoding(realJavaEncoding.toUpperCase(Locale.ENGLISH), this);

                        if (mysqlCharsetName != null) {

                            if (dontCheckServerMatch || !characterSetNamesMatches(mysqlCharsetName)) {
                                execSQL(null, "SET NAMES " + mysqlCharsetName, -1, null, DEFAULT_RESULT_SET_TYPE, DEFAULT_RESULT_SET_CONCURRENCY, false,
                                        this.database, null, false);
                            }
                        }

                        // Switch driver's encoding now, since the server knows what we're sending...
                        //
                        setEncoding(realJavaEncoding);
                    }
                } else if (getEncoding() != null) {
                    // Tell the server we'll use the server default charset to send our queries from now on....
                    String mysqlCharsetName = getServerCharset();

                    if (getUseOldUTF8Behavior()) {
                        mysqlCharsetName = "latin1";
                    }

                    boolean ucs2 = false;
                    if ("ucs2".equalsIgnoreCase(mysqlCharsetName) || "utf16".equalsIgnoreCase(mysqlCharsetName) || "utf16le".equalsIgnoreCase(mysqlCharsetName)
                            || "utf32".equalsIgnoreCase(mysqlCharsetName)) {
                        mysqlCharsetName = "utf8";
                        ucs2 = true;
                        if (getCharacterSetResults() == null) {
                            setCharacterSetResults("UTF-8");
                        }
                    }

                    if (dontCheckServerMatch || !characterSetNamesMatches(mysqlCharsetName) || ucs2) {
                        try {
                            execSQL(null, "SET NAMES " + mysqlCharsetName, -1, null, DEFAULT_RESULT_SET_TYPE, DEFAULT_RESULT_SET_CONCURRENCY, false,
                                    this.database, null, false);
                        } catch (SQLException ex) {
                            if (ex.getErrorCode() != MysqlErrorNumbers.ER_MUST_CHANGE_PASSWORD || getDisconnectOnExpiredPasswords()) {
                                throw ex;
                            }
                        }
                    }

                    realJavaEncoding = getEncoding();
                }

            }

            //
            // We know how to deal with any charset coming back from the database, so tell the server not to do conversion if the user hasn't 'forced' a
            // result-set character set
            //

            String onServer = null;
            boolean isNullOnServer = false;

            if (this.serverVariables != null) {
                onServer = this.serverVariables.get("character_set_results");

                isNullOnServer = onServer == null || "NULL".equalsIgnoreCase(onServer) || onServer.length() == 0;
            }

            if (getCharacterSetResults() == null) {

                //
                // Only send if needed, if we're caching server variables we -have- to send, because we don't know what it was before we cached them.
                //
                if (!isNullOnServer) {
                    try {
                        execSQL(null, "SET character_set_results = NULL", -1, null, DEFAULT_RESULT_SET_TYPE, DEFAULT_RESULT_SET_CONCURRENCY, false,
                                this.database, null, false);
                    } catch (SQLException ex) {
                        if (ex.getErrorCode() != MysqlErrorNumbers.ER_MUST_CHANGE_PASSWORD || getDisconnectOnExpiredPasswords()) {
                            throw ex;
                        }
                    }
                    this.serverVariables.put(JDBC_LOCAL_CHARACTER_SET_RESULTS, null);
                } else {
                    this.serverVariables.put(JDBC_LOCAL_CHARACTER_SET_RESULTS, onServer);
                }
            } else {

                if (getUseOldUTF8Behavior()) {
                    try {
                        execSQL(null, "SET NAMES latin1", -1, null, DEFAULT_RESULT_SET_TYPE, DEFAULT_RESULT_SET_CONCURRENCY, false, this.database, null, false);
                    } catch (SQLException ex) {
                        if (ex.getErrorCode() != MysqlErrorNumbers.ER_MUST_CHANGE_PASSWORD || getDisconnectOnExpiredPasswords()) {
                            throw ex;
                        }
                    }
                }
                String charsetResults = getCharacterSetResults();
                String mysqlEncodingName = null;

                if ("UTF-8".equalsIgnoreCase(charsetResults) || "UTF8".equalsIgnoreCase(charsetResults)) {
                    mysqlEncodingName = "utf8";
                } else if ("null".equalsIgnoreCase(charsetResults)) {
                    mysqlEncodingName = "NULL";
                } else {
                    mysqlEncodingName = CharsetMapping.getMysqlCharsetForJavaEncoding(charsetResults.toUpperCase(Locale.ENGLISH), this);
                }

                //
                // Only change the value if needed
                //

                if (mysqlEncodingName == null) {
                    throw SQLError.createSQLException("Can't map " + charsetResults + " given for characterSetResults to a supported MySQL encoding.",
                            SQLError.SQL_STATE_ILLEGAL_ARGUMENT, getExceptionInterceptor());
                }

                if (!mysqlEncodingName.equalsIgnoreCase(this.serverVariables.get("character_set_results"))) {
                    StringBuilder setBuf = new StringBuilder("SET character_set_results = ".length() + mysqlEncodingName.length());
                    setBuf.append("SET character_set_results = ").append(mysqlEncodingName);

                    try {
                        execSQL(null, setBuf.toString(), -1, null, DEFAULT_RESULT_SET_TYPE, DEFAULT_RESULT_SET_CONCURRENCY, false, this.database, null, false);
                    } catch (SQLException ex) {
                        if (ex.getErrorCode() != MysqlErrorNumbers.ER_MUST_CHANGE_PASSWORD || getDisconnectOnExpiredPasswords()) {
                            throw ex;
                        }
                    }

                    this.serverVariables.put(JDBC_LOCAL_CHARACTER_SET_RESULTS, mysqlEncodingName);

                    // We have to set errorMessageEncoding according to new value of charsetResults for server version 5.5 and higher
                    this.errorMessageEncoding = charsetResults;

                } else {
                    this.serverVariables.put(JDBC_LOCAL_CHARACTER_SET_RESULTS, onServer);
                }
            }

            if (getConnectionCollation() != null) {
                StringBuilder setBuf = new StringBuilder("SET collation_connection = ".length() + getConnectionCollation().length());
                setBuf.append("SET collation_connection = ").append(getConnectionCollation());

                try {
                    execSQL(null, setBuf.toString(), -1, null, DEFAULT_RESULT_SET_TYPE, DEFAULT_RESULT_SET_CONCURRENCY, false, this.database, null, false);
                } catch (SQLException ex) {
                    if (ex.getErrorCode() != MysqlErrorNumbers.ER_MUST_CHANGE_PASSWORD || getDisconnectOnExpiredPasswords()) {
                        throw ex;
                    }
                }
            }
        } finally {
            // Failsafe, make sure that the driver's notion of character encoding matches what the user has specified.
            //
            setEncoding(realJavaEncoding);
        }

        /**
         * Check if we need a CharsetEncoder for escaping codepoints that are
         * transformed to backslash (0x5c) in the connection encoding.
         */
        try {
            CharsetEncoder enc = Charset.forName(getEncoding()).newEncoder();
            CharBuffer cbuf = CharBuffer.allocate(1);
            ByteBuffer bbuf = ByteBuffer.allocate(1);

            cbuf.put("\u00a5");
            cbuf.position(0);
            enc.encode(cbuf, bbuf, true);
            if (bbuf.get(0) == '\\') {
                this.requiresEscapingEncoder = true;
            } else {
                cbuf.clear();
                bbuf.clear();

                cbuf.put("\u20a9");
                cbuf.position(0);
                enc.encode(cbuf, bbuf, true);
                if (bbuf.get(0) == '\\') {
                    this.requiresEscapingEncoder = true;
                }
            }
        } catch (java.nio.charset.UnsupportedCharsetException ucex) {
            // fallback to String API - for Java 1.4
            try {
                byte bbuf[] = StringUtils.getBytes("\u00a5", getEncoding());
                if (bbuf[0] == '\\') {
                    this.requiresEscapingEncoder = true;
                } else {
                    bbuf = StringUtils.getBytes("\u20a9", getEncoding());
                    if (bbuf[0] == '\\') {
                        this.requiresEscapingEncoder = true;
                    }
                }
            } catch (UnsupportedEncodingException ueex) {
                throw SQLError
                        .createSQLException("Unable to use encoding: " + getEncoding(), SQLError.SQL_STATE_GENERAL_ERROR, ueex, getExceptionInterceptor());
            }
        }

        return characterSetAlreadyConfigured;
    }

    /**
     * Configures the client's timezone if required.
     * 
     * @throws SQLException
     *             if the timezone the server is configured to use can't be
     *             mapped to a Java timezone.
     */
    private void configureTimezone() throws SQLException {
        String configuredTimeZoneOnServer = this.serverVariables.get("timezone");

        if (configuredTimeZoneOnServer == null) {
            configuredTimeZoneOnServer = this.serverVariables.get("time_zone");

            if ("SYSTEM".equalsIgnoreCase(configuredTimeZoneOnServer)) {
                configuredTimeZoneOnServer = this.serverVariables.get("system_time_zone");
            }
        }

        String canonicalTimezone = getServerTimezone();

        if ((getUseTimezone() || !getUseLegacyDatetimeCode()) && configuredTimeZoneOnServer != null) {
            // user can override this with driver properties, so don't detect if that's the case
            if (canonicalTimezone == null || StringUtils.isEmptyOrWhitespaceOnly(canonicalTimezone)) {
                try {
                    canonicalTimezone = TimeUtil.getCanonicalTimezone(configuredTimeZoneOnServer, getExceptionInterceptor());
                } catch (IllegalArgumentException iae) {
                    throw SQLError.createSQLException(iae.getMessage(), SQLError.SQL_STATE_GENERAL_ERROR, getExceptionInterceptor());
                }
            }
        }

        if (canonicalTimezone != null && canonicalTimezone.length() > 0) {
            this.serverTimezoneTZ = TimeZone.getTimeZone(canonicalTimezone);

            //
            // The Calendar class has the behavior of mapping unknown timezones to 'GMT' instead of throwing an exception, so we must check for this...
            //
            if (!canonicalTimezone.equalsIgnoreCase("GMT") && this.serverTimezoneTZ.getID().equals("GMT")) {
                throw SQLError.createSQLException("No timezone mapping entry for '" + canonicalTimezone + "'", SQLError.SQL_STATE_ILLEGAL_ARGUMENT,
                        getExceptionInterceptor());
            }

            this.isServerTzUTC = "GMT".equalsIgnoreCase(this.serverTimezoneTZ.getID());
        }
    }

    private void createInitialHistogram(long[] breakpoints, long lowerBound, long upperBound) {

        double bucketSize = (((double) upperBound - (double) lowerBound) / HISTOGRAM_BUCKETS) * 1.25;

        if (bucketSize < 1) {
            bucketSize = 1;
        }

        for (int i = 0; i < HISTOGRAM_BUCKETS; i++) {
            breakpoints[i] = lowerBound;
            lowerBound += bucketSize;
        }
    }

    /**
     * Creates an IO channel to the server
     * 
     * @param isForReconnect
     *            is this request for a re-connect
     * @return a new MysqlIO instance connected to a server
     * @throws SQLException
     *             if a database access error occurs
     * @throws CommunicationsException
     */
    public void createNewIO(boolean isForReconnect) throws SQLException {
        synchronized (getConnectionMutex()) {
            // Synchronization Not needed for *new* connections, but defintely for connections going through fail-over, since we might get the new connection up
            // and running *enough* to start sending cached or still-open server-side prepared statements over to the backend before we get a chance to
            // re-prepare them...

            Properties mergedProps = exposeAsProperties(this.props);

            if (!getHighAvailability()) {
                connectOneTryOnly(isForReconnect, mergedProps);

                return;
            }

            connectWithRetries(isForReconnect, mergedProps);
        }
    }

    private void connectWithRetries(boolean isForReconnect, Properties mergedProps) throws SQLException {
        double timeout = getInitialTimeout();
        boolean connectionGood = false;

        Exception connectionException = null;

        for (int attemptCount = 0; (attemptCount < getMaxReconnects()) && !connectionGood; attemptCount++) {
            try {
                if (this.io != null) {
                    this.io.forceClose();
                }

                coreConnect(mergedProps);
                pingInternal(false, 0);

                boolean oldAutoCommit;
                int oldIsolationLevel;
                boolean oldReadOnly;
                String oldCatalog;

                synchronized (getConnectionMutex()) {
                    this.connectionId = this.io.getThreadId();
                    this.isClosed = false;

                    // save state from old connection
                    oldAutoCommit = getAutoCommit();
                    oldIsolationLevel = this.isolationLevel;
                    oldReadOnly = isReadOnly(false);
                    oldCatalog = getCatalog();

                    this.io.setStatementInterceptors(this.statementInterceptors);
                }

                // Server properties might be different from previous connection, so initialize again...
                initializePropsFromServer();

                if (isForReconnect) {
                    // Restore state from old connection
                    setAutoCommit(oldAutoCommit);

                    setTransactionIsolation(oldIsolationLevel);

                    setCatalog(oldCatalog);
                    setReadOnly(oldReadOnly);
                }

                connectionGood = true;

                break;
            } catch (Exception EEE) {
                connectionException = EEE;
                connectionGood = false;
            }

            if (connectionGood) {
                break;
            }

            if (attemptCount > 0) {
                try {
                    Thread.sleep((long) timeout * 1000);
                } catch (InterruptedException IE) {
                    // ignore
                }
            }
        } // end attempts for a single host

        if (!connectionGood) {
            // We've really failed!
            SQLException chainedEx = SQLError.createSQLException(
                    Messages.getString("Connection.UnableToConnectWithRetries", new Object[] { Integer.valueOf(getMaxReconnects()) }),
                    SQLError.SQL_STATE_UNABLE_TO_CONNECT_TO_DATASOURCE, getExceptionInterceptor());
            chainedEx.initCause(connectionException);

            throw chainedEx;
        }

        if (getParanoid() && !getHighAvailability()) {
            this.password = null;
            this.user = null;
        }

        if (isForReconnect) {
            //
            // Retrieve any 'lost' prepared statements if re-connecting
            //
            Iterator<Statement> statementIter = this.openStatements.values().iterator();

            //
            // We build a list of these outside the map of open statements, because in the process of re-preparing, we might end up having to close a prepared
            // statement, thus removing it from the map, and generating a ConcurrentModificationException
            //
            Stack<Statement> serverPreparedStatements = null;

            while (statementIter.hasNext()) {
                Statement statementObj = statementIter.next();

                if (statementObj instanceof ServerPreparedStatement) {
                    if (serverPreparedStatements == null) {
                        serverPreparedStatements = new Stack<Statement>();
                    }

                    serverPreparedStatements.add(statementObj);
                }
            }

            if (serverPreparedStatements != null) {
                while (!serverPreparedStatements.isEmpty()) {
                    ((ServerPreparedStatement) serverPreparedStatements.pop()).rePrepare();
                }
            }
        }
    }

    private void coreConnect(Properties mergedProps) throws SQLException, IOException {
        int newPort = 3306;
        String newHost = "localhost";

        String protocol = mergedProps.getProperty(NonRegisteringDriver.PROTOCOL_PROPERTY_KEY);

        if (protocol != null) {
            // "new" style URL

            if ("tcp".equalsIgnoreCase(protocol)) {
                newHost = normalizeHost(mergedProps.getProperty(NonRegisteringDriver.HOST_PROPERTY_KEY));
                newPort = parsePortNumber(mergedProps.getProperty(NonRegisteringDriver.PORT_PROPERTY_KEY, "3306"));
            } else if ("pipe".equalsIgnoreCase(protocol)) {
                setSocketFactoryClassName(NamedPipeSocketFactory.class.getName());

                String path = mergedProps.getProperty(NonRegisteringDriver.PATH_PROPERTY_KEY);

                if (path != null) {
                    mergedProps.setProperty(NamedPipeSocketFactory.NAMED_PIPE_PROP_NAME, path);
                }
            } else {
                // normalize for all unknown protocols
                newHost = normalizeHost(mergedProps.getProperty(NonRegisteringDriver.HOST_PROPERTY_KEY));
                newPort = parsePortNumber(mergedProps.getProperty(NonRegisteringDriver.PORT_PROPERTY_KEY, "3306"));
            }
        } else {

            String[] parsedHostPortPair = NonRegisteringDriver.parseHostPortPair(this.hostPortPair);
            newHost = parsedHostPortPair[NonRegisteringDriver.HOST_NAME_INDEX];

            newHost = normalizeHost(newHost);

            if (parsedHostPortPair[NonRegisteringDriver.PORT_NUMBER_INDEX] != null) {
                newPort = parsePortNumber(parsedHostPortPair[NonRegisteringDriver.PORT_NUMBER_INDEX]);
            }
        }

        this.port = newPort;
        this.host = newHost;

        // reset max-rows to default value
        this.sessionMaxRows = -1;

        this.io = new MysqlIO(newHost, newPort, mergedProps, getSocketFactoryClassName(), getProxy(), getSocketTimeout(),
                this.largeRowSizeThreshold.getValueAsInt());
        this.io.doHandshake(this.user, this.password, this.database);

        // error messages are returned according to character_set_results which, at this point, is set from the response packet
        this.errorMessageEncoding = this.io.getEncodingForHandshake();
    }

    private String normalizeHost(String hostname) {
        if (hostname == null || StringUtils.isEmptyOrWhitespaceOnly(hostname)) {
            return "localhost";
        }

        return hostname;
    }

    private int parsePortNumber(String portAsString) throws SQLException {
        int portNumber = 3306;
        try {
            portNumber = Integer.parseInt(portAsString);
        } catch (NumberFormatException nfe) {
            throw SQLError.createSQLException("Illegal connection port value '" + portAsString + "'", SQLError.SQL_STATE_INVALID_CONNECTION_ATTRIBUTE,
                    getExceptionInterceptor());
        }
        return portNumber;
    }

    private void connectOneTryOnly(boolean isForReconnect, Properties mergedProps) throws SQLException {
        Exception connectionNotEstablishedBecause = null;

        try {

            coreConnect(mergedProps);
            this.connectionId = this.io.getThreadId();
            this.isClosed = false;

            // save state from old connection
            boolean oldAutoCommit = getAutoCommit();
            int oldIsolationLevel = this.isolationLevel;
            boolean oldReadOnly = isReadOnly(false);
            String oldCatalog = getCatalog();

            this.io.setStatementInterceptors(this.statementInterceptors);

            // Server properties might be different from previous connection, so initialize again...
            initializePropsFromServer();

            if (isForReconnect) {
                // Restore state from old connection
                setAutoCommit(oldAutoCommit);

                setTransactionIsolation(oldIsolationLevel);

                setCatalog(oldCatalog);

                setReadOnly(oldReadOnly);
            }
            return;

        } catch (Exception EEE) {

            if (EEE instanceof SQLException && ((SQLException) EEE).getErrorCode() == MysqlErrorNumbers.ER_MUST_CHANGE_PASSWORD
                    && !getDisconnectOnExpiredPasswords()) {
                return;
            }

            if (this.io != null) {
                this.io.forceClose();
            }

            connectionNotEstablishedBecause = EEE;

            if (EEE instanceof SQLException) {
                throw (SQLException) EEE;
            }

            SQLException chainedEx = SQLError.createSQLException(Messages.getString("Connection.UnableToConnect"),
                    SQLError.SQL_STATE_UNABLE_TO_CONNECT_TO_DATASOURCE, getExceptionInterceptor());
            chainedEx.initCause(connectionNotEstablishedBecause);

            throw chainedEx;
        }
    }

    private void createPreparedStatementCaches() throws SQLException {
        synchronized (getConnectionMutex()) {
            int cacheSize = getPreparedStatementCacheSize();

            try {
                Class<?> factoryClass;

                factoryClass = Class.forName(getParseInfoCacheFactory());

                @SuppressWarnings("unchecked")
                CacheAdapterFactory<String, ParseInfo> cacheFactory = ((CacheAdapterFactory<String, ParseInfo>) factoryClass.newInstance());

                this.cachedPreparedStatementParams = cacheFactory.getInstance(this, this.myURL, getPreparedStatementCacheSize(),
                        getPreparedStatementCacheSqlLimit(), this.props);

            } catch (ClassNotFoundException e) {
                SQLException sqlEx = SQLError.createSQLException(
                        Messages.getString("Connection.CantFindCacheFactory", new Object[] { getParseInfoCacheFactory(), "parseInfoCacheFactory" }),
                        getExceptionInterceptor());
                sqlEx.initCause(e);

                throw sqlEx;
            } catch (InstantiationException e) {
                SQLException sqlEx = SQLError.createSQLException(
                        Messages.getString("Connection.CantLoadCacheFactory", new Object[] { getParseInfoCacheFactory(), "parseInfoCacheFactory" }),
                        getExceptionInterceptor());
                sqlEx.initCause(e);

                throw sqlEx;
            } catch (IllegalAccessException e) {
                SQLException sqlEx = SQLError.createSQLException(
                        Messages.getString("Connection.CantLoadCacheFactory", new Object[] { getParseInfoCacheFactory(), "parseInfoCacheFactory" }),
                        getExceptionInterceptor());
                sqlEx.initCause(e);

                throw sqlEx;
            }

            if (getUseServerPreparedStmts()) {
                this.serverSideStatementCheckCache = new LRUCache(cacheSize);

                this.serverSideStatementCache = new LRUCache(cacheSize) {

                    private static final long serialVersionUID = 7692318650375988114L;

                    @Override
                    protected boolean removeEldestEntry(java.util.Map.Entry<Object, Object> eldest) {
                        if (this.maxElements <= 1) {
                            return false;
                        }

                        boolean removeIt = super.removeEldestEntry(eldest);

                        if (removeIt) {
                            ServerPreparedStatement ps = (ServerPreparedStatement) eldest.getValue();
                            ps.isCached = false;
                            ps.setClosed(false);

                            try {
                                ps.close();
                            } catch (SQLException sqlEx) {
                                // punt
                            }
                        }

                        return removeIt;
                    }
                };
            }
        }
    }

    /**
     * SQL statements without parameters are normally executed using Statement
     * objects. If the same SQL statement is executed many times, it is more
     * efficient to use a PreparedStatement
     * 
     * @return a new Statement object
     * @throws SQLException
     *             passed through from the constructor
     */
    public java.sql.Statement createStatement() throws SQLException {
        return createStatement(DEFAULT_RESULT_SET_TYPE, DEFAULT_RESULT_SET_CONCURRENCY);
    }

    /**
     * JDBC 2.0 Same as createStatement() above, but allows the default result
     * set type and result set concurrency type to be overridden.
     * 
     * @param resultSetType
     *            a result set type, see ResultSet.TYPE_XXX
     * @param resultSetConcurrency
     *            a concurrency type, see ResultSet.CONCUR_XXX
     * @return a new Statement object
     * @exception SQLException
     *                if a database-access error occurs.
     */
    public java.sql.Statement createStatement(int resultSetType, int resultSetConcurrency) throws SQLException {
        checkClosed();

        StatementImpl stmt = new StatementImpl(getLoadBalanceSafeProxy(), this.database);
        stmt.setResultSetType(resultSetType);
        stmt.setResultSetConcurrency(resultSetConcurrency);

        return stmt;
    }

    public java.sql.Statement createStatement(int resultSetType, int resultSetConcurrency, int resultSetHoldability) throws SQLException {
        if (getPedantic()) {
            if (resultSetHoldability != java.sql.ResultSet.HOLD_CURSORS_OVER_COMMIT) {
                throw SQLError.createSQLException("HOLD_CUSRORS_OVER_COMMIT is only supported holdability level", SQLError.SQL_STATE_ILLEGAL_ARGUMENT,
                        getExceptionInterceptor());
            }
        }

        return createStatement(resultSetType, resultSetConcurrency);
    }

    public JdbcConnection duplicate() throws SQLException {
        return new ConnectionImpl(this.origHostToConnectTo, this.origPortToConnectTo, this.props, this.origDatabaseToConnectTo, this.myURL);
    }

    /**
     * Send a query to the server. Returns one of the ResultSet objects. This is
     * synchronized, so Statement's queries will be serialized.
     * 
     * @param callingStatement
     * @param sql
     *            the SQL statement to be executed
     * @param maxRows
     * @param packet
     * @param resultSetType
     * @param resultSetConcurrency
     * @param streamResults
     * @param queryIsSelectOnly
     * @param catalog
     * @param unpackFields
     * @return a ResultSet holding the results
     * @exception SQLException
     *                if a database error occurs
     */

    // ResultSet execSQL(Statement callingStatement, String sql,
    // int maxRowsToRetreive, String catalog) throws SQLException {
    // return execSQL(callingStatement, sql, maxRowsToRetreive, null,
    // java.sql.ResultSet.TYPE_FORWARD_ONLY,
    // DEFAULT_RESULT_SET_CONCURRENCY, catalog);
    // }
    // ResultSet execSQL(Statement callingStatement, String sql, int maxRows,
    // int resultSetType, int resultSetConcurrency, boolean streamResults,
    // boolean queryIsSelectOnly, String catalog, boolean unpackFields) throws
    // SQLException {
    // return execSQL(callingStatement, sql, maxRows, null, resultSetType,
    // resultSetConcurrency, streamResults, queryIsSelectOnly, catalog,
    // unpackFields);
    // }
    public ResultSetInternalMethods execSQL(StatementImpl callingStatement, String sql, int maxRows, Buffer packet, int resultSetType,
            int resultSetConcurrency, boolean streamResults, String catalog, Field[] cachedMetadata) throws SQLException {
        return execSQL(callingStatement, sql, maxRows, packet, resultSetType, resultSetConcurrency, streamResults, catalog, cachedMetadata, false);
    }

    public ResultSetInternalMethods execSQL(StatementImpl callingStatement, String sql, int maxRows, Buffer packet, int resultSetType,
            int resultSetConcurrency, boolean streamResults, String catalog, Field[] cachedMetadata, boolean isBatch) throws SQLException {
        synchronized (getConnectionMutex()) {
            //
            // Fall-back if the master is back online if we've issued queriesBeforeRetryMaster queries since we failed over
            //

            long queryStartTime = 0;

            int endOfQueryPacketPosition = 0;

            if (packet != null) {
                endOfQueryPacketPosition = packet.getPosition();
            }

            if (getGatherPerformanceMetrics()) {
                queryStartTime = System.currentTimeMillis();
            }

            this.lastQueryFinishedTime = 0; // we're busy!

            if ((getHighAvailability()) && (this.autoCommit || getAutoReconnectForPools()) && this.needsPing && !isBatch) {
                try {
                    pingInternal(false, 0);

                    this.needsPing = false;
                } catch (Exception Ex) {
                    createNewIO(true);
                }
            }

            try {
                if (packet == null) {
                    String encoding = null;

                    if (getUseUnicode()) {
                        encoding = getEncoding();
                    }

                    return this.io.sqlQueryDirect(callingStatement, sql, encoding, null, maxRows, resultSetType, resultSetConcurrency, streamResults, catalog,
                            cachedMetadata);
                }

                return this.io.sqlQueryDirect(callingStatement, null, null, packet, maxRows, resultSetType, resultSetConcurrency, streamResults, catalog,
                        cachedMetadata);
            } catch (java.sql.SQLException sqlE) {
                // don't clobber SQL exceptions

                if (getDumpQueriesOnException()) {
                    String extractedSql = ProtocolUtils.extractSqlFromPacket(sql, packet, endOfQueryPacketPosition, getMaxQuerySizeToLog());
                    StringBuilder messageBuf = new StringBuilder(extractedSql.length() + 32);
                    messageBuf.append("\n\nQuery being executed when exception was thrown:\n");
                    messageBuf.append(extractedSql);
                    messageBuf.append("\n\n");

                    sqlE = appendMessageToException(sqlE, messageBuf.toString(), getExceptionInterceptor());
                }

                if ((getHighAvailability())) {
                    this.needsPing = true;
                } else {
                    String sqlState = sqlE.getSQLState();

                    if ((sqlState != null) && sqlState.equals(SQLError.SQL_STATE_COMMUNICATION_LINK_FAILURE)) {
                        cleanup(sqlE);
                    }
                }

                throw sqlE;
            } catch (Exception ex) {
                if (getHighAvailability()) {
                    this.needsPing = true;
                } else if (ex instanceof IOException) {
                    cleanup(ex);
                }

                SQLException sqlEx = SQLError.createSQLException(Messages.getString("Connection.UnexpectedException"), SQLError.SQL_STATE_GENERAL_ERROR,
                        getExceptionInterceptor());
                sqlEx.initCause(ex);

                throw sqlEx;
            } finally {
                if (getMaintainTimeStats()) {
                    this.lastQueryFinishedTime = System.currentTimeMillis();
                }

                if (getGatherPerformanceMetrics()) {
                    long queryTime = System.currentTimeMillis() - queryStartTime;

                    registerQueryExecutionTime(queryTime);
                }
            }
        }
    }

    public StringBuilder generateConnectionCommentBlock(StringBuilder buf) {
        buf.append("/* conn id ");
        buf.append(getId());
        buf.append(" clock: ");
        buf.append(System.currentTimeMillis());
        buf.append(" */ ");

        return buf;
    }

    public int getActiveStatementCount() {
        // Might not have one of these if not tracking open resources
        if (this.openStatements != null) {
            synchronized (this.openStatements) {
                return this.openStatements.size();
            }
        }

        return 0;
    }

    /**
     * Gets the current auto-commit state
     * 
     * @return Current state of auto-commit
     * @exception SQLException
     *                if an error occurs
     * @see setAutoCommit
     */
    public boolean getAutoCommit() throws SQLException {
        synchronized (getConnectionMutex()) {
            return this.autoCommit;
        }
    }

    /**
     * Optimization to only use one calendar per-session, or calculate it for
     * each call, depending on user configuration
     */
    public Calendar getCalendarInstanceForSessionOrNew() {
        if (getDynamicCalendars()) {
            return Calendar.getInstance();
        }

        return getSessionLockedCalendar();
    }

    /**
     * Return the connections current catalog name, or null if no catalog name
     * is set, or we dont support catalogs.
     * <p>
     * <b>Note:</b> MySQL's notion of catalogs are individual databases.
     * </p>
     * 
     * @return the current catalog name or null
     * @exception SQLException
     *                if a database access error occurs
     */
    public String getCatalog() throws SQLException {
        synchronized (getConnectionMutex()) {
            return this.database;
        }
    }

    /**
     * @return Returns the characterSetMetadata.
     */
    public String getCharacterSetMetadata() {
        synchronized (getConnectionMutex()) {
            return this.characterSetMetadata;
        }
    }

    /**
     * Returns the locally mapped instance of a charset converter (to avoid
     * overhead of static synchronization).
     * 
     * @param javaEncodingName
     *            the encoding name to retrieve
     * @return a character converter, or null if one couldn't be mapped.
     */
    public SingleByteCharsetConverter getCharsetConverter(String javaEncodingName) throws SQLException {
        if (javaEncodingName == null) {
            return null;
        }

        if (this.usePlatformCharsetConverters) {
            return null; // we'll use Java's built-in routines for this they're finally fast enough
        }

        SingleByteCharsetConverter converter = null;

        synchronized (this.charsetConverterMap) {
            Object asObject = this.charsetConverterMap.get(javaEncodingName);

            if (asObject == CHARSET_CONVERTER_NOT_AVAILABLE_MARKER) {
                return null;
            }

            converter = (SingleByteCharsetConverter) asObject;

            if (converter == null) {
                try {
                    converter = SingleByteCharsetConverter.getInstance(javaEncodingName);

                    if (converter == null) {
                        this.charsetConverterMap.put(javaEncodingName, CHARSET_CONVERTER_NOT_AVAILABLE_MARKER);
                    } else {
                        this.charsetConverterMap.put(javaEncodingName, converter);
                    }
                } catch (UnsupportedEncodingException unsupEncEx) {
                    this.charsetConverterMap.put(javaEncodingName, CHARSET_CONVERTER_NOT_AVAILABLE_MARKER);

                    converter = null;
                }
            }
        }

        return converter;
    }

    /**
     * @deprecated replaced by <code>getEncodingForIndex(int charsetIndex)</code>
     */
    @Deprecated
    public String getCharsetNameForIndex(int charsetIndex) throws SQLException {
        return getEncodingForIndex(charsetIndex);
    }

    /**
     * Returns the Java character encoding name for the given MySQL server
     * charset index
     * 
     * @param charsetIndex
     * @return the Java character encoding name for the given MySQL server
     *         charset index
     * @throws SQLException
     *             if the character set index isn't known by the driver
     */
    public String getEncodingForIndex(int charsetIndex) throws SQLException {
        String javaEncoding = null;

        if (getUseOldUTF8Behavior()) {
            return getEncoding();
        }

        if (charsetIndex != MysqlDefs.NO_CHARSET_INFO) {
            try {
                if (this.indexToMysqlCharset.size() > 0) {
                    javaEncoding = CharsetMapping.getJavaEncodingForMysqlCharset(this.indexToMysqlCharset.get(charsetIndex), getEncoding());
                }
                // checking against static maps if no custom charset found
                if (javaEncoding == null) {
                    javaEncoding = CharsetMapping.getJavaEncodingForCollationIndex(charsetIndex, getEncoding());
                }

            } catch (ArrayIndexOutOfBoundsException outOfBoundsEx) {
                throw SQLError.createSQLException("Unknown character set index for field '" + charsetIndex + "' received from server.",
                        SQLError.SQL_STATE_GENERAL_ERROR, getExceptionInterceptor());
            } catch (RuntimeException ex) {
                SQLException sqlEx = SQLError.createSQLException(ex.toString(), SQLError.SQL_STATE_ILLEGAL_ARGUMENT, null);
                sqlEx.initCause(ex);
                throw sqlEx;
            }

            // Punt
            if (javaEncoding == null) {
                javaEncoding = getEncoding();
            }
        } else {
            javaEncoding = getEncoding();
        }

        return javaEncoding;
    }

    /**
     * @return Returns the defaultTimeZone.
     */
    public TimeZone getDefaultTimeZone() {
        // If default time zone is cached then there is no need to get a new instance of it, just use the previous one.
        return getCacheDefaultTimezone() ? this.defaultTimeZone : TimeUtil.getDefaultTimeZone(false);
    }

    public String getErrorMessageEncoding() {
        return this.errorMessageEncoding;
    }

    public int getHoldability() throws SQLException {
        return java.sql.ResultSet.CLOSE_CURSORS_AT_COMMIT;
    }

    public long getId() {
        return this.connectionId;
    }

    /**
     * NOT JDBC-Compliant, but clients can use this method to determine how long
     * this connection has been idle. This time (reported in milliseconds) is
     * updated once a query has completed.
     * 
     * @return number of ms that this connection has been idle, 0 if the driver
     *         is busy retrieving results.
     */
    public long getIdleFor() {
        synchronized (getConnectionMutex()) {
            if (this.lastQueryFinishedTime == 0) {
                return 0;
            }

            long now = System.currentTimeMillis();
            long idleTime = now - this.lastQueryFinishedTime;

            return idleTime;
        }
    }

    /**
     * Returns the IO channel to the server
     * 
     * @return the IO channel to the server
     * @throws SQLException
     *             if the connection is closed.
     */
    public MysqlIO getIO() throws SQLException {
        if ((this.io == null) || this.isClosed) {
            throw SQLError.createSQLException("Operation not allowed on closed connection", SQLError.SQL_STATE_CONNECTION_NOT_OPEN, getExceptionInterceptor());
        }

        return this.io;
    }

    /**
     * Returns the log mechanism that should be used to log information from/for
     * this Connection.
     * 
     * @return the Log instance to use for logging messages.
     * @throws SQLException
     *             if an error occurs
     */
    public Log getLog() throws SQLException {
        return this.log;
    }

    public int getMaxBytesPerChar(String javaCharsetName) throws SQLException {
        return getMaxBytesPerChar(null, javaCharsetName);
    }

    public int getMaxBytesPerChar(Integer charsetIndex, String javaCharsetName) throws SQLException {

        String charset = null;

        try {
            // if we can get it by charsetIndex just doing it

            // getting charset name from dynamic maps in connection; we do it before checking against static maps because custom charset on server can be mapped
            // to index from our static map key's diapason 
            if (this.indexToCustomMysqlCharset != null) {
                charset = this.indexToCustomMysqlCharset.get(charsetIndex);
            }
            // checking against static maps if no custom charset found
            if (charset == null) {
                charset = CharsetMapping.getMysqlCharsetNameForCollationIndex(charsetIndex);
            }

            // if we didn't find charset name by index
            if (charset == null) {
                charset = CharsetMapping.getMysqlCharsetForJavaEncoding(javaCharsetName, this);
            }

            // checking against dynamic maps in connection
            Integer mblen = null;
            if (this.mysqlCharsetToCustomMblen != null) {
                mblen = this.mysqlCharsetToCustomMblen.get(charset);
            }

            // checking against static maps
            if (mblen == null) {
                mblen = CharsetMapping.getMblen(charset);
            }

            if (mblen != null) {
                return mblen.intValue();
            }
        } catch (SQLException ex) {
            throw ex;
        } catch (RuntimeException ex) {
            SQLException sqlEx = SQLError.createSQLException(ex.toString(), SQLError.SQL_STATE_ILLEGAL_ARGUMENT, null);
            sqlEx.initCause(ex);
            throw sqlEx;
        }

        return 1; // we don't know
    }

    /**
     * A connection's database is able to provide information describing its
     * tables, its supported SQL grammar, its stored procedures, the
     * capabilities of this connection, etc. This information is made available
     * through a DatabaseMetaData object.
     * 
     * @return a DatabaseMetaData object for this connection
     * @exception SQLException
     *                if a database access error occurs
     */
    public java.sql.DatabaseMetaData getMetaData() throws SQLException {
        return getMetaData(true, true);
    }

    private java.sql.DatabaseMetaData getMetaData(boolean checkClosed, boolean checkForInfoSchema) throws SQLException {
        if (checkClosed) {
            checkClosed();
        }

        return com.mysql.jdbc.DatabaseMetaData.getInstance(getLoadBalanceSafeProxy(), this.database, checkForInfoSchema);
    }

    public java.sql.Statement getMetadataSafeStatement() throws SQLException {
        java.sql.Statement stmt = createStatement();

        if (stmt.getMaxRows() != 0) {
            stmt.setMaxRows(0);
        }

        stmt.setEscapeProcessing(false);

        if (stmt.getFetchSize() != 0) {
            stmt.setFetchSize(0);
        }

        return stmt;
    }

    /**
     * Returns the packet buffer size the MySQL server reported upon connection
     */
    public int getNetBufferLength() {
        return this.netBufferLength;
    }

    /**
     * @deprecated replaced by <code>getServerCharset()</code>
     */
    @Deprecated
    public String getServerCharacterEncoding() {
        return getServerCharset();
    }

    /**
     * Returns the server's character set
     * 
     * @return the server's character set.
     */
    public String getServerCharset() {
        String charset = null;
        if (this.indexToCustomMysqlCharset != null) {
            charset = this.indexToCustomMysqlCharset.get(this.io.serverCharsetIndex);
        }
        if (charset == null) {
            charset = CharsetMapping.getMysqlCharsetNameForCollationIndex(this.io.serverCharsetIndex);
        }
        return charset != null ? charset : this.serverVariables.get("character_set_server");
    }

    public int getServerMajorVersion() {
        return this.io.getServerMajorVersion();
    }

    public int getServerMinorVersion() {
        return this.io.getServerMinorVersion();
    }

    public int getServerSubMinorVersion() {
        return this.io.getServerSubMinorVersion();
    }

    public TimeZone getServerTimezoneTZ() {
        return this.serverTimezoneTZ;
    }

    public String getServerVariable(String variableName) {
        if (this.serverVariables != null) {
            return this.serverVariables.get(variableName);
        }

        return null;
    }

    public String getServerVersion() {
        return this.io.getServerVersion();
    }

    public Calendar getSessionLockedCalendar() {

        return this.sessionCalendar;
    }

    /**
     * Get this Connection's current transaction isolation mode.
     * 
     * @return the current TRANSACTION_ mode value
     * @exception SQLException
     *                if a database access error occurs
     */
    public int getTransactionIsolation() throws SQLException {

        synchronized (getConnectionMutex()) {
            if (!getUseLocalSessionState()) {
                java.sql.Statement stmt = null;
                java.sql.ResultSet rs = null;

                try {
                    stmt = getMetadataSafeStatement();

                    rs = stmt.executeQuery("SELECT @@session.tx_isolation");

                    if (rs.next()) {
                        String s = rs.getString(1);

                        if (s != null) {
                            Integer intTI = mapTransIsolationNameToValue.get(s);

                            if (intTI != null) {
                                return intTI.intValue();
                            }
                        }

                        throw SQLError.createSQLException("Could not map transaction isolation '" + s + " to a valid JDBC level.",
                                SQLError.SQL_STATE_GENERAL_ERROR, getExceptionInterceptor());
                    }

                    throw SQLError.createSQLException("Could not retrieve transaction isolation level from server", SQLError.SQL_STATE_GENERAL_ERROR,
                            getExceptionInterceptor());

                } finally {
                    if (rs != null) {
                        try {
                            rs.close();
                        } catch (Exception ex) {
                            // ignore
                        }

                        rs = null;
                    }

                    if (stmt != null) {
                        try {
                            stmt.close();
                        } catch (Exception ex) {
                            // ignore
                        }

                        stmt = null;
                    }
                }
            }

            return this.isolationLevel;
        }
    }

    /**
     * JDBC 2.0 Get the type-map object associated with this connection. By
     * default, the map returned is empty.
     * 
     * @return the type map
     * @throws SQLException
     *             if a database error occurs
     */
    public java.util.Map<String, Class<?>> getTypeMap() throws SQLException {
        synchronized (getConnectionMutex()) {
            if (this.typeMap == null) {
                this.typeMap = new HashMap<String, Class<?>>();
            }

            return this.typeMap;
        }
    }

    public String getURL() {
        return this.myURL;
    }

    public String getUser() {
        return this.user;
    }

    public Calendar getUtcCalendar() {
        return this.utcCalendar;
    }

    /**
     * The first warning reported by calls on this Connection is returned.
     * <B>Note:</B> Sebsequent warnings will be changed to this
     * java.sql.SQLWarning
     * 
     * @return the first java.sql.SQLWarning or null
     * @exception SQLException
     *                if a database access error occurs
     */
    public SQLWarning getWarnings() throws SQLException {
        return null;
    }

    public boolean hasSameProperties(JdbcConnection c) {
        return this.props.equals(c.getProperties());
    }

    public Properties getProperties() {
        return this.props;
    }

    public boolean hasTriedMaster() {
        return this.hasTriedMasterFlag;
    }

    public void incrementNumberOfPreparedExecutes() {
        if (getGatherPerformanceMetrics()) {
            this.numberOfPreparedExecutes++;

            // We need to increment this, because server-side prepared statements bypass any execution by the connection itself...
            this.numberOfQueriesIssued++;
        }
    }

    public void incrementNumberOfPrepares() {
        if (getGatherPerformanceMetrics()) {
            this.numberOfPrepares++;
        }
    }

    public void incrementNumberOfResultSetsCreated() {
        if (getGatherPerformanceMetrics()) {
            this.numberOfResultSetsCreated++;
        }
    }

    /**
     * Initializes driver properties that come from URL or properties passed to
     * the driver manager.
     * 
     * @param info
     * @throws SQLException
     */
    private void initializeDriverProperties(Properties info) throws SQLException {
        initializeProperties(info);

        String exceptionInterceptorClasses = getExceptionInterceptors();

        if (exceptionInterceptorClasses != null && !"".equals(exceptionInterceptorClasses)) {
            this.exceptionInterceptor = new ExceptionInterceptorChain(exceptionInterceptorClasses);
        }

        this.usePlatformCharsetConverters = getUseJvmCharsetConverters();

        this.log = LogFactory.getLogger(getLogger(), LOGGER_INSTANCE_NAME, getExceptionInterceptor());

        if (getProfileSql() || getUseUsageAdvisor()) {
            this.eventSink = ProfilerEventHandlerFactory.getInstance(getLoadBalanceSafeProxy());
        }

        if (getCachePreparedStatements()) {
            createPreparedStatementCaches();
        }

        if (getNoDatetimeStringSync() && getUseTimezone()) {
            throw SQLError.createSQLException("Can't enable noDatetimeStringSync and useTimezone configuration properties at the same time",
                    SQLError.SQL_STATE_INVALID_CONNECTION_ATTRIBUTE, getExceptionInterceptor());
        }

        if (getCacheCallableStatements()) {
            this.parsedCallableStatementCache = new LRUCache(getCallableStatementCacheSize());
        }

        if (getAllowMultiQueries()) {
            setCacheResultSetMetadata(false); // we don't handle this yet
        }

        if (getCacheResultSetMetadata()) {
            this.resultSetMetadataCache = new LRUCache(getMetadataCacheSize());
        }

        if (getSocksProxyHost() != null) {
            setSocketFactoryClassName("com.mysql.jdbc.SocksProxySocketFactory");
        }
    }

    /**
     * Sets varying properties that depend on server information. Called once we
     * have connected to the server.
     * 
     * @param info
     * @throws SQLException
     */
    private void initializePropsFromServer() throws SQLException {
        String connectionInterceptorClasses = getConnectionLifecycleInterceptors();

        this.connectionLifecycleInterceptors = null;

        if (connectionInterceptorClasses != null) {
            this.connectionLifecycleInterceptors = Util.loadExtensions(this, this.props, connectionInterceptorClasses, "Connection.badLifecycleInterceptor",
                    getExceptionInterceptor());
        }

        setSessionVariables();

        //
        // Users can turn off detection of server-side prepared statements
        //
        if (getUseServerPreparedStmts()) {
            this.useServerPreparedStmts = true;
        }

        loadServerVariables();

        this.autoIncrementIncrement = getServerVariableAsInt("auto_increment_increment", 1);

        buildCollationMapping();

        LicenseConfiguration.checkLicenseType(this.serverVariables);

        String lowerCaseTables = this.serverVariables.get("lower_case_table_names");

        this.lowerCaseTableNames = "on".equalsIgnoreCase(lowerCaseTables) || "1".equalsIgnoreCase(lowerCaseTables) || "2".equalsIgnoreCase(lowerCaseTables);

        this.storesLowerCaseTableName = "1".equalsIgnoreCase(lowerCaseTables) || "on".equalsIgnoreCase(lowerCaseTables);

        configureTimezone();

        if (this.serverVariables.containsKey("max_allowed_packet")) {
            int serverMaxAllowedPacket = getServerVariableAsInt("max_allowed_packet", -1);
            // use server value if maxAllowedPacket hasn't been given, or max_allowed_packet is smaller
            if (serverMaxAllowedPacket != -1 && (serverMaxAllowedPacket < getMaxAllowedPacket() || getMaxAllowedPacket() <= 0)) {
                setMaxAllowedPacket(serverMaxAllowedPacket);
            } else if (serverMaxAllowedPacket == -1 && getMaxAllowedPacket() == -1) {
                setMaxAllowedPacket(65535);
            }

            if (getUseServerPrepStmts()) {
                int preferredBlobSendChunkSize = getBlobSendChunkSize();

                // LONG_DATA and MySQLIO packet header size
                int packetHeaderSize = ServerPreparedStatement.BLOB_STREAM_READ_BUF_SIZE + 11;
                int allowedBlobSendChunkSize = Math.min(preferredBlobSendChunkSize, getMaxAllowedPacket()) - packetHeaderSize;

                if (allowedBlobSendChunkSize <= 0) {
                    throw SQLError.createSQLException("Connection setting too low for 'maxAllowedPacket'. "
                            + "When 'useServerPrepStmts=true', 'maxAllowedPacket' must be higher than " + packetHeaderSize
                            + ". Check also 'max_allowed_packet' in MySQL configuration files.", SQLError.SQL_STATE_INVALID_CONNECTION_ATTRIBUTE,
                            getExceptionInterceptor());
                }

                setBlobSendChunkSize(String.valueOf(allowedBlobSendChunkSize));
            }
        }

        if (this.serverVariables.containsKey("net_buffer_length")) {
            this.netBufferLength = getServerVariableAsInt("net_buffer_length", 16 * 1024);
        }

        checkTransactionIsolationLevel();

        this.io.checkForCharsetMismatch();

        if (this.serverVariables.containsKey("sql_mode")) {
            int sqlMode = 0;

            String sqlModeAsString = this.serverVariables.get("sql_mode");
            try {
                sqlMode = Integer.parseInt(sqlModeAsString);
            } catch (NumberFormatException nfe) {
                // newer versions of the server has this as a string-y list...
                sqlMode = 0;

                if (sqlModeAsString != null) {
                    if (sqlModeAsString.indexOf("ANSI_QUOTES") != -1) {
                        sqlMode |= 4;
                    }

                    if (sqlModeAsString.indexOf("NO_BACKSLASH_ESCAPES") != -1) {
                        this.noBackslashEscapes = true;
                    }
                }
            }

            if ((sqlMode & 4) > 0) {
                this.useAnsiQuotes = true;
            } else {
                this.useAnsiQuotes = false;
            }
        }

        boolean overrideDefaultAutocommit = isAutoCommitNonDefaultOnServer();

        configureClientCharacterSet(false);

        try {
            this.errorMessageEncoding = CharsetMapping.getCharacterEncodingForErrorMessages(this
                    .getServerVariable(ConnectionImpl.JDBC_LOCAL_CHARACTER_SET_RESULTS));
        } catch (SQLException ex) {
            throw ex;
        } catch (RuntimeException ex) {
            SQLException sqlEx = SQLError.createSQLException(ex.toString(), SQLError.SQL_STATE_ILLEGAL_ARGUMENT, null);
            sqlEx.initCause(ex);
            throw sqlEx;
        }

        if (!overrideDefaultAutocommit) {
            try {
                setAutoCommit(true); // to override anything the server is set to...reqd by JDBC spec.
            } catch (SQLException ex) {
                if (ex.getErrorCode() != MysqlErrorNumbers.ER_MUST_CHANGE_PASSWORD || getDisconnectOnExpiredPasswords()) {
                    throw ex;
                }
            }
        }

        this.io.resetMaxBuf();

        //
        // We need to figure out what character set metadata will be returned in, and then map that to a Java encoding name
        //
        // We've already set it, and it might be different than what was originally on the server, which is why we use the "special" key to retrieve it
        String characterSetResultsOnServerMysql = this.serverVariables.get(JDBC_LOCAL_CHARACTER_SET_RESULTS);

        if (characterSetResultsOnServerMysql == null || StringUtils.startsWithIgnoreCaseAndWs(characterSetResultsOnServerMysql, "NULL")
                || characterSetResultsOnServerMysql.length() == 0) {
            String defaultMetadataCharsetMysql = this.serverVariables.get("character_set_system");
            String defaultMetadataCharset = null;

            if (defaultMetadataCharsetMysql != null) {
                defaultMetadataCharset = CharsetMapping.getJavaEncodingForMysqlCharset(defaultMetadataCharsetMysql);
            } else {
                defaultMetadataCharset = "UTF-8";
            }

            this.characterSetMetadata = defaultMetadataCharset;
        } else {
            this.characterSetResultsOnServer = CharsetMapping.getJavaEncodingForMysqlCharset(characterSetResultsOnServerMysql);
            this.characterSetMetadata = this.characterSetResultsOnServer;
        }

        //
        // Server can do this more efficiently for us
        //

        setupServerForTruncationChecks();
    }

    private int getServerVariableAsInt(String variableName, int fallbackValue) throws SQLException {
        try {
            return Integer.parseInt(this.serverVariables.get(variableName));
        } catch (NumberFormatException nfe) {
            getLog().logWarn(
                    Messages.getString("Connection.BadValueInServerVariables",
                            new Object[] { variableName, this.serverVariables.get(variableName), Integer.valueOf(fallbackValue) }));

            return fallbackValue;
        }
    }

    /**
     * Has the default autocommit value of 0 been changed on the server
     * via init_connect?
     * 
     * @return true if autocommit is not the default of '0' on the server.
     * 
     * @throws SQLException
     */
    private boolean isAutoCommitNonDefaultOnServer() throws SQLException {
        boolean overrideDefaultAutocommit = false;

        String initConnectValue = this.serverVariables.get("init_connect");

        if (initConnectValue != null && initConnectValue.length() > 0) {
            if (!getElideSetAutoCommits()) {
                // auto-commit might have changed
                java.sql.ResultSet rs = null;
                java.sql.Statement stmt = null;

                try {
                    stmt = getMetadataSafeStatement();

                    rs = stmt.executeQuery("SELECT @@session.autocommit");

                    if (rs.next()) {
                        this.autoCommit = rs.getBoolean(1);
                        if (this.autoCommit != true) {
                            overrideDefaultAutocommit = true;
                        }
                    }

                } finally {
                    if (rs != null) {
                        try {
                            rs.close();
                        } catch (SQLException sqlEx) {
                            // do nothing
                        }
                    }

                    if (stmt != null) {
                        try {
                            stmt.close();
                        } catch (SQLException sqlEx) {
                            // do nothing
                        }
                    }
                }
            } else {
                if (getIO().isSetNeededForAutoCommitMode(true)) {
                    // we're not in standard autocommit=true mode
                    this.autoCommit = false;
                    overrideDefaultAutocommit = true;
                }
            }
        }

        return overrideDefaultAutocommit;
    }

    public boolean isClientTzUTC() {
        return this.isClientTzUTC;
    }

    public boolean isClosed() {
        return this.isClosed;
    }

    public boolean isInGlobalTx() {
        return this.isInGlobalTx;
    }

    /**
     * Is this connection connected to the first host in the list if
     * there is a list of servers in the URL?
     * 
     * @return true if this connection is connected to the first in
     *         the list.
     */
    public boolean isMasterConnection() {
        synchronized (getConnectionMutex()) {
            return false; // handled higher up
        }
    }

    /**
     * Is the server in a sql_mode that doesn't allow us to use \\ to escape
     * things?
     * 
     * @return Returns the noBackslashEscapes.
     */
    public boolean isNoBackslashEscapesSet() {
        return this.noBackslashEscapes;
    }

    public boolean isReadInfoMsgEnabled() {
        return this.readInfoMsg;
    }

    /**
     * Tests to see if the connection is in Read Only Mode.
     * 
     * @return true if the connection is read only
     * @exception SQLException
     *                if a database access error occurs
     */
    public boolean isReadOnly() throws SQLException {
        return isReadOnly(true);
    }

    /**
     * Tests to see if the connection is in Read Only Mode.
     * 
     * @param useSessionStatus
     *            in some cases, for example when restoring connection with autoReconnect=true,
     *            we can rely only on saved readOnly state, so use useSessionStatus=false in that case
     * 
     * @return true if the connection is read only
     * @exception SQLException
     *                if a database access error occurs
     */
    public boolean isReadOnly(boolean useSessionStatus) throws SQLException {
<<<<<<< HEAD
        if (useSessionStatus && !this.isClosed && !getUseLocalSessionState()) {
=======
        if (useSessionStatus && !this.isClosed && versionMeetsMinimum(5, 6, 5) && !getUseLocalSessionState() && getReadOnlyPropagatesToServer()) {
>>>>>>> af753dc5
            java.sql.Statement stmt = null;
            java.sql.ResultSet rs = null;

            try {
                try {
                    stmt = getMetadataSafeStatement();

                    rs = stmt.executeQuery("select @@session.tx_read_only");
                    if (rs.next()) {
                        return rs.getInt(1) != 0; // mysql has a habit of tri+ state booleans
                    }
                } catch (SQLException ex1) {
                    if (ex1.getErrorCode() != MysqlErrorNumbers.ER_MUST_CHANGE_PASSWORD || getDisconnectOnExpiredPasswords()) {
                        throw SQLError.createSQLException("Could not retrieve transation read-only status server", SQLError.SQL_STATE_GENERAL_ERROR, ex1,
                                getExceptionInterceptor());
                    }
                }

            } finally {
                if (rs != null) {
                    try {
                        rs.close();
                    } catch (Exception ex) {
                        // ignore
                    }

                    rs = null;
                }

                if (stmt != null) {
                    try {
                        stmt.close();
                    } catch (Exception ex) {
                        // ignore
                    }

                    stmt = null;
                }
            }
        }

        return this.readOnly;
    }

    public boolean isSameResource(JdbcConnection otherConnection) {
        synchronized (getConnectionMutex()) {
            if (otherConnection == null) {
                return false;
            }

            boolean directCompare = true;

            String otherHost = ((ConnectionImpl) otherConnection).origHostToConnectTo;
            String otherOrigDatabase = ((ConnectionImpl) otherConnection).origDatabaseToConnectTo;
            String otherCurrentCatalog = ((ConnectionImpl) otherConnection).database;

            if (!nullSafeCompare(otherHost, this.origHostToConnectTo)) {
                directCompare = false;
            } else if (otherHost != null && otherHost.indexOf(',') == -1 && otherHost.indexOf(':') == -1) {
                // need to check port numbers
                directCompare = (((ConnectionImpl) otherConnection).origPortToConnectTo == this.origPortToConnectTo);
            }

            if (directCompare) {
                if (!nullSafeCompare(otherOrigDatabase, this.origDatabaseToConnectTo) || !nullSafeCompare(otherCurrentCatalog, this.database)) {
                    directCompare = false;
                }
            }

            if (directCompare) {
                return true;
            }

            // Has the user explicitly set a resourceId?
            String otherResourceId = ((ConnectionImpl) otherConnection).getResourceId();
            String myResourceId = getResourceId();

            if (otherResourceId != null || myResourceId != null) {
                directCompare = nullSafeCompare(otherResourceId, myResourceId);

                if (directCompare) {
                    return true;
                }
            }

            return false;
        }
    }

    public boolean isServerTzUTC() {
        return this.isServerTzUTC;
    }

    private void createConfigCacheIfNeeded() throws SQLException {
        synchronized (getConnectionMutex()) {
            if (this.serverConfigCache != null) {
                return;
            }

            try {
                Class<?> factoryClass;

                factoryClass = Class.forName(getServerConfigCacheFactory());

                @SuppressWarnings("unchecked")
                CacheAdapterFactory<String, Map<String, String>> cacheFactory = ((CacheAdapterFactory<String, Map<String, String>>) factoryClass.newInstance());

                this.serverConfigCache = cacheFactory.getInstance(this, this.myURL, Integer.MAX_VALUE, Integer.MAX_VALUE, this.props);

                ExceptionInterceptor evictOnCommsError = new ExceptionInterceptor() {

                    public void init(MysqlConnection conn, Properties config) throws SQLException {
                    }

                    public void destroy() {
                    }

                    @SuppressWarnings("synthetic-access")
                    public SQLException interceptException(SQLException sqlEx, MysqlConnection conn) {
                        if (sqlEx.getSQLState() != null && sqlEx.getSQLState().startsWith("08")) {
                            ConnectionImpl.this.serverConfigCache.invalidate(getURL());
                        }
                        return null;
                    }
                };

                if (this.exceptionInterceptor == null) {
                    this.exceptionInterceptor = evictOnCommsError;
                } else {
                    ((ExceptionInterceptorChain) this.exceptionInterceptor).addRingZero(evictOnCommsError);
                }
            } catch (ClassNotFoundException e) {
                SQLException sqlEx = SQLError.createSQLException(
                        Messages.getString("Connection.CantFindCacheFactory", new Object[] { getParseInfoCacheFactory(), "parseInfoCacheFactory" }),
                        getExceptionInterceptor());
                sqlEx.initCause(e);

                throw sqlEx;
            } catch (InstantiationException e) {
                SQLException sqlEx = SQLError.createSQLException(
                        Messages.getString("Connection.CantLoadCacheFactory", new Object[] { getParseInfoCacheFactory(), "parseInfoCacheFactory" }),
                        getExceptionInterceptor());
                sqlEx.initCause(e);

                throw sqlEx;
            } catch (IllegalAccessException e) {
                SQLException sqlEx = SQLError.createSQLException(
                        Messages.getString("Connection.CantLoadCacheFactory", new Object[] { getParseInfoCacheFactory(), "parseInfoCacheFactory" }),
                        getExceptionInterceptor());
                sqlEx.initCause(e);

                throw sqlEx;
            }
        }
    }

    private final static String SERVER_VERSION_STRING_VAR_NAME = "server_version_string";

    /**
     * Loads the result of 'SHOW VARIABLES' into the serverVariables field so
     * that the driver can configure itself.
     * 
     * @throws SQLException
     *             if the 'SHOW VARIABLES' query fails for any reason.
     */
    private void loadServerVariables() throws SQLException {

        if (getCacheServerConfiguration()) {
            createConfigCacheIfNeeded();

            Map<String, String> cachedVariableMap = this.serverConfigCache.get(getURL());

            if (cachedVariableMap != null) {
                String cachedServerVersion = cachedVariableMap.get(SERVER_VERSION_STRING_VAR_NAME);

                if (cachedServerVersion != null && this.io.getServerVersion() != null && cachedServerVersion.equals(this.io.getServerVersion())) {
                    this.serverVariables = cachedVariableMap;

                    return;
                }

                this.serverConfigCache.invalidate(getURL());
            }
        }

        java.sql.Statement stmt = null;
        java.sql.ResultSet results = null;

        try {
            stmt = getMetadataSafeStatement();

            String version = this.dbmd.getDriverVersion();

            if (version != null && version.indexOf('*') != -1) {
                StringBuilder buf = new StringBuilder(version.length() + 10);

                for (int i = 0; i < version.length(); i++) {
                    char c = version.charAt(i);

                    if (c == '*') {
                        buf.append("[star]");
                    } else {
                        buf.append(c);
                    }
                }

                version = buf.toString();
            }

            String versionComment = (this.getParanoid() || version == null) ? "" : "/* " + version + " */";

            String query = versionComment + "SHOW VARIABLES";

            query = versionComment + "SHOW VARIABLES WHERE Variable_name ='language' OR Variable_name = 'net_write_timeout'"
                    + " OR Variable_name = 'interactive_timeout' OR Variable_name = 'wait_timeout' OR Variable_name = 'character_set_client'"
                    + " OR Variable_name = 'character_set_connection' OR Variable_name = 'character_set' OR Variable_name = 'character_set_server'"
                    + " OR Variable_name = 'tx_isolation' OR Variable_name = 'transaction_isolation' OR Variable_name = 'character_set_results'"
                    + " OR Variable_name = 'timezone' OR Variable_name = 'time_zone' OR Variable_name = 'system_time_zone'"
                    + " OR Variable_name = 'lower_case_table_names' OR Variable_name = 'max_allowed_packet' OR Variable_name = 'net_buffer_length'"
                    + " OR Variable_name = 'sql_mode' OR Variable_name = 'query_cache_type' OR Variable_name = 'query_cache_size'"
                    + " OR Variable_name = 'license' OR Variable_name = 'init_connect'";

            this.serverVariables = new HashMap<String, String>();

            try {
                results = stmt.executeQuery(query);

                while (results.next()) {
                    this.serverVariables.put(results.getString(1), results.getString(2));
                }

                results.close();
                results = null;
            } catch (SQLException ex) {
                if (ex.getErrorCode() != MysqlErrorNumbers.ER_MUST_CHANGE_PASSWORD || getDisconnectOnExpiredPasswords()) {
                    throw ex;
                }
            }

            try {
                results = stmt.executeQuery(versionComment + "SELECT @@session.auto_increment_increment");

                if (results.next()) {
                    this.serverVariables.put("auto_increment_increment", results.getString(1));
                }
            } catch (SQLException ex) {
                if (ex.getErrorCode() != MysqlErrorNumbers.ER_MUST_CHANGE_PASSWORD || getDisconnectOnExpiredPasswords()) {
                    throw ex;
                }
            }

            if (getCacheServerConfiguration()) {
                this.serverVariables.put(SERVER_VERSION_STRING_VAR_NAME, this.io.getServerVersion());

                this.serverConfigCache.put(getURL(), this.serverVariables);
            }
        } catch (SQLException e) {
            throw e;
        } finally {
            if (results != null) {
                try {
                    results.close();
                } catch (SQLException sqlE) {
                }
            }

            if (stmt != null) {
                try {
                    stmt.close();
                } catch (SQLException sqlE) {
                }
            }
        }
    }

    private int autoIncrementIncrement = 0;

    public int getAutoIncrementIncrement() {
        return this.autoIncrementIncrement;
    }

    /**
     * Is the server configured to use lower-case table names only?
     * 
     * @return true if lower_case_table_names is 'on'
     */
    public boolean lowerCaseTableNames() {
        return this.lowerCaseTableNames;
    }

    /**
     * A driver may convert the JDBC sql grammar into its system's native SQL
     * grammar prior to sending it; nativeSQL returns the native form of the
     * statement that the driver would have sent.
     * 
     * @param sql
     *            a SQL statement that may contain one or more '?' parameter
     *            placeholders
     * @return the native form of this statement
     * @exception SQLException
     *                if a database access error occurs
     */
    public String nativeSQL(String sql) throws SQLException {
        if (sql == null) {
            return null;
        }

        Object escapedSqlResult = EscapeProcessor.escapeSQL(sql, getLoadBalanceSafeProxy());

        if (escapedSqlResult instanceof String) {
            return (String) escapedSqlResult;
        }

        return ((EscapeProcessorResult) escapedSqlResult).escapedSql;
    }

    private CallableStatement parseCallableStatement(String sql) throws SQLException {
        Object escapedSqlResult = EscapeProcessor.escapeSQL(sql, getLoadBalanceSafeProxy());

        boolean isFunctionCall = false;
        String parsedSql = null;

        if (escapedSqlResult instanceof EscapeProcessorResult) {
            parsedSql = ((EscapeProcessorResult) escapedSqlResult).escapedSql;
            isFunctionCall = ((EscapeProcessorResult) escapedSqlResult).callingStoredFunction;
        } else {
            parsedSql = (String) escapedSqlResult;
            isFunctionCall = false;
        }

        return CallableStatement.getInstance(getLoadBalanceSafeProxy(), parsedSql, this.database, isFunctionCall);
    }

    /**
     * Detect if the connection is still good
     * 
     * @throws SQLException
     *             if the ping fails
     */
    public void ping() throws SQLException {
        pingInternal(true, 0);
    }

    public void pingInternal(boolean checkForClosedConnection, int timeoutMillis) throws SQLException {
        if (checkForClosedConnection) {
            checkClosed();
        }

        long pingMillisLifetime = getSelfDestructOnPingSecondsLifetime();
        int pingMaxOperations = getSelfDestructOnPingMaxOperations();

        if ((pingMillisLifetime > 0 && (System.currentTimeMillis() - this.connectionCreationTimeMillis) > pingMillisLifetime)
                || (pingMaxOperations > 0 && pingMaxOperations <= this.io.getCommandCount())) {

            close();

            throw SQLError.createSQLException(Messages.getString("Connection.exceededConnectionLifetime"), SQLError.SQL_STATE_COMMUNICATION_LINK_FAILURE,
                    getExceptionInterceptor());
        }
        this.io.sendCommand(MysqlDefs.PING, null, null, false, null, timeoutMillis);
    }

    /**
     * @param sql
     * @throws SQLException
     */
    public java.sql.CallableStatement prepareCall(String sql) throws SQLException {

        return prepareCall(sql, DEFAULT_RESULT_SET_TYPE, DEFAULT_RESULT_SET_CONCURRENCY);
    }

    /**
     * JDBC 2.0 Same as prepareCall() above, but allows the default result set
     * type and result set concurrency type to be overridden.
     * 
     * @param sql
     *            the SQL representing the callable statement
     * @param resultSetType
     *            a result set type, see ResultSet.TYPE_XXX
     * @param resultSetConcurrency
     *            a concurrency type, see ResultSet.CONCUR_XXX
     * @return a new CallableStatement object containing the pre-compiled SQL
     *         statement
     * @exception SQLException
     *                if a database-access error occurs.
     */
    public java.sql.CallableStatement prepareCall(String sql, int resultSetType, int resultSetConcurrency) throws SQLException {
        CallableStatement cStmt = null;

        if (!getCacheCallableStatements()) {

            cStmt = parseCallableStatement(sql);
        } else {
            synchronized (this.parsedCallableStatementCache) {
                CompoundCacheKey key = new CompoundCacheKey(getCatalog(), sql);

                CallableStatement.CallableStatementParamInfo cachedParamInfo = (CallableStatement.CallableStatementParamInfo) this.parsedCallableStatementCache
                        .get(key);

                if (cachedParamInfo != null) {
                    cStmt = CallableStatement.getInstance(getLoadBalanceSafeProxy(), cachedParamInfo);
                } else {
                    cStmt = parseCallableStatement(sql);

                    synchronized (cStmt) {
                        cachedParamInfo = cStmt.paramInfo;
                    }

                    this.parsedCallableStatementCache.put(key, cachedParamInfo);
                }
            }
        }

        cStmt.setResultSetType(resultSetType);
        cStmt.setResultSetConcurrency(resultSetConcurrency);

        return cStmt;
    }

    public java.sql.CallableStatement prepareCall(String sql, int resultSetType, int resultSetConcurrency, int resultSetHoldability) throws SQLException {
        if (getPedantic()) {
            if (resultSetHoldability != java.sql.ResultSet.HOLD_CURSORS_OVER_COMMIT) {
                throw SQLError.createSQLException("HOLD_CUSRORS_OVER_COMMIT is only supported holdability level", SQLError.SQL_STATE_ILLEGAL_ARGUMENT,
                        getExceptionInterceptor());
            }
        }

        CallableStatement cStmt = (com.mysql.jdbc.CallableStatement) prepareCall(sql, resultSetType, resultSetConcurrency);

        return cStmt;
    }

    /**
     * A SQL statement with or without IN parameters can be pre-compiled and
     * stored in a PreparedStatement object. This object can then be used to
     * efficiently execute this statement multiple times.
     * <p>
     * <B>Note:</B> This method is optimized for handling parametric SQL statements that benefit from precompilation if the driver supports precompilation. In
     * this case, the statement is not sent to the database until the PreparedStatement is executed. This has no direct effect on users; however it does affect
     * which method throws certain java.sql.SQLExceptions
     * </p>
     * <p>
     * MySQL does not support precompilation of statements, so they are handled by the driver.
     * </p>
     * 
     * @param sql
     *            a SQL statement that may contain one or more '?' IN parameter
     *            placeholders
     * @return a new PreparedStatement object containing the pre-compiled
     *         statement.
     * @exception SQLException
     *                if a database access error occurs.
     */
    public java.sql.PreparedStatement prepareStatement(String sql) throws SQLException {
        return prepareStatement(sql, DEFAULT_RESULT_SET_TYPE, DEFAULT_RESULT_SET_CONCURRENCY);
    }

    public java.sql.PreparedStatement prepareStatement(String sql, int autoGenKeyIndex) throws SQLException {
        java.sql.PreparedStatement pStmt = prepareStatement(sql);

        ((com.mysql.jdbc.PreparedStatement) pStmt).setRetrieveGeneratedKeys(autoGenKeyIndex == java.sql.Statement.RETURN_GENERATED_KEYS);

        return pStmt;
    }

    /**
     * JDBC 2.0 Same as prepareStatement() above, but allows the default result
     * set type and result set concurrency type to be overridden.
     * 
     * @param sql
     *            the SQL query containing place holders
     * @param resultSetType
     *            a result set type, see ResultSet.TYPE_XXX
     * @param resultSetConcurrency
     *            a concurrency type, see ResultSet.CONCUR_XXX
     * @return a new PreparedStatement object containing the pre-compiled SQL
     *         statement
     * @exception SQLException
     *                if a database-access error occurs.
     */
    public java.sql.PreparedStatement prepareStatement(String sql, int resultSetType, int resultSetConcurrency) throws SQLException {
        synchronized (getConnectionMutex()) {
            checkClosed();

            //
            // FIXME: Create warnings if can't create results of the given type or concurrency
            //
            PreparedStatement pStmt = null;

            boolean canServerPrepare = true;

            String nativeSql = getProcessEscapeCodesForPrepStmts() ? nativeSQL(sql) : sql;

            if (this.useServerPreparedStmts && getEmulateUnsupportedPstmts()) {
                canServerPrepare = canHandleAsServerPreparedStatement(nativeSql);
            }

            if (this.useServerPreparedStmts && canServerPrepare) {
                if (this.getCachePreparedStatements()) {
                    synchronized (this.serverSideStatementCache) {
                        pStmt = (com.mysql.jdbc.ServerPreparedStatement) this.serverSideStatementCache.remove(sql);

                        if (pStmt != null) {
                            ((com.mysql.jdbc.ServerPreparedStatement) pStmt).setClosed(false);
                            pStmt.clearParameters();
                        }

                        if (pStmt == null) {
                            try {
                                pStmt = ServerPreparedStatement.getInstance(getLoadBalanceSafeProxy(), nativeSql, this.database, resultSetType,
                                        resultSetConcurrency);
                                if (sql.length() < getPreparedStatementCacheSqlLimit()) {
                                    ((com.mysql.jdbc.ServerPreparedStatement) pStmt).isCached = true;
                                }

                                pStmt.setResultSetType(resultSetType);
                                pStmt.setResultSetConcurrency(resultSetConcurrency);
                            } catch (SQLException sqlEx) {
                                // Punt, if necessary
                                if (getEmulateUnsupportedPstmts()) {
                                    pStmt = (PreparedStatement) clientPrepareStatement(nativeSql, resultSetType, resultSetConcurrency, false);

                                    if (sql.length() < getPreparedStatementCacheSqlLimit()) {
                                        this.serverSideStatementCheckCache.put(sql, Boolean.FALSE);
                                    }
                                } else {
                                    throw sqlEx;
                                }
                            }
                        }
                    }
                } else {
                    try {
                        pStmt = ServerPreparedStatement.getInstance(getLoadBalanceSafeProxy(), nativeSql, this.database, resultSetType, resultSetConcurrency);

                        pStmt.setResultSetType(resultSetType);
                        pStmt.setResultSetConcurrency(resultSetConcurrency);
                    } catch (SQLException sqlEx) {
                        // Punt, if necessary
                        if (getEmulateUnsupportedPstmts()) {
                            pStmt = (PreparedStatement) clientPrepareStatement(nativeSql, resultSetType, resultSetConcurrency, false);
                        } else {
                            throw sqlEx;
                        }
                    }
                }
            } else {
                pStmt = (PreparedStatement) clientPrepareStatement(nativeSql, resultSetType, resultSetConcurrency, false);
            }

            return pStmt;
        }
    }

    public java.sql.PreparedStatement prepareStatement(String sql, int resultSetType, int resultSetConcurrency, int resultSetHoldability) throws SQLException {
        if (getPedantic()) {
            if (resultSetHoldability != java.sql.ResultSet.HOLD_CURSORS_OVER_COMMIT) {
                throw SQLError.createSQLException("HOLD_CUSRORS_OVER_COMMIT is only supported holdability level", SQLError.SQL_STATE_ILLEGAL_ARGUMENT,
                        getExceptionInterceptor());
            }
        }

        return prepareStatement(sql, resultSetType, resultSetConcurrency);
    }

    public java.sql.PreparedStatement prepareStatement(String sql, int[] autoGenKeyIndexes) throws SQLException {
        java.sql.PreparedStatement pStmt = prepareStatement(sql);

        ((com.mysql.jdbc.PreparedStatement) pStmt).setRetrieveGeneratedKeys((autoGenKeyIndexes != null) && (autoGenKeyIndexes.length > 0));

        return pStmt;
    }

    public java.sql.PreparedStatement prepareStatement(String sql, String[] autoGenKeyColNames) throws SQLException {
        java.sql.PreparedStatement pStmt = prepareStatement(sql);

        ((com.mysql.jdbc.PreparedStatement) pStmt).setRetrieveGeneratedKeys((autoGenKeyColNames != null) && (autoGenKeyColNames.length > 0));

        return pStmt;
    }

    /**
     * Closes connection and frees resources.
     * 
     * @param calledExplicitly
     *            is this being called from close()
     * @param issueRollback
     *            should a rollback() be issued?
     * @throws SQLException
     *             if an error occurs
     */
    public void realClose(boolean calledExplicitly, boolean issueRollback, boolean skipLocalTeardown, Throwable reason) throws SQLException {
        SQLException sqlEx = null;

        if (this.isClosed()) {
            return;
        }

        this.forceClosedReason = reason;

        try {
            if (!skipLocalTeardown) {
                if (!getAutoCommit() && issueRollback) {
                    try {
                        rollback();
                    } catch (SQLException ex) {
                        sqlEx = ex;
                    }
                }

                reportMetrics();

                if (getUseUsageAdvisor()) {
                    if (!calledExplicitly) {
                        String message = "Connection implicitly closed by Driver. You should call Connection.close() from your code to free resources more efficiently and avoid resource leaks.";

                        this.eventSink.consumeEvent(new ProfilerEventImpl(ProfilerEvent.TYPE_WARN, "", this.getCatalog(), this.getId(), -1, -1, System
                                .currentTimeMillis(), 0, Constants.MILLIS_I18N, null, this.pointOfOrigin, message));
                    }

                    long connectionLifeTime = System.currentTimeMillis() - this.connectionCreationTimeMillis;

                    if (connectionLifeTime < 500) {
                        String message = "Connection lifetime of < .5 seconds. You might be un-necessarily creating short-lived connections and should investigate connection pooling to be more efficient.";

                        this.eventSink.consumeEvent(new ProfilerEventImpl(ProfilerEvent.TYPE_WARN, "", this.getCatalog(), this.getId(), -1, -1, System
                                .currentTimeMillis(), 0, Constants.MILLIS_I18N, null, this.pointOfOrigin, message));
                    }
                }

                try {
                    closeAllOpenStatements();
                } catch (SQLException ex) {
                    sqlEx = ex;
                }

                if (this.io != null) {
                    try {
                        this.io.quit();
                    } catch (Exception e) {
                    }

                }
            } else {
                this.io.forceClose();
            }

            if (this.statementInterceptors != null) {
                for (int i = 0; i < this.statementInterceptors.size(); i++) {
                    this.statementInterceptors.get(i).destroy();
                }
            }

            if (this.exceptionInterceptor != null) {
                this.exceptionInterceptor.destroy();
            }
        } finally {
            this.openStatements = null;
            if (this.io != null) {
                this.io.releaseResources();
                this.io = null;
            }
            this.statementInterceptors = null;
            this.exceptionInterceptor = null;
            ProfilerEventHandlerFactory.removeInstance(this);

            synchronized (getConnectionMutex()) {
                if (this.cancelTimer != null) {
                    this.cancelTimer.cancel();
                }
            }

            this.isClosed = true;
        }

        if (sqlEx != null) {
            throw sqlEx;
        }

    }

    public void recachePreparedStatement(ServerPreparedStatement pstmt) throws SQLException {
        synchronized (getConnectionMutex()) {
            if (pstmt.isPoolable()) {
                synchronized (this.serverSideStatementCache) {
                    this.serverSideStatementCache.put(pstmt.originalSql, pstmt);
                }
            }
        }
    }

    public void decachePreparedStatement(ServerPreparedStatement pstmt) throws SQLException {
        synchronized (getConnectionMutex()) {
            if (pstmt.isPoolable()) {
                synchronized (this.serverSideStatementCache) {
                    this.serverSideStatementCache.remove(pstmt.originalSql);
                }
            }
        }
    }

    /**
     * @param queryTimeMs
     */
    public void registerQueryExecutionTime(long queryTimeMs) {
        if (queryTimeMs > this.longestQueryTimeMs) {
            this.longestQueryTimeMs = queryTimeMs;

            repartitionPerformanceHistogram();
        }

        addToPerformanceHistogram(queryTimeMs, 1);

        if (queryTimeMs < this.shortestQueryTimeMs) {
            this.shortestQueryTimeMs = (queryTimeMs == 0) ? 1 : queryTimeMs;
        }

        this.numberOfQueriesIssued++;

        this.totalQueryTimeMs += queryTimeMs;
    }

    /**
     * Register a Statement instance as open.
     * 
     * @param stmt
     *            the Statement instance to remove
     */
    public void registerStatement(Statement stmt) {
        synchronized (this.openStatements) {
            this.openStatements.put(stmt, stmt);
        }
    }

    public void releaseSavepoint(Savepoint arg0) throws SQLException {
        // this is a no-op
    }

    private void repartitionHistogram(int[] histCounts, long[] histBreakpoints, long currentLowerBound, long currentUpperBound) {

        if (this.oldHistCounts == null) {
            this.oldHistCounts = new int[histCounts.length];
            this.oldHistBreakpoints = new long[histBreakpoints.length];
        }

        System.arraycopy(histCounts, 0, this.oldHistCounts, 0, histCounts.length);

        System.arraycopy(histBreakpoints, 0, this.oldHistBreakpoints, 0, histBreakpoints.length);

        createInitialHistogram(histBreakpoints, currentLowerBound, currentUpperBound);

        for (int i = 0; i < HISTOGRAM_BUCKETS; i++) {
            addToHistogram(histCounts, histBreakpoints, this.oldHistBreakpoints[i], this.oldHistCounts[i], currentLowerBound, currentUpperBound);
        }
    }

    private void repartitionPerformanceHistogram() {
        checkAndCreatePerformanceHistogram();

        repartitionHistogram(this.perfMetricsHistCounts, this.perfMetricsHistBreakpoints, this.shortestQueryTimeMs == Long.MAX_VALUE ? 0
                : this.shortestQueryTimeMs, this.longestQueryTimeMs);
    }

    private void repartitionTablesAccessedHistogram() {
        checkAndCreateTablesAccessedHistogram();

        repartitionHistogram(this.numTablesMetricsHistCounts, this.numTablesMetricsHistBreakpoints, this.minimumNumberTablesAccessed == Long.MAX_VALUE ? 0
                : this.minimumNumberTablesAccessed, this.maximumNumberTablesAccessed);
    }

    private void reportMetrics() {
        if (getGatherPerformanceMetrics()) {
            StringBuilder logMessage = new StringBuilder(256);

            logMessage.append("** Performance Metrics Report **\n");
            logMessage.append("\nLongest reported query: " + this.longestQueryTimeMs + " ms");
            logMessage.append("\nShortest reported query: " + this.shortestQueryTimeMs + " ms");
            logMessage.append("\nAverage query execution time: " + (this.totalQueryTimeMs / this.numberOfQueriesIssued) + " ms");
            logMessage.append("\nNumber of statements executed: " + this.numberOfQueriesIssued);
            logMessage.append("\nNumber of result sets created: " + this.numberOfResultSetsCreated);
            logMessage.append("\nNumber of statements prepared: " + this.numberOfPrepares);
            logMessage.append("\nNumber of prepared statement executions: " + this.numberOfPreparedExecutes);

            if (this.perfMetricsHistBreakpoints != null) {
                logMessage.append("\n\n\tTiming Histogram:\n");
                int maxNumPoints = 20;
                int highestCount = Integer.MIN_VALUE;

                for (int i = 0; i < (HISTOGRAM_BUCKETS); i++) {
                    if (this.perfMetricsHistCounts[i] > highestCount) {
                        highestCount = this.perfMetricsHistCounts[i];
                    }
                }

                if (highestCount == 0) {
                    highestCount = 1; // avoid DIV/0
                }

                for (int i = 0; i < (HISTOGRAM_BUCKETS - 1); i++) {

                    if (i == 0) {
                        logMessage.append("\n\tless than " + this.perfMetricsHistBreakpoints[i + 1] + " ms: \t" + this.perfMetricsHistCounts[i]);
                    } else {
                        logMessage.append("\n\tbetween " + this.perfMetricsHistBreakpoints[i] + " and " + this.perfMetricsHistBreakpoints[i + 1] + " ms: \t"
                                + this.perfMetricsHistCounts[i]);
                    }

                    logMessage.append("\t");

                    int numPointsToGraph = (int) (maxNumPoints * ((double) this.perfMetricsHistCounts[i] / (double) highestCount));

                    for (int j = 0; j < numPointsToGraph; j++) {
                        logMessage.append("*");
                    }

                    if (this.longestQueryTimeMs < this.perfMetricsHistCounts[i + 1]) {
                        break;
                    }
                }

                if (this.perfMetricsHistBreakpoints[HISTOGRAM_BUCKETS - 2] < this.longestQueryTimeMs) {
                    logMessage.append("\n\tbetween ");
                    logMessage.append(this.perfMetricsHistBreakpoints[HISTOGRAM_BUCKETS - 2]);
                    logMessage.append(" and ");
                    logMessage.append(this.perfMetricsHistBreakpoints[HISTOGRAM_BUCKETS - 1]);
                    logMessage.append(" ms: \t");
                    logMessage.append(this.perfMetricsHistCounts[HISTOGRAM_BUCKETS - 1]);
                }
            }

            if (this.numTablesMetricsHistBreakpoints != null) {
                logMessage.append("\n\n\tTable Join Histogram:\n");
                int maxNumPoints = 20;
                int highestCount = Integer.MIN_VALUE;

                for (int i = 0; i < (HISTOGRAM_BUCKETS); i++) {
                    if (this.numTablesMetricsHistCounts[i] > highestCount) {
                        highestCount = this.numTablesMetricsHistCounts[i];
                    }
                }

                if (highestCount == 0) {
                    highestCount = 1; // avoid DIV/0
                }

                for (int i = 0; i < (HISTOGRAM_BUCKETS - 1); i++) {

                    if (i == 0) {
                        logMessage.append("\n\t" + this.numTablesMetricsHistBreakpoints[i + 1] + " tables or less: \t\t" + this.numTablesMetricsHistCounts[i]);
                    } else {
                        logMessage.append("\n\tbetween " + this.numTablesMetricsHistBreakpoints[i] + " and " + this.numTablesMetricsHistBreakpoints[i + 1]
                                + " tables: \t" + this.numTablesMetricsHistCounts[i]);
                    }

                    logMessage.append("\t");

                    int numPointsToGraph = (int) (maxNumPoints * ((double) this.numTablesMetricsHistCounts[i] / (double) highestCount));

                    for (int j = 0; j < numPointsToGraph; j++) {
                        logMessage.append("*");
                    }

                    if (this.maximumNumberTablesAccessed < this.numTablesMetricsHistBreakpoints[i + 1]) {
                        break;
                    }
                }

                if (this.numTablesMetricsHistBreakpoints[HISTOGRAM_BUCKETS - 2] < this.maximumNumberTablesAccessed) {
                    logMessage.append("\n\tbetween ");
                    logMessage.append(this.numTablesMetricsHistBreakpoints[HISTOGRAM_BUCKETS - 2]);
                    logMessage.append(" and ");
                    logMessage.append(this.numTablesMetricsHistBreakpoints[HISTOGRAM_BUCKETS - 1]);
                    logMessage.append(" tables: ");
                    logMessage.append(this.numTablesMetricsHistCounts[HISTOGRAM_BUCKETS - 1]);
                }
            }

            this.log.logInfo(logMessage);

            this.metricsLastReportedMs = System.currentTimeMillis();
        }
    }

    /**
     * Reports currently collected metrics if this feature is enabled and the
     * timeout has passed.
     */
    protected void reportMetricsIfNeeded() {
        if (getGatherPerformanceMetrics()) {
            if ((System.currentTimeMillis() - this.metricsLastReportedMs) > getReportMetricsIntervalMillis()) {
                reportMetrics();
            }
        }
    }

    public void reportNumberOfTablesAccessed(int numTablesAccessed) {
        if (numTablesAccessed < this.minimumNumberTablesAccessed) {
            this.minimumNumberTablesAccessed = numTablesAccessed;
        }

        if (numTablesAccessed > this.maximumNumberTablesAccessed) {
            this.maximumNumberTablesAccessed = numTablesAccessed;

            repartitionTablesAccessedHistogram();
        }

        addToTablesAccessedHistogram(numTablesAccessed, 1);
    }

    /**
     * Resets the server-side state of this connection. Doesn't work if isParanoid() is set (it will become a
     * no-op in this case). Usually only used from connection pooling code.
     * 
     * @throws SQLException
     *             if the operation fails while resetting server state.
     */
    public void resetServerState() throws SQLException {
        if (!getParanoid() && (this.io != null)) {
            changeUser(this.user, this.password);
        }
    }

    /**
     * The method rollback() drops all changes made since the previous
     * commit/rollback and releases any database locks currently held by the
     * Connection.
     * 
     * @exception SQLException
     *                if a database access error occurs
     * @see commit
     */
    public void rollback() throws SQLException {
        synchronized (getConnectionMutex()) {
            checkClosed();

            try {
                if (this.connectionLifecycleInterceptors != null) {
                    IterateBlock<Extension> iter = new IterateBlock<Extension>(this.connectionLifecycleInterceptors.iterator()) {

                        @Override
                        void forEach(Extension each) throws SQLException {
                            if (!((ConnectionLifecycleInterceptor) each).rollback()) {
                                this.stopIterating = true;
                            }
                        }
                    };

                    iter.doForAll();

                    if (!iter.fullIteration()) {
                        return;
                    }
                }
                // no-op if _relaxAutoCommit == true
                if (this.autoCommit && !getRelaxAutoCommit()) {
                    throw SQLError.createSQLException("Can't call rollback when autocommit=true", SQLError.SQL_STATE_CONNECTION_NOT_OPEN,
                            getExceptionInterceptor());
                }
                try {
                    rollbackNoChecks();
                } catch (SQLException sqlEx) {
                    // We ignore non-transactional tables if told to do so
                    if (getIgnoreNonTxTables() && (sqlEx.getErrorCode() == SQLError.ER_WARNING_NOT_COMPLETE_ROLLBACK)) {
                        return;
                    }
                    throw sqlEx;

                }
            } catch (SQLException sqlException) {
                if (SQLError.SQL_STATE_COMMUNICATION_LINK_FAILURE.equals(sqlException.getSQLState())) {
                    throw SQLError.createSQLException("Communications link failure during rollback(). Transaction resolution unknown.",
                            SQLError.SQL_STATE_TRANSACTION_RESOLUTION_UNKNOWN, getExceptionInterceptor());
                }

                throw sqlException;
            } finally {
                this.needsPing = this.getReconnectAtTxEnd();
            }
        }
    }

    public void rollback(final Savepoint savepoint) throws SQLException {

        synchronized (getConnectionMutex()) {
            checkClosed();

            try {
                if (this.connectionLifecycleInterceptors != null) {
                    IterateBlock<Extension> iter = new IterateBlock<Extension>(this.connectionLifecycleInterceptors.iterator()) {

                        @Override
                        void forEach(Extension each) throws SQLException {
                            if (!((ConnectionLifecycleInterceptor) each).rollback(savepoint)) {
                                this.stopIterating = true;
                            }
                        }
                    };

                    iter.doForAll();

                    if (!iter.fullIteration()) {
                        return;
                    }
                }

                StringBuilder rollbackQuery = new StringBuilder("ROLLBACK TO SAVEPOINT ");
                rollbackQuery.append('`');
                rollbackQuery.append(savepoint.getSavepointName());
                rollbackQuery.append('`');

                java.sql.Statement stmt = null;

                try {
                    stmt = getMetadataSafeStatement();

                    stmt.executeUpdate(rollbackQuery.toString());
                } catch (SQLException sqlEx) {
                    int errno = sqlEx.getErrorCode();

                    if (errno == 1181) {
                        String msg = sqlEx.getMessage();

                        if (msg != null) {
                            int indexOfError153 = msg.indexOf("153");

                            if (indexOfError153 != -1) {
                                throw SQLError.createSQLException("Savepoint '" + savepoint.getSavepointName() + "' does not exist",
                                        SQLError.SQL_STATE_ILLEGAL_ARGUMENT, errno, getExceptionInterceptor());
                            }
                        }
                    }

                    // We ignore non-transactional tables if told to do so
                    if (getIgnoreNonTxTables() && (sqlEx.getErrorCode() != SQLError.ER_WARNING_NOT_COMPLETE_ROLLBACK)) {
                        throw sqlEx;
                    }

                    if (SQLError.SQL_STATE_COMMUNICATION_LINK_FAILURE.equals(sqlEx.getSQLState())) {
                        throw SQLError.createSQLException("Communications link failure during rollback(). Transaction resolution unknown.",
                                SQLError.SQL_STATE_TRANSACTION_RESOLUTION_UNKNOWN, getExceptionInterceptor());
                    }

                    throw sqlEx;
                } finally {
                    closeStatement(stmt);
                }
            } finally {
                this.needsPing = this.getReconnectAtTxEnd();
            }
        }
    }

    private void rollbackNoChecks() throws SQLException {
        if (getUseLocalTransactionState()) {
            if (!this.io.inTransactionOnServer()) {
                return; // effectively a no-op
            }
        }

        execSQL(null, "rollback", -1, null, DEFAULT_RESULT_SET_TYPE, DEFAULT_RESULT_SET_CONCURRENCY, false, this.database, null, false);
    }

    public java.sql.PreparedStatement serverPrepareStatement(String sql) throws SQLException {

        String nativeSql = getProcessEscapeCodesForPrepStmts() ? nativeSQL(sql) : sql;

        return ServerPreparedStatement.getInstance(getLoadBalanceSafeProxy(), nativeSql, this.getCatalog(), DEFAULT_RESULT_SET_TYPE,
                DEFAULT_RESULT_SET_CONCURRENCY);
    }

    public java.sql.PreparedStatement serverPrepareStatement(String sql, int autoGenKeyIndex) throws SQLException {
        String nativeSql = getProcessEscapeCodesForPrepStmts() ? nativeSQL(sql) : sql;

        PreparedStatement pStmt = ServerPreparedStatement.getInstance(getLoadBalanceSafeProxy(), nativeSql, this.getCatalog(), DEFAULT_RESULT_SET_TYPE,
                DEFAULT_RESULT_SET_CONCURRENCY);

        pStmt.setRetrieveGeneratedKeys(autoGenKeyIndex == java.sql.Statement.RETURN_GENERATED_KEYS);

        return pStmt;
    }

    public java.sql.PreparedStatement serverPrepareStatement(String sql, int resultSetType, int resultSetConcurrency) throws SQLException {
        String nativeSql = getProcessEscapeCodesForPrepStmts() ? nativeSQL(sql) : sql;

        return ServerPreparedStatement.getInstance(getLoadBalanceSafeProxy(), nativeSql, this.getCatalog(), resultSetType, resultSetConcurrency);
    }

    public java.sql.PreparedStatement serverPrepareStatement(String sql, int resultSetType, int resultSetConcurrency, int resultSetHoldability)
            throws SQLException {
        if (getPedantic()) {
            if (resultSetHoldability != java.sql.ResultSet.HOLD_CURSORS_OVER_COMMIT) {
                throw SQLError.createSQLException("HOLD_CUSRORS_OVER_COMMIT is only supported holdability level", SQLError.SQL_STATE_ILLEGAL_ARGUMENT,
                        getExceptionInterceptor());
            }
        }

        return serverPrepareStatement(sql, resultSetType, resultSetConcurrency);
    }

    public java.sql.PreparedStatement serverPrepareStatement(String sql, int[] autoGenKeyIndexes) throws SQLException {

        PreparedStatement pStmt = (PreparedStatement) serverPrepareStatement(sql);

        pStmt.setRetrieveGeneratedKeys((autoGenKeyIndexes != null) && (autoGenKeyIndexes.length > 0));

        return pStmt;
    }

    public java.sql.PreparedStatement serverPrepareStatement(String sql, String[] autoGenKeyColNames) throws SQLException {
        PreparedStatement pStmt = (PreparedStatement) serverPrepareStatement(sql);

        pStmt.setRetrieveGeneratedKeys((autoGenKeyColNames != null) && (autoGenKeyColNames.length > 0));

        return pStmt;
    }

    /**
     * If a connection is in auto-commit mode, than all its SQL statements will
     * be executed and committed as individual transactions. Otherwise, its SQL
     * statements are grouped into transactions that are terminated by either
     * commit() or rollback(). By default, new connections are in auto- commit
     * mode. The commit occurs when the statement completes or the next execute
     * occurs, whichever comes first. In the case of statements returning a
     * ResultSet, the statement completes when the last row of the ResultSet has
     * been retrieved or the ResultSet has been closed. In advanced cases, a
     * single statement may return multiple results as well as output parameter
     * values. Here the commit occurs when all results and output param values
     * have been retrieved.
     * <p>
     * <b>Note:</b> MySQL does not support transactions, so this method is a no-op.
     * </p>
     * 
     * @param autoCommitFlag
     *            -
     *            true enables auto-commit; false disables it
     * @exception SQLException
     *                if a database access error occurs
     */
    public void setAutoCommit(final boolean autoCommitFlag) throws SQLException {
        synchronized (getConnectionMutex()) {
            checkClosed();

            if (this.connectionLifecycleInterceptors != null) {
                IterateBlock<Extension> iter = new IterateBlock<Extension>(this.connectionLifecycleInterceptors.iterator()) {

                    @Override
                    void forEach(Extension each) throws SQLException {
                        if (!((ConnectionLifecycleInterceptor) each).setAutoCommit(autoCommitFlag)) {
                            this.stopIterating = true;
                        }
                    }
                };

                iter.doForAll();

                if (!iter.fullIteration()) {
                    return;
                }
            }

            if (getAutoReconnectForPools()) {
                setHighAvailability(true);
            }

            try {
                boolean needsSetOnServer = true;

                if (this.getUseLocalSessionState() && this.autoCommit == autoCommitFlag) {
                    needsSetOnServer = false;
                } else if (!this.getHighAvailability()) {
                    needsSetOnServer = getIO().isSetNeededForAutoCommitMode(autoCommitFlag);
                }

                // this internal value must be set first as failover depends on it being set to true to fail over (which is done by most app servers and
                // connection pools at the end of a transaction), and the driver issues an implicit set based on this value when it (re)-connects to a
                // server so the value holds across connections
                this.autoCommit = autoCommitFlag;

                if (needsSetOnServer) {
                    execSQL(null, autoCommitFlag ? "SET autocommit=1" : "SET autocommit=0", -1, null, DEFAULT_RESULT_SET_TYPE, DEFAULT_RESULT_SET_CONCURRENCY,
                            false, this.database, null, false);
                }
            } finally {
                if (this.getAutoReconnectForPools()) {
                    setHighAvailability(false);
                }
            }

            return;
        }
    }

    /**
     * A sub-space of this Connection's database may be selected by setting a
     * catalog name. If the driver does not support catalogs, it will silently
     * ignore this request
     * <p>
     * <b>Note:</b> MySQL's notion of catalogs are individual databases.
     * </p>
     * 
     * @param catalog
     *            the database for this connection to use
     * @throws SQLException
     *             if a database access error occurs
     */
    public void setCatalog(final String catalog) throws SQLException {
        synchronized (getConnectionMutex()) {
            checkClosed();

            if (catalog == null) {
                throw SQLError.createSQLException("Catalog can not be null", SQLError.SQL_STATE_ILLEGAL_ARGUMENT, getExceptionInterceptor());
            }

            if (this.connectionLifecycleInterceptors != null) {
                IterateBlock<Extension> iter = new IterateBlock<Extension>(this.connectionLifecycleInterceptors.iterator()) {

                    @Override
                    void forEach(Extension each) throws SQLException {
                        if (!((ConnectionLifecycleInterceptor) each).setCatalog(catalog)) {
                            this.stopIterating = true;
                        }
                    }
                };

                iter.doForAll();

                if (!iter.fullIteration()) {
                    return;
                }
            }

            if (getUseLocalSessionState()) {
                if (this.lowerCaseTableNames) {
                    if (this.database.equalsIgnoreCase(catalog)) {
                        return;
                    }
                } else {
                    if (this.database.equals(catalog)) {
                        return;
                    }
                }
            }

            String quotedId = this.dbmd.getIdentifierQuoteString();

            if ((quotedId == null) || quotedId.equals(" ")) {
                quotedId = "";
            }

            StringBuilder query = new StringBuilder("USE ");
            query.append(StringUtils.quoteIdentifier(catalog, quotedId, getPedantic()));

            execSQL(null, query.toString(), -1, null, DEFAULT_RESULT_SET_TYPE, DEFAULT_RESULT_SET_CONCURRENCY, false, this.database, null, false);

            this.database = catalog;
        }
    }

    /**
     * @param failedOver
     *            The failedOver to set.
     */
    public void setFailedOver(boolean flag) {
        synchronized (getConnectionMutex()) {
            // handled higher up
        }
    }

    public void setHoldability(int arg0) throws SQLException {
        // do nothing
    }

    public void setInGlobalTx(boolean flag) {
        this.isInGlobalTx = flag;
    }

    public void setReadInfoMsgEnabled(boolean flag) {
        this.readInfoMsg = flag;
    }

    /**
     * You can put a connection in read-only mode as a hint to enable database
     * optimizations <B>Note:</B> setReadOnly cannot be called while in the
     * middle of a transaction
     * 
     * @param readOnlyFlag
     *            -
     *            true enables read-only mode; false disables it
     * @exception SQLException
     *                if a database access error occurs
     */
    public void setReadOnly(boolean readOnlyFlag) throws SQLException {
        checkClosed();

        setReadOnlyInternal(readOnlyFlag);
    }

    public void setReadOnlyInternal(boolean readOnlyFlag) throws SQLException {
        // note this this is safe even inside a transaction
<<<<<<< HEAD
        if (!getUseLocalSessionState() || (readOnlyFlag != this.readOnly)) {
            execSQL(null, "set session transaction " + (readOnlyFlag ? "read only" : "read write"), -1, null, DEFAULT_RESULT_SET_TYPE,
                    DEFAULT_RESULT_SET_CONCURRENCY, false, this.database, null, false);
=======
        if (getReadOnlyPropagatesToServer() && versionMeetsMinimum(5, 6, 5)) {
            if (!getUseLocalSessionState() || (readOnlyFlag != this.readOnly)) {
                execSQL(null, "set session transaction " + (readOnlyFlag ? "read only" : "read write"), -1, null, DEFAULT_RESULT_SET_TYPE,
                        DEFAULT_RESULT_SET_CONCURRENCY, false, this.database, null, false);
            }
>>>>>>> af753dc5
        }

        this.readOnly = readOnlyFlag;
    }

    public java.sql.Savepoint setSavepoint() throws SQLException {
        MysqlSavepoint savepoint = new MysqlSavepoint(getExceptionInterceptor());

        setSavepoint(savepoint);

        return savepoint;
    }

    private void setSavepoint(MysqlSavepoint savepoint) throws SQLException {

        synchronized (getConnectionMutex()) {
            checkClosed();

            StringBuilder savePointQuery = new StringBuilder("SAVEPOINT ");
            savePointQuery.append('`');
            savePointQuery.append(savepoint.getSavepointName());
            savePointQuery.append('`');

            java.sql.Statement stmt = null;

            try {
                stmt = getMetadataSafeStatement();

                stmt.executeUpdate(savePointQuery.toString());
            } finally {
                closeStatement(stmt);
            }
        }
    }

    public java.sql.Savepoint setSavepoint(String name) throws SQLException {
        synchronized (getConnectionMutex()) {
            MysqlSavepoint savepoint = new MysqlSavepoint(name, getExceptionInterceptor());

            setSavepoint(savepoint);

            return savepoint;
        }
    }

    private void setSessionVariables() throws SQLException {
        if (getSessionVariables() != null) {
            List<String> variablesToSet = StringUtils.split(getSessionVariables(), ",", "\"'", "\"'", false);

            int numVariablesToSet = variablesToSet.size();

            java.sql.Statement stmt = null;

            try {
                stmt = getMetadataSafeStatement();

                for (int i = 0; i < numVariablesToSet; i++) {
                    String variableValuePair = variablesToSet.get(i);

                    if (variableValuePair.startsWith("@")) {
                        stmt.executeUpdate("SET " + variableValuePair);
                    } else {
                        stmt.executeUpdate("SET SESSION " + variableValuePair);
                    }
                }
            } finally {
                if (stmt != null) {
                    stmt.close();
                }
            }
        }

    }

    /**
     * @param level
     * @throws SQLException
     */
    public void setTransactionIsolation(int level) throws SQLException {
        synchronized (getConnectionMutex()) {
            checkClosed();

            String sql = null;

            boolean shouldSendSet = false;

            if (getAlwaysSendSetIsolation()) {
                shouldSendSet = true;
            } else {
                if (level != this.isolationLevel) {
                    shouldSendSet = true;
                }
            }

            if (getUseLocalSessionState()) {
                shouldSendSet = this.isolationLevel != level;
            }

            if (shouldSendSet) {
                switch (level) {
                    case java.sql.Connection.TRANSACTION_NONE:
                        throw SQLError.createSQLException("Transaction isolation level NONE not supported by MySQL", getExceptionInterceptor());

                    case java.sql.Connection.TRANSACTION_READ_COMMITTED:
                        sql = "SET SESSION TRANSACTION ISOLATION LEVEL READ COMMITTED";

                        break;

                    case java.sql.Connection.TRANSACTION_READ_UNCOMMITTED:
                        sql = "SET SESSION TRANSACTION ISOLATION LEVEL READ UNCOMMITTED";

                        break;

                    case java.sql.Connection.TRANSACTION_REPEATABLE_READ:
                        sql = "SET SESSION TRANSACTION ISOLATION LEVEL REPEATABLE READ";

                        break;

                    case java.sql.Connection.TRANSACTION_SERIALIZABLE:
                        sql = "SET SESSION TRANSACTION ISOLATION LEVEL SERIALIZABLE";

                        break;

                    default:
                        throw SQLError.createSQLException("Unsupported transaction isolation level '" + level + "'", SQLError.SQL_STATE_DRIVER_NOT_CAPABLE,
                                getExceptionInterceptor());
                }

                execSQL(null, sql, -1, null, DEFAULT_RESULT_SET_TYPE, DEFAULT_RESULT_SET_CONCURRENCY, false, this.database, null, false);

                this.isolationLevel = level;
            }
        }
    }

    /**
     * JDBC 2.0 Install a type-map object as the default type-map for this
     * connection
     * 
     * @param map
     *            the type mapping
     * @throws SQLException
     *             if a database error occurs.
     */
    public void setTypeMap(java.util.Map<String, Class<?>> map) throws SQLException {
        synchronized (getConnectionMutex()) {
            this.typeMap = map;
        }
    }

    private void setupServerForTruncationChecks() throws SQLException {
        if (getJdbcCompliantTruncation()) {
            String currentSqlMode = this.serverVariables.get("sql_mode");

            boolean strictTransTablesIsSet = StringUtils.indexOfIgnoreCase(currentSqlMode, "STRICT_TRANS_TABLES") != -1;

            if (currentSqlMode == null || currentSqlMode.length() == 0 || !strictTransTablesIsSet) {
                StringBuilder commandBuf = new StringBuilder("SET sql_mode='");

                if (currentSqlMode != null && currentSqlMode.length() > 0) {
                    commandBuf.append(currentSqlMode);
                    commandBuf.append(",");
                }

                commandBuf.append("STRICT_TRANS_TABLES'");

                execSQL(null, commandBuf.toString(), -1, null, DEFAULT_RESULT_SET_TYPE, DEFAULT_RESULT_SET_CONCURRENCY, false, this.database, null, false);

                setJdbcCompliantTruncation(false); // server's handling this for us now
            } else if (strictTransTablesIsSet) {
                // We didn't set it, but someone did, so we piggy back on it
                setJdbcCompliantTruncation(false); // server's handling this for us now
            }
        }
    }

    /**
     * Used by MiniAdmin to shutdown a MySQL server
     * 
     * @throws SQLException
     *             if the command can not be issued.
     */
    public void shutdownServer() throws SQLException {
        try {
            this.io.sendCommand(MysqlDefs.SHUTDOWN, null, null, false, null, 0);
        } catch (Exception ex) {
            SQLException sqlEx = SQLError.createSQLException(Messages.getString("Connection.UnhandledExceptionDuringShutdown"),
                    SQLError.SQL_STATE_GENERAL_ERROR, getExceptionInterceptor());

            sqlEx.initCause(ex);

            throw sqlEx;
        }
    }

    /**
     * Remove the given statement from the list of open statements
     * 
     * @param stmt
     *            the Statement instance to remove
     */
    public void unregisterStatement(Statement stmt) {
        if (this.openStatements != null) {
            synchronized (this.openStatements) {
                this.openStatements.remove(stmt);
            }
        }
    }

    public boolean useAnsiQuotedIdentifiers() {
        synchronized (getConnectionMutex()) {
            return this.useAnsiQuotes;
        }
    }

    public boolean versionMeetsMinimum(int major, int minor, int subminor) throws SQLException {
        checkClosed();

        return this.io.versionMeetsMinimum(major, minor, subminor);
    }

    /**
     * Returns cached metadata (or null if not cached) for the given query,
     * which must match _exactly_.
     * 
     * This method is synchronized by the caller on getMutex(), so if
     * calling this method from internal code in the driver, make sure it's
     * synchronized on the mutex that guards communication with the server.
     * 
     * @param sql
     *            the query that is the key to the cache
     * 
     * @return metadata cached for the given SQL, or none if it doesn't
     *         exist.
     */
    public CachedResultSetMetaData getCachedMetaData(String sql) {
        if (this.resultSetMetadataCache != null) {
            synchronized (this.resultSetMetadataCache) {
                return (CachedResultSetMetaData) this.resultSetMetadataCache.get(sql);
            }
        }

        return null; // no cache exists
    }

    /**
     * Caches CachedResultSetMetaData that has been placed in the cache using
     * the given SQL as a key.
     * 
     * This method is synchronized by the caller on getMutex(), so if
     * calling this method from internal code in the driver, make sure it's
     * synchronized on the mutex that guards communication with the server.
     * 
     * @param sql
     *            the query that the metadata pertains too.
     * @param cachedMetaData
     *            metadata (if it exists) to populate the cache.
     * @param resultSet
     *            the result set to retreive metadata from, or apply to.
     * 
     * @throws SQLException
     */
    public void initializeResultsMetadataFromCache(String sql, CachedResultSetMetaData cachedMetaData, ResultSetInternalMethods resultSet) throws SQLException {

        if (cachedMetaData == null) {

            // read from results
            cachedMetaData = new CachedResultSetMetaData();

            // assume that users will use named-based lookups
            resultSet.buildIndexMapping();
            resultSet.initializeWithMetadata();

            if (resultSet instanceof UpdatableResultSet) {
                ((UpdatableResultSet) resultSet).checkUpdatability();
            }

            resultSet.populateCachedMetaData(cachedMetaData);

            this.resultSetMetadataCache.put(sql, cachedMetaData);
        } else {
            resultSet.initializeFromCachedMetaData(cachedMetaData);
            resultSet.initializeWithMetadata();

            if (resultSet instanceof UpdatableResultSet) {
                ((UpdatableResultSet) resultSet).checkUpdatability();
            }
        }
    }

    /**
     * Returns the comment that will be prepended to all statements
     * sent to the server.
     * 
     * @return the comment that will be prepended to all statements
     *         sent to the server.
     */
    public String getStatementComment() {
        return this.statementComment;
    }

    /**
     * Sets the comment that will be prepended to all statements
     * sent to the server. Do not use slash-star or star-slash tokens
     * in the comment as these will be added by the driver itself.
     * 
     * @param comment
     *            the comment that will be prepended to all statements
     *            sent to the server.
     */
    public void setStatementComment(String comment) {
        this.statementComment = comment;
    }

    public void reportQueryTime(long millisOrNanos) {
        synchronized (getConnectionMutex()) {
            this.queryTimeCount++;
            this.queryTimeSum += millisOrNanos;
            this.queryTimeSumSquares += (millisOrNanos * millisOrNanos);
            this.queryTimeMean = ((this.queryTimeMean * (this.queryTimeCount - 1)) + millisOrNanos) / this.queryTimeCount;
        }
    }

    public boolean isAbonormallyLongQuery(long millisOrNanos) {
        synchronized (getConnectionMutex()) {
            if (this.queryTimeCount < 15) {
                return false; // need a minimum amount for this to make sense
            }

            double stddev = Math.sqrt((this.queryTimeSumSquares - ((this.queryTimeSum * this.queryTimeSum) / this.queryTimeCount)) / (this.queryTimeCount - 1));

            return millisOrNanos > (this.queryTimeMean + 5 * stddev);
        }
    }

    public void initializeExtension(Extension ex) throws SQLException {
        ex.init(this, this.props);
    }

    public void transactionBegun() throws SQLException {
        synchronized (getConnectionMutex()) {
            if (this.connectionLifecycleInterceptors != null) {
                IterateBlock<Extension> iter = new IterateBlock<Extension>(this.connectionLifecycleInterceptors.iterator()) {

                    @Override
                    void forEach(Extension each) throws SQLException {
                        ((ConnectionLifecycleInterceptor) each).transactionBegun();
                    }
                };

                iter.doForAll();
            }
        }
    }

    public void transactionCompleted() throws SQLException {
        synchronized (getConnectionMutex()) {
            if (this.connectionLifecycleInterceptors != null) {
                IterateBlock<Extension> iter = new IterateBlock<Extension>(this.connectionLifecycleInterceptors.iterator()) {

                    @Override
                    void forEach(Extension each) throws SQLException {
                        ((ConnectionLifecycleInterceptor) each).transactionCompleted();
                    }
                };

                iter.doForAll();
            }
        }
    }

    public boolean storesLowerCaseTableName() {
        return this.storesLowerCaseTableName;
    }

    private ExceptionInterceptor exceptionInterceptor;

    @Override
    public ExceptionInterceptor getExceptionInterceptor() {
        return this.exceptionInterceptor;
    }

    public boolean getRequiresEscapingEncoder() {
        return this.requiresEscapingEncoder;
    }

    public boolean isServerLocal() throws SQLException {
        synchronized (getConnectionMutex()) {
            SocketFactory factory = getIO().getSocketFactory();

            if (factory instanceof SocketMetadata) {
                try {
                    return ((SocketMetadata) factory).isLocallyConnected(this);
                } catch (SQLException ex) {
                    throw ex;
                } catch (Exception ex) {
                    SQLException sqlEx = SQLError.createSQLException(ex.getMessage(), SQLError.SQL_STATE_GENERAL_ERROR, getExceptionInterceptor());
                    sqlEx.initCause(ex);
                    throw sqlEx;
                }
            }
            getLog().logWarn(Messages.getString("Connection.NoMetadataOnSocketFactory"));
            return false;
        }
    }

    /**
     * Returns the sql select limit max-rows for this session.
     */
    public int getSessionMaxRows() {
        synchronized (getConnectionMutex()) {
            return this.sessionMaxRows;
        }
    }

    /**
     * Sets the sql select limit max-rows for this session if different from current.
     * 
     * @param max
     *            the new max-rows value to set.
     * @throws SQLException
     *             if a database error occurs issuing the statement that sets the limit.
     */
    public void setSessionMaxRows(int max) throws SQLException {
        synchronized (getConnectionMutex()) {
            if (this.sessionMaxRows != max) {
                this.sessionMaxRows = max;
                execSQL(null, "SET SQL_SELECT_LIMIT=" + (this.sessionMaxRows == -1 ? "DEFAULT" : this.sessionMaxRows), -1, null, DEFAULT_RESULT_SET_TYPE,
                        DEFAULT_RESULT_SET_CONCURRENCY, false, this.database, null, false);
            }
        }
    }

    // until we flip catalog/schema, this is a no-op
    public void setSchema(String schema) throws SQLException {
        synchronized (getConnectionMutex()) {
            checkClosed();
        }
    }

    public String getSchema() throws SQLException {
        synchronized (getConnectionMutex()) {
            checkClosed();

            return null;
        }
    }

    /**
     * Terminates an open connection. Calling <code>abort</code> results in:
     * <ul>
     * <li>The connection marked as closed
     * <li>Closes any physical connection to the database
     * <li>Releases resources used by the connection
     * <li>Insures that any thread that is currently accessing the connection will either progress to completion or throw an <code>SQLException</code>.
     * </ul>
     * <p>
     * Calling <code>abort</code> marks the connection closed and releases any resources. Calling <code>abort</code> on a closed connection is a no-op.
     * <p>
     * It is possible that the aborting and releasing of the resources that are held by the connection can take an extended period of time. When the
     * <code>abort</code> method returns, the connection will have been marked as closed and the <code>Executor</code> that was passed as a parameter to abort
     * may still be executing tasks to release resources.
     * <p>
     * This method checks to see that there is an <code>SQLPermission</code> object before allowing the method to proceed. If a <code>SecurityManager</code>
     * exists and its <code>checkPermission</code> method denies calling <code>abort</code>, this method throws a <code>java.lang.SecurityException</code>.
     * 
     * @param executor
     *            The <code>Executor</code> implementation which will
     *            be used by <code>abort</code>.
     * @throws java.sql.SQLException
     *             if a database access error occurs or
     *             the {@code executor} is {@code null},
     * @throws java.lang.SecurityException
     *             if a security manager exists and its <code>checkPermission</code> method denies calling <code>abort</code>
     * @see SecurityManager#checkPermission
     * @see Executor
     * @since 1.7
     */
    public void abort(Executor executor) throws SQLException {
        SecurityManager sec = System.getSecurityManager();

        if (sec != null) {
            sec.checkPermission(ABORT_PERM);
        }

        if (executor == null) {
            throw SQLError.createSQLException("Executor can not be null", SQLError.SQL_STATE_ILLEGAL_ARGUMENT, getExceptionInterceptor());
        }

        executor.execute(new Runnable() {

            public void run() {
                try {
                    abortInternal();
                } catch (SQLException e) {
                    throw new RuntimeException(e);
                }
            }
        });
    }

    public void setNetworkTimeout(Executor executor, final int milliseconds) throws SQLException {
        synchronized (getConnectionMutex()) {
            SecurityManager sec = System.getSecurityManager();

            if (sec != null) {
                sec.checkPermission(SET_NETWORK_TIMEOUT_PERM);
            }

            if (executor == null) {
                throw SQLError.createSQLException("Executor can not be null", SQLError.SQL_STATE_ILLEGAL_ARGUMENT, getExceptionInterceptor());
            }

            checkClosed();
            final MysqlIO mysqlIo = this.io;

            executor.execute(new Runnable() {

                public void run() {
                    try {
                        setSocketTimeout(milliseconds); // for re-connects
                        mysqlIo.setSocketTimeout(milliseconds);
                    } catch (SQLException e) {
                        throw new RuntimeException(e);
                    }
                }
            });
        }
    }

    public int getNetworkTimeout() throws SQLException {
        synchronized (getConnectionMutex()) {
            checkClosed();
            return getSocketTimeout();
        }
    }

    public ProfilerEventHandler getProfilerEventHandlerInstance() {
        return this.eventSink;
    }

    public void setProfilerEventHandlerInstance(ProfilerEventHandler h) {
        this.eventSink = h;
    }

    public Clob createClob() {
        return new com.mysql.jdbc.Clob(getExceptionInterceptor());
    }

    public Blob createBlob() {
        return new com.mysql.jdbc.Blob(getExceptionInterceptor());
    }

    public NClob createNClob() {
        return new com.mysql.jdbc.NClob(getExceptionInterceptor());
    }

    public SQLXML createSQLXML() throws SQLException {
        return new MysqlSQLXML(getExceptionInterceptor());
    }

    /**
     * Returns true if the connection has not been closed and is still valid.
     * The driver shall submit a query on the connection or use some other
     * mechanism that positively verifies the connection is still valid when
     * this method is called.
     * <p>
     * The query submitted by the driver to validate the connection shall be executed in the context of the current transaction.
     * 
     * @param timeout
     *            - The time in seconds to wait for the database operation
     *            used to validate the connection to complete. If
     *            the timeout period expires before the operation
     *            completes, this method returns false. A value of
     *            0 indicates a timeout is not applied to the
     *            database operation.
     *            <p>
     * @return true if the connection is valid, false otherwise
     * @exception SQLException
     *                if the value supplied for <code>timeout</code> is less then 0
     * @since 1.6
     */
    public boolean isValid(int timeout) throws SQLException {
        synchronized (getConnectionMutex()) {
            if (isClosed()) {
                return false;
            }

            try {
                try {
                    pingInternal(false, timeout * 1000);
                } catch (Throwable t) {
                    try {
                        abortInternal();
                    } catch (Throwable ignoreThrown) {
                        // we're dead now anyway
                    }

                    return false;
                }

            } catch (Throwable t) {
                return false;
            }

            return true;
        }
    }

    private ClientInfoProvider infoProvider;

    protected ClientInfoProvider getClientInfoProviderImpl() throws SQLException {
        synchronized (getConnectionMutex()) {
            if (this.infoProvider == null) {
                try {
                    try {
                        this.infoProvider = (ClientInfoProvider) Util.getInstance(getClientInfoProvider(), new Class[0], new Object[0],
                                getExceptionInterceptor());
                    } catch (SQLException sqlEx) {
                        if (sqlEx.getCause() instanceof ClassCastException) {
                            // try with package name prepended
                            this.infoProvider = (ClientInfoProvider) Util.getInstance("com.mysql.jdbc." + getClientInfoProvider(), new Class[0], new Object[0],
                                    getExceptionInterceptor());
                        }
                    }
                } catch (ClassCastException cce) {
                    throw SQLError.createSQLException(Messages.getString("Connection.ClientInfoNotImplemented", new Object[] { getClientInfoProvider() }),
                            SQLError.SQL_STATE_ILLEGAL_ARGUMENT, getExceptionInterceptor());
                }

                this.infoProvider.initialize(this, this.props);
            }

            return this.infoProvider;
        }
    }

    public void setClientInfo(String name, String value) throws SQLClientInfoException {
        try {
            getClientInfoProviderImpl().setClientInfo(this, name, value);
        } catch (SQLClientInfoException ciEx) {
            throw ciEx;
        } catch (SQLException sqlEx) {
            SQLClientInfoException clientInfoEx = new SQLClientInfoException();
            clientInfoEx.initCause(sqlEx);

            throw clientInfoEx;
        }
    }

    public void setClientInfo(Properties properties) throws SQLClientInfoException {
        try {
            getClientInfoProviderImpl().setClientInfo(this, properties);
        } catch (SQLClientInfoException ciEx) {
            throw ciEx;
        } catch (SQLException sqlEx) {
            SQLClientInfoException clientInfoEx = new SQLClientInfoException();
            clientInfoEx.initCause(sqlEx);

            throw clientInfoEx;
        }
    }

    public String getClientInfo(String name) throws SQLException {
        return getClientInfoProviderImpl().getClientInfo(this, name);
    }

    public Properties getClientInfo() throws SQLException {
        return getClientInfoProviderImpl().getClientInfo(this);
    }

    public java.sql.Array createArrayOf(String typeName, Object[] elements) throws SQLException {
        throw SQLError.notImplemented();
    }

    public Struct createStruct(String typeName, Object[] attributes) throws SQLException {
        throw SQLError.notImplemented();
    }

    /**
     * Returns an object that implements the given interface to allow access to non-standard methods,
     * or standard methods not exposed by the proxy.
     * The result may be either the object found to implement the interface or a proxy for that object.
     * If the receiver implements the interface then that is the object. If the receiver is a wrapper
     * and the wrapped object implements the interface then that is the object. Otherwise the object is
     * the result of calling <code>unwrap</code> recursively on the wrapped object. If the receiver is not a
     * wrapper and does not implement the interface, then an <code>SQLException</code> is thrown.
     * 
     * @param iface
     *            A Class defining an interface that the result must implement.
     * @return an object that implements the interface. May be a proxy for the actual implementing object.
     * @throws java.sql.SQLException
     *             If no object found that implements the interface
     * @since 1.6
     */
    public <T> T unwrap(java.lang.Class<T> iface) throws java.sql.SQLException {
        try {
            // This works for classes that aren't actually wrapping
            // anything
            return iface.cast(this);
        } catch (ClassCastException cce) {
            throw SQLError.createSQLException("Unable to unwrap to " + iface.toString(), SQLError.SQL_STATE_ILLEGAL_ARGUMENT, getExceptionInterceptor());
        }
    }

    /**
     * Returns true if this either implements the interface argument or is directly or indirectly a wrapper
     * for an object that does. Returns false otherwise. If this implements the interface then return true,
     * else if this is a wrapper then return the result of recursively calling <code>isWrapperFor</code> on the wrapped
     * object. If this does not implement the interface and is not a wrapper, return false.
     * This method should be implemented as a low-cost operation compared to <code>unwrap</code> so that
     * callers can use this method to avoid expensive <code>unwrap</code> calls that may fail. If this method
     * returns true then calling <code>unwrap</code> with the same argument should succeed.
     * 
     * @param interfaces
     *            a Class defining an interface.
     * @return true if this implements the interface or directly or indirectly wraps an object that does.
     * @throws java.sql.SQLException
     *             if an error occurs while determining whether this is a wrapper
     *             for an object with the given interface.
     * @since 1.6
     */
    public boolean isWrapperFor(Class<?> iface) throws SQLException {
        checkClosed();

        // This works for classes that aren't actually wrapping
        // anything
        return iface.isInstance(this);
    }

    public String getProcessHost() throws Exception {
        long threadId = this.getId();
        java.sql.Statement processListStmt = getMetadataSafeStatement();
        String processHost = null;

        try {

            ResultSet rs = processListStmt.executeQuery("SHOW PROCESSLIST");

            while (rs.next()) {
                long id = rs.getLong(1);

                if (threadId == id) {

                    processHost = rs.getString(3);

                    break;
                }
            }
        } finally {
            processListStmt.close();
        }
        return processHost;
    }
}<|MERGE_RESOLUTION|>--- conflicted
+++ resolved
@@ -3186,11 +3186,7 @@
      *                if a database access error occurs
      */
     public boolean isReadOnly(boolean useSessionStatus) throws SQLException {
-<<<<<<< HEAD
-        if (useSessionStatus && !this.isClosed && !getUseLocalSessionState()) {
-=======
-        if (useSessionStatus && !this.isClosed && versionMeetsMinimum(5, 6, 5) && !getUseLocalSessionState() && getReadOnlyPropagatesToServer()) {
->>>>>>> af753dc5
+        if (useSessionStatus && !this.isClosed && !getUseLocalSessionState() && getReadOnlyPropagatesToServer()) {
             java.sql.Statement stmt = null;
             java.sql.ResultSet rs = null;
 
@@ -4490,17 +4486,11 @@
 
     public void setReadOnlyInternal(boolean readOnlyFlag) throws SQLException {
         // note this this is safe even inside a transaction
-<<<<<<< HEAD
-        if (!getUseLocalSessionState() || (readOnlyFlag != this.readOnly)) {
-            execSQL(null, "set session transaction " + (readOnlyFlag ? "read only" : "read write"), -1, null, DEFAULT_RESULT_SET_TYPE,
-                    DEFAULT_RESULT_SET_CONCURRENCY, false, this.database, null, false);
-=======
-        if (getReadOnlyPropagatesToServer() && versionMeetsMinimum(5, 6, 5)) {
+        if (getReadOnlyPropagatesToServer()) {
             if (!getUseLocalSessionState() || (readOnlyFlag != this.readOnly)) {
                 execSQL(null, "set session transaction " + (readOnlyFlag ? "read only" : "read write"), -1, null, DEFAULT_RESULT_SET_TYPE,
                         DEFAULT_RESULT_SET_CONCURRENCY, false, this.database, null, false);
             }
->>>>>>> af753dc5
         }
 
         this.readOnly = readOnlyFlag;
