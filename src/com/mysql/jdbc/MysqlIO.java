--- conflicted
+++ resolved
@@ -984,58 +984,7 @@
             throw SQLError.createSQLException(SQLError.get(xOpen) + ", " + errorBuf.toString(), xOpen, errno, getExceptionInterceptor());
         }
 
-<<<<<<< HEAD
         this.serverVersion = ServerVersion.parseVersion(buf.readString("ASCII", getExceptionInterceptor()));
-=======
-        try {
-            this.serverVersion = buf.readString("ASCII", getExceptionInterceptor());
-        } catch (Exception e1) {
-            throw SQLError.createSQLException(e1.getMessage(), SQLError.SQL_STATE_ILLEGAL_ARGUMENT, e1, getExceptionInterceptor());
-        }
-
-        // Parse the server version into major/minor/subminor
-        int point = this.serverVersion.indexOf('.');
-
-        if (point != -1) {
-            try {
-                int n = Integer.parseInt(this.serverVersion.substring(0, point));
-                this.serverMajorVersion = n;
-            } catch (NumberFormatException NFE1) {
-                // ignore
-            }
-
-            String remaining = this.serverVersion.substring(point + 1, this.serverVersion.length());
-            point = remaining.indexOf('.');
-
-            if (point != -1) {
-                try {
-                    int n = Integer.parseInt(remaining.substring(0, point));
-                    this.serverMinorVersion = n;
-                } catch (NumberFormatException nfe) {
-                    // ignore
-                }
-
-                remaining = remaining.substring(point + 1, remaining.length());
-
-                int pos = 0;
-
-                while (pos < remaining.length()) {
-                    if ((remaining.charAt(pos) < '0') || (remaining.charAt(pos) > '9')) {
-                        break;
-                    }
-
-                    pos++;
-                }
-
-                try {
-                    int n = Integer.parseInt(remaining.substring(0, pos));
-                    this.serverSubMinorVersion = n;
-                } catch (NumberFormatException nfe) {
-                    // ignore
-                }
-            }
-        }
->>>>>>> bab9f02f
 
         // read connection id
         this.threadId = buf.readLong();
@@ -4172,15 +4121,7 @@
     private void appendCharsetByteForHandshake(Buffer packet, String enc) throws SQLException {
         int charsetIndex = 0;
         if (enc != null) {
-<<<<<<< HEAD
             charsetIndex = CharsetMapping.getCollationIndexForJavaEncoding(enc, this.serverVersion);
-=======
-            try {
-                charsetIndex = CharsetMapping.getCollationIndexForJavaEncoding(enc, this.connection);
-            } catch (Exception e) {
-                throw SQLError.createSQLException(e.getMessage(), SQLError.SQL_STATE_ILLEGAL_ARGUMENT, e, null);
-            }
->>>>>>> bab9f02f
         }
         if (charsetIndex == 0) {
             charsetIndex = CharsetMapping.MYSQL_COLLATION_INDEX_utf8;
