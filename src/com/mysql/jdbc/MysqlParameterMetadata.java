--- conflicted
+++ resolved
@@ -201,14 +201,8 @@
      */
     public <T> T unwrap(Class<T> iface) throws SQLException {
         try {
-<<<<<<< HEAD
-            // This works for classes that aren't actually wrapping
-            // anything
+            // This works for classes that aren't actually wrapping anything
             return iface.cast(this);
-=======
-            // This works for classes that aren't actually wrapping anything
-            return Util.cast(iface, this);
->>>>>>> d8174ce4
         } catch (ClassCastException cce) {
             throw SQLError.createSQLException("Unable to unwrap to " + iface.toString(), SQLError.SQL_STATE_ILLEGAL_ARGUMENT, this.exceptionInterceptor);
         }
