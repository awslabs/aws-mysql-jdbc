/*
  Copyright (c) 2002, 2015, Oracle and/or its affiliates. All rights reserved.

  The MySQL Connector/J is licensed under the terms of the GPLv2
  <http://www.gnu.org/licenses/old-licenses/gpl-2.0.html>, like most MySQL Connectors.
  There are special exceptions to the terms and conditions of the GPLv2 as it is applied to
  this software, see the FLOSS License Exception
  <http://www.mysql.com/about/legal/licensing/foss-exception.html>.

  This program is free software; you can redistribute it and/or modify it under the terms
  of the GNU General Public License as published by the Free Software Foundation; version 2
  of the License.

  This program is distributed in the hope that it will be useful, but WITHOUT ANY WARRANTY;
  without even the implied warranty of MERCHANTABILITY or FITNESS FOR A PARTICULAR PURPOSE.
  See the GNU General Public License for more details.

  You should have received a copy of the GNU General Public License along with this
  program; if not, write to the Free Software Foundation, Inc., 51 Franklin St, Fifth
  Floor, Boston, MA 02110-1301  USA

 */

package com.mysql.cj.core;

import java.nio.charset.Charset;
import java.util.ArrayList;
import java.util.Collections;
import java.util.HashMap;
import java.util.HashSet;
import java.util.Iterator;
import java.util.List;
import java.util.Locale;
import java.util.Map;
import java.util.Set;
import java.util.TreeMap;

<<<<<<< HEAD
import com.mysql.jdbc.exceptions.SQLError;

=======
>>>>>>> 414b0e33
/**
 * Mapping between MySQL charset names and Java charset names. I've investigated placing these in a .properties file, but unfortunately under most appservers
 * this complicates configuration because the security policy needs to be changed by the user to allow the driver to read them :(
 */
public class CharsetMapping {

    public static final int MAP_SIZE = 255; // Size of static maps
    public static final String[] COLLATION_INDEX_TO_COLLATION_NAME;
    public static final MysqlCharset[] COLLATION_INDEX_TO_CHARSET;

    public static final Map<String, MysqlCharset> CHARSET_NAME_TO_CHARSET;
    public static final Map<String, Integer> CHARSET_NAME_TO_COLLATION_INDEX;

    private static final Map<String, List<MysqlCharset>> JAVA_ENCODING_UC_TO_MYSQL_CHARSET;

    private static final Set<String> MULTIBYTE_ENCODINGS;

    public static final Set<Integer> UTF8MB4_INDEXES;

    private static final String MYSQL_CHARSET_NAME_armscii8 = "armscii8";
    private static final String MYSQL_CHARSET_NAME_ascii = "ascii";
    private static final String MYSQL_CHARSET_NAME_big5 = "big5";
    private static final String MYSQL_CHARSET_NAME_binary = "binary";
    private static final String MYSQL_CHARSET_NAME_cp1250 = "cp1250";
    private static final String MYSQL_CHARSET_NAME_cp1251 = "cp1251";
    private static final String MYSQL_CHARSET_NAME_cp1256 = "cp1256";
    private static final String MYSQL_CHARSET_NAME_cp1257 = "cp1257";
    private static final String MYSQL_CHARSET_NAME_cp850 = "cp850";
    private static final String MYSQL_CHARSET_NAME_cp852 = "cp852";
    private static final String MYSQL_CHARSET_NAME_cp866 = "cp866";
    private static final String MYSQL_CHARSET_NAME_cp932 = "cp932";
    private static final String MYSQL_CHARSET_NAME_dec8 = "dec8";
    private static final String MYSQL_CHARSET_NAME_eucjpms = "eucjpms";
    private static final String MYSQL_CHARSET_NAME_euckr = "euckr";
    private static final String MYSQL_CHARSET_NAME_gb18030 = "gb18030";
    private static final String MYSQL_CHARSET_NAME_gb2312 = "gb2312";
    private static final String MYSQL_CHARSET_NAME_gbk = "gbk";
    private static final String MYSQL_CHARSET_NAME_geostd8 = "geostd8";
    private static final String MYSQL_CHARSET_NAME_greek = "greek";
    private static final String MYSQL_CHARSET_NAME_hebrew = "hebrew";
    private static final String MYSQL_CHARSET_NAME_hp8 = "hp8";
    private static final String MYSQL_CHARSET_NAME_keybcs2 = "keybcs2";
    private static final String MYSQL_CHARSET_NAME_koi8r = "koi8r";
    private static final String MYSQL_CHARSET_NAME_koi8u = "koi8u";
    private static final String MYSQL_CHARSET_NAME_latin1 = "latin1";
    private static final String MYSQL_CHARSET_NAME_latin2 = "latin2";
    private static final String MYSQL_CHARSET_NAME_latin5 = "latin5";
    private static final String MYSQL_CHARSET_NAME_latin7 = "latin7";
    private static final String MYSQL_CHARSET_NAME_macce = "macce";
    private static final String MYSQL_CHARSET_NAME_macroman = "macroman";
    private static final String MYSQL_CHARSET_NAME_sjis = "sjis";
    private static final String MYSQL_CHARSET_NAME_swe7 = "swe7";
    private static final String MYSQL_CHARSET_NAME_tis620 = "tis620";
    private static final String MYSQL_CHARSET_NAME_ucs2 = "ucs2";
    private static final String MYSQL_CHARSET_NAME_ujis = "ujis";
    private static final String MYSQL_CHARSET_NAME_utf16 = "utf16";
    private static final String MYSQL_CHARSET_NAME_utf16le = "utf16le";
    private static final String MYSQL_CHARSET_NAME_utf32 = "utf32";
    private static final String MYSQL_CHARSET_NAME_utf8 = "utf8";
    private static final String MYSQL_CHARSET_NAME_utf8mb4 = "utf8mb4";

    private static final String NOT_USED = MYSQL_CHARSET_NAME_latin1; // punting for not-used character sets

    public static final int MYSQL_COLLATION_INDEX_utf8 = 33;
    public static final int MYSQL_COLLATION_INDEX_binary = 63;

    private static int numberOfEncodingsConfigured = 0;

    static {
        // complete list of mysql character sets and their corresponding java encoding names
        MysqlCharset[] charset = new MysqlCharset[] {
                new MysqlCharset(MYSQL_CHARSET_NAME_ascii, 1, 0, new String[] { "US-ASCII", "ASCII" }),

                new MysqlCharset(MYSQL_CHARSET_NAME_big5, 2, 0, new String[] { "Big5" }),
                new MysqlCharset(MYSQL_CHARSET_NAME_gbk, 2, 0, new String[] { "GBK" }),

                new MysqlCharset(MYSQL_CHARSET_NAME_sjis, 2, 0, new String[] { "SHIFT_JIS", "Cp943", "WINDOWS-31J" }),	// SJIS is alias for SHIFT_JIS, Cp943 is rather a cp932 but we map it to sjis for years
                new MysqlCharset(MYSQL_CHARSET_NAME_cp932, 2, 1, new String[] { "WINDOWS-31J" }),		// MS932 is alias for WINDOWS-31J

                new MysqlCharset(MYSQL_CHARSET_NAME_gb2312, 2, 0, new String[] { "GB2312" }),
                new MysqlCharset(MYSQL_CHARSET_NAME_ujis, 3, 0, new String[] { "EUC_JP" }),
                new MysqlCharset(MYSQL_CHARSET_NAME_eucjpms, 3, 0, new String[] { "EUC_JP_Solaris" }, new ServerVersion(5, 0, 3)),	// "EUC_JP_Solaris = 	>5.0.3 eucjpms,"

                new MysqlCharset(MYSQL_CHARSET_NAME_gb18030, 4, 0, new String[] { "GB18030" }, new ServerVersion(5, 7, 4)),

                new MysqlCharset(MYSQL_CHARSET_NAME_euckr, 2, 0, new String[] { "EUC-KR" }),

                new MysqlCharset(MYSQL_CHARSET_NAME_latin1, 1, 1, new String[] { "Cp1252", "ISO8859_1" }),
                new MysqlCharset(MYSQL_CHARSET_NAME_swe7, 1, 0, new String[] { "Cp1252" }),			// new mapping, Cp1252 ?
                new MysqlCharset(MYSQL_CHARSET_NAME_hp8, 1, 0, new String[] { "Cp1252" }),			// new mapping, Cp1252 ?
                new MysqlCharset(MYSQL_CHARSET_NAME_dec8, 1, 0, new String[] { "Cp1252" }),			// new mapping, Cp1252 ?
                new MysqlCharset(MYSQL_CHARSET_NAME_armscii8, 1, 0, new String[] { "Cp1252" }),			// new mapping, Cp1252 ?
                new MysqlCharset(MYSQL_CHARSET_NAME_geostd8, 1, 0, new String[] { "Cp1252" }),			// new mapping, Cp1252 ?

                new MysqlCharset(MYSQL_CHARSET_NAME_latin2, 1, 0, new String[] { "ISO8859_2" }),		// latin2 is an alias

                new MysqlCharset(MYSQL_CHARSET_NAME_greek, 1, 0, new String[] { "ISO8859_7", "greek" }),
                new MysqlCharset(MYSQL_CHARSET_NAME_latin7, 1, 0, new String[] { "ISO-8859-13" }),	// was ISO8859_7, that's incorrect; also + "LATIN7 =		latin7," is wrong java encoding name

                new MysqlCharset(MYSQL_CHARSET_NAME_hebrew, 1, 0, new String[] { "ISO8859_8" }),		// hebrew is an alias
                new MysqlCharset(MYSQL_CHARSET_NAME_latin5, 1, 0, new String[] { "ISO8859_9" }),		// LATIN5 is an alias

                new MysqlCharset(MYSQL_CHARSET_NAME_cp850, 1, 0, new String[] { "Cp850", "Cp437" }),

                new MysqlCharset(MYSQL_CHARSET_NAME_cp852, 1, 0, new String[] { "Cp852" }),
                new MysqlCharset(MYSQL_CHARSET_NAME_keybcs2, 1, 0, new String[] { "Cp852" }),	// new, Kamenicky encoding usually known as Cp895 but there is no official cp895 specification; close to Cp852, see http://ftp.muni.cz/pub/localization/charsets/cs-encodings-faq

                new MysqlCharset(MYSQL_CHARSET_NAME_cp866, 1, 0, new String[] { "Cp866" }),

                new MysqlCharset(MYSQL_CHARSET_NAME_koi8r, 1, 1, new String[] { "KOI8_R" }),
                new MysqlCharset(MYSQL_CHARSET_NAME_koi8u, 1, 0, new String[] { "KOI8_R" }),

                new MysqlCharset(MYSQL_CHARSET_NAME_tis620, 1, 0, new String[] { "TIS620" }),

                new MysqlCharset(MYSQL_CHARSET_NAME_cp1250, 1, 0, new String[] { "Cp1250" }),

                new MysqlCharset(MYSQL_CHARSET_NAME_cp1251, 1, 1, new String[] { "Cp1251" }),

                new MysqlCharset(MYSQL_CHARSET_NAME_cp1256, 1, 0, new String[] { "Cp1256" }),
                new MysqlCharset(MYSQL_CHARSET_NAME_cp1257, 1, 0, new String[] { "Cp1257" }),
                new MysqlCharset(MYSQL_CHARSET_NAME_macroman, 1, 0, new String[] { "MacRoman" }),
                new MysqlCharset(MYSQL_CHARSET_NAME_macce, 1, 0, new String[] { "MacCentralEurope" }),

                new MysqlCharset(MYSQL_CHARSET_NAME_utf8, 3, 1, new String[] { "UTF-8" }),
                new MysqlCharset(MYSQL_CHARSET_NAME_utf8mb4, 4, 0, new String[] { "UTF-8" }),			// "UTF-8 =				*> 5.5.2 utf8mb4,"

                new MysqlCharset(MYSQL_CHARSET_NAME_ucs2, 2, 0, new String[] { "UnicodeBig" }),

                new MysqlCharset(MYSQL_CHARSET_NAME_binary, 1, 1, new String[] { "ISO8859_1" }),	// US-ASCII ?

                new MysqlCharset(MYSQL_CHARSET_NAME_utf16, 4, 0, new String[] { "UTF-16" }),
                new MysqlCharset(MYSQL_CHARSET_NAME_utf16le, 4, 0, new String[] { "UTF-16LE" }),
                new MysqlCharset(MYSQL_CHARSET_NAME_utf32, 4, 0, new String[] { "UTF-32" })

        };
        HashMap<String, MysqlCharset> charsetNameToMysqlCharsetMap = new HashMap<String, MysqlCharset>();
        HashMap<String, List<MysqlCharset>> javaUcToMysqlCharsetMap = new HashMap<String, List<MysqlCharset>>();
        Set<String> tempMultibyteEncodings = new HashSet<String>(); // Character sets that we can't convert ourselves.
        for (int i = 0; i < charset.length; i++) {
            String charsetName = charset[i].charsetName;

            charsetNameToMysqlCharsetMap.put(charsetName, charset[i]);

            numberOfEncodingsConfigured += charset[i].javaEncodingsUc.size();

            for (String encUC : charset[i].javaEncodingsUc) {

                // fill javaUcToMysqlCharsetMap
                List<MysqlCharset> charsets = javaUcToMysqlCharsetMap.get(encUC);
                if (charsets == null) {
                    charsets = new ArrayList<MysqlCharset>();
                    javaUcToMysqlCharsetMap.put(encUC, charsets);
                }
                charsets.add(charset[i]);

                // fill multi-byte charsets
                if (charset[i].mblen > 1) {
                    tempMultibyteEncodings.add(encUC);
                }

            }

        }
        CHARSET_NAME_TO_CHARSET = Collections.unmodifiableMap(charsetNameToMysqlCharsetMap);
        JAVA_ENCODING_UC_TO_MYSQL_CHARSET = Collections.unmodifiableMap(javaUcToMysqlCharsetMap);
        MULTIBYTE_ENCODINGS = Collections.unmodifiableSet(tempMultibyteEncodings);

        // complete list of mysql collations and their corresponding character sets each element of collation[1]..collation[MAP_SIZE-1] must not be null
        Collation[] collation = new Collation[MAP_SIZE];
        collation[1] = new Collation(1, "big5_chinese_ci", 1, MYSQL_CHARSET_NAME_big5);
        collation[84] = new Collation(84, "big5_bin", 0, MYSQL_CHARSET_NAME_big5);

        collation[2] = new Collation(2, "latin2_czech_cs", 0, MYSQL_CHARSET_NAME_latin2);
        collation[9] = new Collation(9, "latin2_general_ci", 1, MYSQL_CHARSET_NAME_latin2);
        collation[21] = new Collation(21, "latin2_hungarian_ci", 0, MYSQL_CHARSET_NAME_latin2);
        collation[27] = new Collation(27, "latin2_croatian_ci", 0, MYSQL_CHARSET_NAME_latin2);
        collation[77] = new Collation(77, "latin2_bin", 0, MYSQL_CHARSET_NAME_latin2);

        collation[4] = new Collation(4, "cp850_general_ci", 1, MYSQL_CHARSET_NAME_cp850);
        collation[80] = new Collation(80, "cp850_bin", 0, MYSQL_CHARSET_NAME_cp850);

        collation[5] = new Collation(5, "latin1_german1_ci", 1, MYSQL_CHARSET_NAME_latin1);
        collation[8] = new Collation(8, "latin1_swedish_ci", 0, MYSQL_CHARSET_NAME_latin1);
        collation[15] = new Collation(15, "latin1_danish_ci", 0, MYSQL_CHARSET_NAME_latin1);
        collation[31] = new Collation(31, "latin1_german2_ci", 0, MYSQL_CHARSET_NAME_latin1);
        collation[47] = new Collation(47, "latin1_bin", 0, MYSQL_CHARSET_NAME_latin1);
        collation[48] = new Collation(48, "latin1_general_ci", 0, MYSQL_CHARSET_NAME_latin1);
        collation[49] = new Collation(49, "latin1_general_cs", 0, MYSQL_CHARSET_NAME_latin1);
        collation[76] = new Collation(76, "not_implemented", 0, NOT_USED);
        collation[94] = new Collation(94, "latin1_spanish_ci", 0, MYSQL_CHARSET_NAME_latin1);
        collation[100] = new Collation(100, "not_implemented", 0, NOT_USED);
        collation[125] = new Collation(125, "not_implemented", 0, NOT_USED);
        collation[126] = new Collation(126, "not_implemented", 0, NOT_USED);
        collation[127] = new Collation(127, "not_implemented", 0, NOT_USED);
        collation[152] = new Collation(152, "not_implemented", 0, NOT_USED);
        collation[153] = new Collation(153, "not_implemented", 0, NOT_USED);
        collation[154] = new Collation(154, "not_implemented", 0, NOT_USED);
        collation[155] = new Collation(155, "not_implemented", 0, NOT_USED);
        collation[156] = new Collation(156, "not_implemented", 0, NOT_USED);
        collation[157] = new Collation(157, "not_implemented", 0, NOT_USED);
        collation[158] = new Collation(158, "not_implemented", 0, NOT_USED);
        collation[184] = new Collation(184, "not_implemented", 0, NOT_USED);
        collation[185] = new Collation(185, "not_implemented", 0, NOT_USED);
        collation[186] = new Collation(186, "not_implemented", 0, NOT_USED);
        collation[187] = new Collation(187, "not_implemented", 0, NOT_USED);
        collation[188] = new Collation(188, "not_implemented", 0, NOT_USED);
        collation[189] = new Collation(189, "not_implemented", 0, NOT_USED);
        collation[190] = new Collation(190, "not_implemented", 0, NOT_USED);
        collation[191] = new Collation(191, "not_implemented", 0, NOT_USED);
        collation[216] = new Collation(216, "not_implemented", 0, NOT_USED);
        collation[217] = new Collation(217, "not_implemented", 0, NOT_USED);
        collation[218] = new Collation(218, "not_implemented", 0, NOT_USED);
        collation[219] = new Collation(219, "not_implemented", 0, NOT_USED);
        collation[220] = new Collation(220, "not_implemented", 0, NOT_USED);
        collation[221] = new Collation(221, "not_implemented", 0, NOT_USED);
        collation[222] = new Collation(222, "not_implemented", 0, NOT_USED);
        collation[248] = new Collation(248, "gb18030_chinese_ci", 1, MYSQL_CHARSET_NAME_gb18030);
        collation[249] = new Collation(249, "gb18030_bin", 0, MYSQL_CHARSET_NAME_gb18030);
        collation[250] = new Collation(250, "gb18030_unicode_520_ci", 0, MYSQL_CHARSET_NAME_gb18030);
        collation[251] = new Collation(251, "not_implemented", 0, NOT_USED);
        collation[252] = new Collation(252, "not_implemented", 0, NOT_USED);
        collation[253] = new Collation(253, "not_implemented", 0, NOT_USED);
        collation[254] = new Collation(254, "not_implemented", 0, NOT_USED);
        collation[10] = new Collation(10, "swe7_swedish_ci", 0, MYSQL_CHARSET_NAME_swe7);
        collation[82] = new Collation(82, "swe7_bin", 0, MYSQL_CHARSET_NAME_swe7);
        collation[6] = new Collation(6, "hp8_english_ci", 0, MYSQL_CHARSET_NAME_hp8);
        collation[72] = new Collation(72, "hp8_bin", 0, MYSQL_CHARSET_NAME_hp8);
        collation[3] = new Collation(3, "dec8_swedish_ci", 0, MYSQL_CHARSET_NAME_dec8);
        collation[69] = new Collation(69, "dec8_bin", 0, MYSQL_CHARSET_NAME_dec8);
        collation[32] = new Collation(32, "armscii8_general_ci", 0, MYSQL_CHARSET_NAME_armscii8);
        collation[64] = new Collation(64, "armscii8_bin", 0, MYSQL_CHARSET_NAME_armscii8);
        collation[92] = new Collation(92, "geostd8_general_ci", 0, MYSQL_CHARSET_NAME_geostd8);
        collation[93] = new Collation(93, "geostd8_bin", 0, MYSQL_CHARSET_NAME_geostd8);

        collation[7] = new Collation(7, "koi8r_general_ci", 0, MYSQL_CHARSET_NAME_koi8r);
        collation[74] = new Collation(74, "koi8r_bin", 0, MYSQL_CHARSET_NAME_koi8r);

        collation[11] = new Collation(11, "ascii_general_ci", 0, MYSQL_CHARSET_NAME_ascii);
        collation[65] = new Collation(65, "ascii_bin", 0, MYSQL_CHARSET_NAME_ascii);

        collation[12] = new Collation(12, "ujis_japanese_ci", 0, MYSQL_CHARSET_NAME_ujis);
        collation[91] = new Collation(91, "ujis_bin", 0, MYSQL_CHARSET_NAME_ujis);

        collation[13] = new Collation(13, "sjis_japanese_ci", 0, MYSQL_CHARSET_NAME_sjis);
        collation[14] = new Collation(14, "cp1251_bulgarian_ci", 0, MYSQL_CHARSET_NAME_cp1251);
        collation[16] = new Collation(16, "hebrew_general_ci", 0, MYSQL_CHARSET_NAME_hebrew);
        collation[17] = new Collation(17, "not_implemented", 0, NOT_USED);
        collation[18] = new Collation(18, "tis620_thai_ci", 0, MYSQL_CHARSET_NAME_tis620);
        collation[19] = new Collation(19, "euckr_korean_ci", 0, MYSQL_CHARSET_NAME_euckr);
        collation[20] = new Collation(20, "latin7_estonian_cs", 0, MYSQL_CHARSET_NAME_latin7);
        collation[22] = new Collation(22, "koi8u_general_ci", 0, MYSQL_CHARSET_NAME_koi8u);
        collation[23] = new Collation(23, "cp1251_ukrainian_ci", 0, MYSQL_CHARSET_NAME_cp1251);
        collation[24] = new Collation(24, "gb2312_chinese_ci", 0, MYSQL_CHARSET_NAME_gb2312);
        collation[25] = new Collation(25, "greek_general_ci", 0, MYSQL_CHARSET_NAME_greek);
        collation[26] = new Collation(26, "cp1250_general_ci", 1, MYSQL_CHARSET_NAME_cp1250);
        collation[28] = new Collation(28, "gbk_chinese_ci", 1, MYSQL_CHARSET_NAME_gbk);
        collation[29] = new Collation(29, "cp1257_lithuanian_ci", 0, MYSQL_CHARSET_NAME_cp1257);
        collation[30] = new Collation(30, "latin5_turkish_ci", 1, MYSQL_CHARSET_NAME_latin5);
        collation[33] = new Collation(33, "utf8_general_ci", 1, MYSQL_CHARSET_NAME_utf8);
        collation[34] = new Collation(34, "cp1250_czech_cs", 0, MYSQL_CHARSET_NAME_cp1250);
        collation[35] = new Collation(35, "ucs2_general_ci", 1, MYSQL_CHARSET_NAME_ucs2);
        collation[36] = new Collation(36, "cp866_general_ci", 1, MYSQL_CHARSET_NAME_cp866);
        collation[37] = new Collation(37, "keybcs2_general_ci", 1, MYSQL_CHARSET_NAME_keybcs2);
        collation[38] = new Collation(38, "macce_general_ci", 1, MYSQL_CHARSET_NAME_macce);
        collation[39] = new Collation(39, "macroman_general_ci", 1, MYSQL_CHARSET_NAME_macroman);
        collation[40] = new Collation(40, "cp852_general_ci", 1, MYSQL_CHARSET_NAME_cp852);
        collation[41] = new Collation(41, "latin7_general_ci", 1, MYSQL_CHARSET_NAME_latin7);
        collation[42] = new Collation(42, "latin7_general_cs", 0, MYSQL_CHARSET_NAME_latin7);
        collation[43] = new Collation(43, "macce_bin", 0, MYSQL_CHARSET_NAME_macce);
        collation[44] = new Collation(44, "cp1250_croatian_ci", 0, MYSQL_CHARSET_NAME_cp1250);
        collation[45] = new Collation(45, "utf8mb4_general_ci", 1, MYSQL_CHARSET_NAME_utf8mb4);
        collation[46] = new Collation(46, "utf8mb4_bin", 0, MYSQL_CHARSET_NAME_utf8mb4);
        collation[50] = new Collation(50, "cp1251_bin", 0, MYSQL_CHARSET_NAME_cp1251);
        collation[51] = new Collation(51, "cp1251_general_ci", 1, MYSQL_CHARSET_NAME_cp1251);
        collation[52] = new Collation(52, "cp1251_general_cs", 0, MYSQL_CHARSET_NAME_cp1251);
        collation[53] = new Collation(53, "macroman_bin", 0, MYSQL_CHARSET_NAME_macroman);
        collation[54] = new Collation(54, "utf16_general_ci", 1, MYSQL_CHARSET_NAME_utf16);
        collation[55] = new Collation(55, "utf16_bin", 0, MYSQL_CHARSET_NAME_utf16);
        collation[56] = new Collation(56, "utf16le_general_ci", 1, MYSQL_CHARSET_NAME_utf16le);
        collation[57] = new Collation(57, "cp1256_general_ci", 1, MYSQL_CHARSET_NAME_cp1256);
        collation[58] = new Collation(58, "cp1257_bin", 0, MYSQL_CHARSET_NAME_cp1257);
        collation[59] = new Collation(59, "cp1257_general_ci", 1, MYSQL_CHARSET_NAME_cp1257);
        collation[60] = new Collation(60, "utf32_general_ci", 1, MYSQL_CHARSET_NAME_utf32);
        collation[61] = new Collation(61, "utf32_bin", 0, MYSQL_CHARSET_NAME_utf32);
        collation[62] = new Collation(62, "utf16le_bin", 0, MYSQL_CHARSET_NAME_utf16le);
        collation[63] = new Collation(63, "binary", 1, MYSQL_CHARSET_NAME_binary);
        collation[66] = new Collation(66, "cp1250_bin", 0, MYSQL_CHARSET_NAME_cp1250);
        collation[67] = new Collation(67, "cp1256_bin", 0, MYSQL_CHARSET_NAME_cp1256);
        collation[68] = new Collation(68, "cp866_bin", 0, MYSQL_CHARSET_NAME_cp866);
        collation[70] = new Collation(70, "greek_bin", 0, MYSQL_CHARSET_NAME_greek);
        collation[71] = new Collation(71, "hebrew_bin", 0, MYSQL_CHARSET_NAME_hebrew);
        collation[73] = new Collation(73, "keybcs2_bin", 0, MYSQL_CHARSET_NAME_keybcs2);
        collation[75] = new Collation(75, "koi8u_bin", 0, MYSQL_CHARSET_NAME_koi8u);
        collation[78] = new Collation(78, "latin5_bin", 0, MYSQL_CHARSET_NAME_latin5);
        collation[79] = new Collation(79, "latin7_bin", 0, MYSQL_CHARSET_NAME_latin7);
        collation[81] = new Collation(81, "cp852_bin", 0, MYSQL_CHARSET_NAME_cp852);
        collation[83] = new Collation(83, "utf8_bin", 0, MYSQL_CHARSET_NAME_utf8);
        collation[85] = new Collation(85, "euckr_bin", 0, MYSQL_CHARSET_NAME_euckr);
        collation[86] = new Collation(86, "gb2312_bin", 0, MYSQL_CHARSET_NAME_gb2312);
        collation[87] = new Collation(87, "gbk_bin", 0, MYSQL_CHARSET_NAME_gbk);
        collation[88] = new Collation(88, "sjis_bin", 0, MYSQL_CHARSET_NAME_sjis);
        collation[89] = new Collation(89, "tis620_bin", 0, MYSQL_CHARSET_NAME_tis620);
        collation[90] = new Collation(90, "ucs2_bin", 0, MYSQL_CHARSET_NAME_ucs2);
        collation[95] = new Collation(95, "cp932_japanese_ci", 1, MYSQL_CHARSET_NAME_cp932);
        collation[96] = new Collation(96, "cp932_bin", 0, MYSQL_CHARSET_NAME_cp932);
        collation[97] = new Collation(97, "eucjpms_japanese_ci", 1, MYSQL_CHARSET_NAME_eucjpms);
        collation[98] = new Collation(98, "eucjpms_bin", 0, MYSQL_CHARSET_NAME_eucjpms);
        collation[99] = new Collation(99, "cp1250_polish_ci", 0, MYSQL_CHARSET_NAME_cp1250);
        collation[101] = new Collation(101, "utf16_unicode_ci", 0, MYSQL_CHARSET_NAME_utf16);
        collation[102] = new Collation(102, "utf16_icelandic_ci", 0, MYSQL_CHARSET_NAME_utf16);
        collation[103] = new Collation(103, "utf16_latvian_ci", 0, MYSQL_CHARSET_NAME_utf16);
        collation[104] = new Collation(104, "utf16_romanian_ci", 0, MYSQL_CHARSET_NAME_utf16);
        collation[105] = new Collation(105, "utf16_slovenian_ci", 0, MYSQL_CHARSET_NAME_utf16);
        collation[106] = new Collation(106, "utf16_polish_ci", 0, MYSQL_CHARSET_NAME_utf16);
        collation[107] = new Collation(107, "utf16_estonian_ci", 0, MYSQL_CHARSET_NAME_utf16);
        collation[108] = new Collation(108, "utf16_spanish_ci", 0, MYSQL_CHARSET_NAME_utf16);
        collation[109] = new Collation(109, "utf16_swedish_ci", 0, MYSQL_CHARSET_NAME_utf16);
        collation[110] = new Collation(110, "utf16_turkish_ci", 0, MYSQL_CHARSET_NAME_utf16);
        collation[111] = new Collation(111, "utf16_czech_ci", 0, MYSQL_CHARSET_NAME_utf16);
        collation[112] = new Collation(112, "utf16_danish_ci", 0, MYSQL_CHARSET_NAME_utf16);
        collation[113] = new Collation(113, "utf16_lithuanian_ci", 0, MYSQL_CHARSET_NAME_utf16);
        collation[114] = new Collation(114, "utf16_slovak_ci", 0, MYSQL_CHARSET_NAME_utf16);
        collation[115] = new Collation(115, "utf16_spanish2_ci", 0, MYSQL_CHARSET_NAME_utf16);
        collation[116] = new Collation(116, "utf16_roman_ci", 0, MYSQL_CHARSET_NAME_utf16);
        collation[117] = new Collation(117, "utf16_persian_ci", 0, MYSQL_CHARSET_NAME_utf16);
        collation[118] = new Collation(118, "utf16_esperanto_ci", 0, MYSQL_CHARSET_NAME_utf16);
        collation[119] = new Collation(119, "utf16_hungarian_ci", 0, MYSQL_CHARSET_NAME_utf16);
        collation[120] = new Collation(120, "utf16_sinhala_ci", 0, MYSQL_CHARSET_NAME_utf16);
        collation[121] = new Collation(121, "utf16_german2_ci", 0, MYSQL_CHARSET_NAME_utf16);
        collation[122] = new Collation(122, "utf16_croatian_ci", 0, MYSQL_CHARSET_NAME_utf16);
        collation[123] = new Collation(123, "utf16_unicode_520_ci", 0, MYSQL_CHARSET_NAME_utf16);
        collation[124] = new Collation(124, "utf16_vietnamese_ci", 0, MYSQL_CHARSET_NAME_utf16);
        collation[128] = new Collation(128, "ucs2_unicode_ci", 0, MYSQL_CHARSET_NAME_ucs2);
        collation[129] = new Collation(129, "ucs2_icelandic_ci", 0, MYSQL_CHARSET_NAME_ucs2);
        collation[130] = new Collation(130, "ucs2_latvian_ci", 0, MYSQL_CHARSET_NAME_ucs2);
        collation[131] = new Collation(131, "ucs2_romanian_ci", 0, MYSQL_CHARSET_NAME_ucs2);
        collation[132] = new Collation(132, "ucs2_slovenian_ci", 0, MYSQL_CHARSET_NAME_ucs2);
        collation[133] = new Collation(133, "ucs2_polish_ci", 0, MYSQL_CHARSET_NAME_ucs2);
        collation[134] = new Collation(134, "ucs2_estonian_ci", 0, MYSQL_CHARSET_NAME_ucs2);
        collation[135] = new Collation(135, "ucs2_spanish_ci", 0, MYSQL_CHARSET_NAME_ucs2);
        collation[136] = new Collation(136, "ucs2_swedish_ci", 0, MYSQL_CHARSET_NAME_ucs2);
        collation[137] = new Collation(137, "ucs2_turkish_ci", 0, MYSQL_CHARSET_NAME_ucs2);
        collation[138] = new Collation(138, "ucs2_czech_ci", 0, MYSQL_CHARSET_NAME_ucs2);
        collation[139] = new Collation(139, "ucs2_danish_ci", 0, MYSQL_CHARSET_NAME_ucs2);
        collation[140] = new Collation(140, "ucs2_lithuanian_ci", 0, MYSQL_CHARSET_NAME_ucs2);
        collation[141] = new Collation(141, "ucs2_slovak_ci", 0, MYSQL_CHARSET_NAME_ucs2);
        collation[142] = new Collation(142, "ucs2_spanish2_ci", 0, MYSQL_CHARSET_NAME_ucs2);
        collation[143] = new Collation(143, "ucs2_roman_ci", 0, MYSQL_CHARSET_NAME_ucs2);
        collation[144] = new Collation(144, "ucs2_persian_ci", 0, MYSQL_CHARSET_NAME_ucs2);
        collation[145] = new Collation(145, "ucs2_esperanto_ci", 0, MYSQL_CHARSET_NAME_ucs2);
        collation[146] = new Collation(146, "ucs2_hungarian_ci", 0, MYSQL_CHARSET_NAME_ucs2);
        collation[147] = new Collation(147, "ucs2_sinhala_ci", 0, MYSQL_CHARSET_NAME_ucs2);
        collation[148] = new Collation(148, "ucs2_german2_ci", 0, MYSQL_CHARSET_NAME_ucs2);
        collation[149] = new Collation(149, "ucs2_croatian_ci", 0, MYSQL_CHARSET_NAME_ucs2);
        collation[150] = new Collation(150, "ucs2_unicode_520_ci", 0, MYSQL_CHARSET_NAME_ucs2);
        collation[151] = new Collation(151, "ucs2_vietnamese_ci", 0, MYSQL_CHARSET_NAME_ucs2);
        collation[159] = new Collation(159, "ucs2_general_mysql500_ci", 0, MYSQL_CHARSET_NAME_ucs2);
        collation[160] = new Collation(160, "utf32_unicode_ci", 0, MYSQL_CHARSET_NAME_utf32);
        collation[161] = new Collation(161, "utf32_icelandic_ci", 0, MYSQL_CHARSET_NAME_utf32);
        collation[162] = new Collation(162, "utf32_latvian_ci", 0, MYSQL_CHARSET_NAME_utf32);
        collation[163] = new Collation(163, "utf32_romanian_ci", 0, MYSQL_CHARSET_NAME_utf32);
        collation[164] = new Collation(164, "utf32_slovenian_ci", 0, MYSQL_CHARSET_NAME_utf32);
        collation[165] = new Collation(165, "utf32_polish_ci", 0, MYSQL_CHARSET_NAME_utf32);
        collation[166] = new Collation(166, "utf32_estonian_ci", 0, MYSQL_CHARSET_NAME_utf32);
        collation[167] = new Collation(167, "utf32_spanish_ci", 0, MYSQL_CHARSET_NAME_utf32);
        collation[168] = new Collation(168, "utf32_swedish_ci", 0, MYSQL_CHARSET_NAME_utf32);
        collation[169] = new Collation(169, "utf32_turkish_ci", 0, MYSQL_CHARSET_NAME_utf32);
        collation[170] = new Collation(170, "utf32_czech_ci", 0, MYSQL_CHARSET_NAME_utf32);
        collation[171] = new Collation(171, "utf32_danish_ci", 0, MYSQL_CHARSET_NAME_utf32);
        collation[172] = new Collation(172, "utf32_lithuanian_ci", 0, MYSQL_CHARSET_NAME_utf32);
        collation[173] = new Collation(173, "utf32_slovak_ci", 0, MYSQL_CHARSET_NAME_utf32);
        collation[174] = new Collation(174, "utf32_spanish2_ci", 0, MYSQL_CHARSET_NAME_utf32);
        collation[175] = new Collation(175, "utf32_roman_ci", 0, MYSQL_CHARSET_NAME_utf32);
        collation[176] = new Collation(176, "utf32_persian_ci", 0, MYSQL_CHARSET_NAME_utf32);
        collation[177] = new Collation(177, "utf32_esperanto_ci", 0, MYSQL_CHARSET_NAME_utf32);
        collation[178] = new Collation(178, "utf32_hungarian_ci", 0, MYSQL_CHARSET_NAME_utf32);
        collation[179] = new Collation(179, "utf32_sinhala_ci", 0, MYSQL_CHARSET_NAME_utf32);
        collation[180] = new Collation(180, "utf32_german2_ci", 0, MYSQL_CHARSET_NAME_utf32);
        collation[181] = new Collation(181, "utf32_croatian_ci", 0, MYSQL_CHARSET_NAME_utf32);
        collation[182] = new Collation(182, "utf32_unicode_520_ci", 0, MYSQL_CHARSET_NAME_utf32);
        collation[183] = new Collation(183, "utf32_vietnamese_ci", 0, MYSQL_CHARSET_NAME_utf32);
        collation[192] = new Collation(192, "utf8_unicode_ci", 0, MYSQL_CHARSET_NAME_utf8);
        collation[193] = new Collation(193, "utf8_icelandic_ci", 0, MYSQL_CHARSET_NAME_utf8);
        collation[194] = new Collation(194, "utf8_latvian_ci", 0, MYSQL_CHARSET_NAME_utf8);
        collation[195] = new Collation(195, "utf8_romanian_ci", 0, MYSQL_CHARSET_NAME_utf8);
        collation[196] = new Collation(196, "utf8_slovenian_ci", 0, MYSQL_CHARSET_NAME_utf8);
        collation[197] = new Collation(197, "utf8_polish_ci", 0, MYSQL_CHARSET_NAME_utf8);
        collation[198] = new Collation(198, "utf8_estonian_ci", 0, MYSQL_CHARSET_NAME_utf8);
        collation[199] = new Collation(199, "utf8_spanish_ci", 0, MYSQL_CHARSET_NAME_utf8);
        collation[200] = new Collation(200, "utf8_swedish_ci", 0, MYSQL_CHARSET_NAME_utf8);
        collation[201] = new Collation(201, "utf8_turkish_ci", 0, MYSQL_CHARSET_NAME_utf8);
        collation[202] = new Collation(202, "utf8_czech_ci", 0, MYSQL_CHARSET_NAME_utf8);
        collation[203] = new Collation(203, "utf8_danish_ci", 0, MYSQL_CHARSET_NAME_utf8);
        collation[204] = new Collation(204, "utf8_lithuanian_ci", 0, MYSQL_CHARSET_NAME_utf8);
        collation[205] = new Collation(205, "utf8_slovak_ci", 0, MYSQL_CHARSET_NAME_utf8);
        collation[206] = new Collation(206, "utf8_spanish2_ci", 0, MYSQL_CHARSET_NAME_utf8);
        collation[207] = new Collation(207, "utf8_roman_ci", 0, MYSQL_CHARSET_NAME_utf8);
        collation[208] = new Collation(208, "utf8_persian_ci", 0, MYSQL_CHARSET_NAME_utf8);
        collation[209] = new Collation(209, "utf8_esperanto_ci", 0, MYSQL_CHARSET_NAME_utf8);
        collation[210] = new Collation(210, "utf8_hungarian_ci", 0, MYSQL_CHARSET_NAME_utf8);
        collation[211] = new Collation(211, "utf8_sinhala_ci", 0, MYSQL_CHARSET_NAME_utf8);
        collation[212] = new Collation(212, "utf8_german2_ci", 0, MYSQL_CHARSET_NAME_utf8);
        collation[213] = new Collation(213, "utf8_croatian_ci", 0, MYSQL_CHARSET_NAME_utf8);
        collation[214] = new Collation(214, "utf8_unicode_520_ci", 0, MYSQL_CHARSET_NAME_utf8);
        collation[215] = new Collation(215, "utf8_vietnamese_ci", 0, MYSQL_CHARSET_NAME_utf8);
        collation[223] = new Collation(223, "utf8_general_mysql500_ci", 0, MYSQL_CHARSET_NAME_utf8);
        collation[224] = new Collation(224, "utf8mb4_unicode_ci", 0, MYSQL_CHARSET_NAME_utf8mb4);
        collation[225] = new Collation(225, "utf8mb4_icelandic_ci", 0, MYSQL_CHARSET_NAME_utf8mb4);
        collation[226] = new Collation(226, "utf8mb4_latvian_ci", 0, MYSQL_CHARSET_NAME_utf8mb4);
        collation[227] = new Collation(227, "utf8mb4_romanian_ci", 0, MYSQL_CHARSET_NAME_utf8mb4);
        collation[228] = new Collation(228, "utf8mb4_slovenian_ci", 0, MYSQL_CHARSET_NAME_utf8mb4);
        collation[229] = new Collation(229, "utf8mb4_polish_ci", 0, MYSQL_CHARSET_NAME_utf8mb4);
        collation[230] = new Collation(230, "utf8mb4_estonian_ci", 0, MYSQL_CHARSET_NAME_utf8mb4);
        collation[231] = new Collation(231, "utf8mb4_spanish_ci", 0, MYSQL_CHARSET_NAME_utf8mb4);
        collation[232] = new Collation(232, "utf8mb4_swedish_ci", 0, MYSQL_CHARSET_NAME_utf8mb4);
        collation[233] = new Collation(233, "utf8mb4_turkish_ci", 0, MYSQL_CHARSET_NAME_utf8mb4);
        collation[234] = new Collation(234, "utf8mb4_czech_ci", 0, MYSQL_CHARSET_NAME_utf8mb4);
        collation[235] = new Collation(235, "utf8mb4_danish_ci", 0, MYSQL_CHARSET_NAME_utf8mb4);
        collation[236] = new Collation(236, "utf8mb4_lithuanian_ci", 0, MYSQL_CHARSET_NAME_utf8mb4);
        collation[237] = new Collation(237, "utf8mb4_slovak_ci", 0, MYSQL_CHARSET_NAME_utf8mb4);
        collation[238] = new Collation(238, "utf8mb4_spanish2_ci", 0, MYSQL_CHARSET_NAME_utf8mb4);
        collation[239] = new Collation(239, "utf8mb4_roman_ci", 0, MYSQL_CHARSET_NAME_utf8mb4);
        collation[240] = new Collation(240, "utf8mb4_persian_ci", 0, MYSQL_CHARSET_NAME_utf8mb4);
        collation[241] = new Collation(241, "utf8mb4_esperanto_ci", 0, MYSQL_CHARSET_NAME_utf8mb4);
        collation[242] = new Collation(242, "utf8mb4_hungarian_ci", 0, MYSQL_CHARSET_NAME_utf8mb4);
        collation[243] = new Collation(243, "utf8mb4_sinhala_ci", 0, MYSQL_CHARSET_NAME_utf8mb4);
        collation[244] = new Collation(244, "utf8mb4_german2_ci", 0, MYSQL_CHARSET_NAME_utf8mb4);
        collation[245] = new Collation(245, "utf8mb4_croatian_ci", 0, MYSQL_CHARSET_NAME_utf8mb4);
        collation[246] = new Collation(246, "utf8mb4_unicode_520_ci", 0, MYSQL_CHARSET_NAME_utf8mb4);
        collation[247] = new Collation(247, "utf8mb4_vietnamese_ci", 0, MYSQL_CHARSET_NAME_utf8mb4);

        COLLATION_INDEX_TO_COLLATION_NAME = new String[MAP_SIZE];
        COLLATION_INDEX_TO_CHARSET = new MysqlCharset[MAP_SIZE];
        Map<String, Integer> charsetNameToCollationIndexMap = new TreeMap<String, Integer>();
        Map<String, Integer> charsetNameToCollationPriorityMap = new TreeMap<String, Integer>();
        Set<Integer> tempUTF8MB4Indexes = new HashSet<Integer>();

        for (int i = 1; i < MAP_SIZE; i++) {
            COLLATION_INDEX_TO_COLLATION_NAME[i] = collation[i].collationName;
            COLLATION_INDEX_TO_CHARSET[i] = collation[i].mysqlCharset;
            String charsetName = collation[i].mysqlCharset.charsetName;

            if (!charsetNameToCollationIndexMap.containsKey(charsetName) || charsetNameToCollationPriorityMap.get(charsetName) < collation[i].priority) {
                charsetNameToCollationIndexMap.put(charsetName, i);
                charsetNameToCollationPriorityMap.put(charsetName, collation[i].priority);
            }

            // Filling indexes of utf8mb4 collations
            if (charsetName.equals(MYSQL_CHARSET_NAME_utf8mb4)) {
                tempUTF8MB4Indexes.add(i);
            }
        }

        // Sanity check
        for (int i = 1; i < MAP_SIZE; i++) {
            if (COLLATION_INDEX_TO_COLLATION_NAME[i] == null) {
                throw new RuntimeException("Assertion failure: No mapping from charset index " + i + " to a mysql collation");
            }
            if (COLLATION_INDEX_TO_COLLATION_NAME[i] == null) {
                throw new RuntimeException("Assertion failure: No mapping from charset index " + i + " to a Java character set");
            }
        }

        CHARSET_NAME_TO_COLLATION_INDEX = Collections.unmodifiableMap(charsetNameToCollationIndexMap);
        UTF8MB4_INDEXES = Collections.unmodifiableSet(tempUTF8MB4Indexes);

    }

    public final static String getMysqlCharsetForJavaEncoding(String javaEncoding, ServerVersion version) {

        List<MysqlCharset> mysqlCharsets = CharsetMapping.JAVA_ENCODING_UC_TO_MYSQL_CHARSET.get(javaEncoding.toUpperCase(Locale.ENGLISH));

        if (mysqlCharsets != null) {
            Iterator<MysqlCharset> iter = mysqlCharsets.iterator();

            MysqlCharset currentChoice = null;

            while (iter.hasNext()) {
                MysqlCharset charset = iter.next();

                if (version == null) {
                    // Take the first one we get

<<<<<<< HEAD
                    if (currentChoice == null || currentChoice.priority < charset.priority
                            || currentChoice.minimumVersion.compareTo(charset.minimumVersion) < 0) {
                        if (charset.isOkayForVersion(version)) {
                            currentChoice = charset;
                        }
                    }
=======
                    return charset.charsetName;
>>>>>>> 414b0e33
                }

                if (currentChoice == null || currentChoice.priority < charset.priority || currentChoice.minimumVersion.compareTo(charset.minimumVersion) < 0) {
                    if (charset.isOkayForVersion(version)) {
                        currentChoice = charset;
                    }
                }
            }

            if (currentChoice != null) {
                return currentChoice.charsetName;
            }
        }

        return null;
    }

    public static int getCollationIndexForJavaEncoding(String javaEncoding, ServerVersion version) {
        String charsetName = getMysqlCharsetForJavaEncoding(javaEncoding, version);
        if (charsetName != null) {
            Integer ci = CHARSET_NAME_TO_COLLATION_INDEX.get(charsetName);
            if (ci != null) {
                return ci.intValue();
            }
        }
        return 0;
    }

    public static String getMysqlCharsetNameForCollationIndex(Integer collationIndex) {
        if (collationIndex != null && collationIndex > 0 && collationIndex < MAP_SIZE) {
            return COLLATION_INDEX_TO_CHARSET[collationIndex].charsetName;
        }
        return null;
    }

    /**
     * MySQL charset could map to several Java encodings.
     * So here we choose the one according to next rules: <li>if there is no static mapping for this charset then return javaEncoding value as is because this
     * could be a custom charset for example <li>if static mapping exists and javaEncoding equals to one of Java encoding canonical names or aliases available
     * for this mapping then javaEncoding value as is; this is required when result should match to connection encoding, for example if connection encoding is
     * Cp943 we must avoid getting SHIFT_JIS for sjis mysql charset <li>if static mapping exists and javaEncoding doesn't match any Java encoding canonical
     * names or aliases available for this mapping then return default Java encoding (the first in mapping list)
     * 
     * @param mysqlCharsetName
     * @param javaEncoding
     */
    public static String getJavaEncodingForMysqlCharset(String mysqlCharsetName, String javaEncoding) {
        String res = javaEncoding;
        MysqlCharset cs = CHARSET_NAME_TO_CHARSET.get(mysqlCharsetName);
        if (cs != null) {
            res = cs.getMatchingJavaEncoding(javaEncoding);
        }
        return res;
    }

    public static String getJavaEncodingForMysqlCharset(String mysqlCharsetName) {
        return getJavaEncodingForMysqlCharset(mysqlCharsetName, null);
    }

    public static String getJavaEncodingForCollationIndex(Integer collationIndex, String javaEncoding) {
        if (collationIndex != null && collationIndex > 0 && collationIndex < MAP_SIZE) {
            MysqlCharset cs = COLLATION_INDEX_TO_CHARSET[collationIndex];
            return cs.getMatchingJavaEncoding(javaEncoding);
        }
        return null;
    }

    public static String getJavaEncodingForCollationIndex(Integer collationIndex) {
        return getJavaEncodingForCollationIndex(collationIndex, null);
    }

    public final static int getNumberOfCharsetsConfigured() {
        return numberOfEncodingsConfigured;
    }

    /**
     * Character sets that we can't convert ourselves.
     * 
     * @param javaEncodingName
     */
    final public static boolean isMultibyteCharset(String javaEncodingName) {
        return MULTIBYTE_ENCODINGS.contains(javaEncodingName.toUpperCase(Locale.ENGLISH));
    }

    public static int getMblen(String charsetName) {
        if (charsetName != null) {
            MysqlCharset cs = CHARSET_NAME_TO_CHARSET.get(charsetName);
            if (cs != null) {
                return cs.mblen;
            }
        }
        return 0;
    }
}

class MysqlCharset {
    public final String charsetName;
    public final int mblen;
    public final int priority;
    public final List<String> javaEncodingsUc = new ArrayList<String>();

    public final ServerVersion minimumVersion;

    /**
     * Constructs MysqlCharset object
     * 
     * @param charsetName
     *            MySQL charset name
     * @param mblen
     *            Max number of bytes per character
     * @param priority
     *            MysqlCharset with highest value of this param will be used for Java encoding --> Mysql charsets conversion.
     * @param javaEncodings
     *            List of Java encodings corresponding to this MySQL charset; the first name in list is the default for mysql --> java data conversion
     */
    public MysqlCharset(String charsetName, int mblen, int priority, String[] javaEncodings) {
        this(charsetName, mblen, priority, javaEncodings, new ServerVersion(0, 0, 0));
    }

    private void addEncodingMapping(String encoding) {
        String encodingUc = encoding.toUpperCase(Locale.ENGLISH);

        if (!this.javaEncodingsUc.contains(encodingUc)) {
            this.javaEncodingsUc.add(encodingUc);
        }
    }

    public MysqlCharset(String charsetName, int mblen, int priority, String[] javaEncodings, ServerVersion minimumVersion) {
        this.charsetName = charsetName;
        this.mblen = mblen;
        this.priority = priority;

        for (int i = 0; i < javaEncodings.length; i++) {
            String encoding = javaEncodings[i];
            try {
                Charset cs = Charset.forName(encoding);
                addEncodingMapping(cs.name());

                Set<String> als = cs.aliases();
                Iterator<String> ali = als.iterator();
                while (ali.hasNext()) {
                    addEncodingMapping(ali.next());
                }
            } catch (Exception e) {
                // if there is no support of this charset in JVM it's still possible to use our converter for 1-byte charsets
                if (mblen == 1) {
                    addEncodingMapping(encoding);
                }
            }
        }

        if (this.javaEncodingsUc.size() == 0) {
            if (mblen > 1) {
                addEncodingMapping("UTF-8");
            } else {
                addEncodingMapping("Cp1252");
            }
        }

        this.minimumVersion = minimumVersion;
    }

    @Override
    public String toString() {
        StringBuilder asString = new StringBuilder();
        asString.append("[");
        asString.append("charsetName=");
        asString.append(this.charsetName);
        asString.append(",mblen=");
        asString.append(this.mblen);
        // asString.append(",javaEncoding=");
        // asString.append(this.javaEncodings.toString());
        asString.append("]");
        return asString.toString();
    }

    boolean isOkayForVersion(ServerVersion version) {
        return version.meetsMinimum(this.minimumVersion);
    }

    /**
     * If javaEncoding parameter value is one of available java encodings for this charset
     * then returns javaEncoding value as is. Otherwise returns first available java encoding name.
     * 
     * @param javaEncoding
     */
    String getMatchingJavaEncoding(String javaEncoding) {
        if (javaEncoding != null && this.javaEncodingsUc.contains(javaEncoding.toUpperCase(Locale.ENGLISH))) {
            return javaEncoding;
        }
        return this.javaEncodingsUc.get(0);
    }
}

class Collation {
    public final int index;
    public final String collationName;
    public final int priority;
    public final MysqlCharset mysqlCharset;

    public Collation(int index, String collationName, int priority, String charsetName) {
        this.index = index;
        this.collationName = collationName;
        this.priority = priority;
        this.mysqlCharset = CharsetMapping.CHARSET_NAME_TO_CHARSET.get(charsetName);
    }

    @Override
    public String toString() {
        StringBuilder asString = new StringBuilder();
        asString.append("[");
        asString.append("index=");
        asString.append(this.index);
        asString.append(",collationName=");
        asString.append(this.collationName);
        asString.append(",charsetName=");
        asString.append(this.mysqlCharset.charsetName);
        asString.append(",javaCharsetName=");
        asString.append(this.mysqlCharset.getMatchingJavaEncoding(null));
        asString.append("]");
        return asString.toString();
    }
}<|MERGE_RESOLUTION|>--- conflicted
+++ resolved
@@ -35,11 +35,6 @@
 import java.util.Set;
 import java.util.TreeMap;
 
-<<<<<<< HEAD
-import com.mysql.jdbc.exceptions.SQLError;
-
-=======
->>>>>>> 414b0e33
 /**
  * Mapping between MySQL charset names and Java charset names. I've investigated placing these in a .properties file, but unfortunately under most appservers
  * this complicates configuration because the security policy needs to be changed by the user to allow the driver to read them :(
@@ -523,16 +518,7 @@
                 if (version == null) {
                     // Take the first one we get
 
-<<<<<<< HEAD
-                    if (currentChoice == null || currentChoice.priority < charset.priority
-                            || currentChoice.minimumVersion.compareTo(charset.minimumVersion) < 0) {
-                        if (charset.isOkayForVersion(version)) {
-                            currentChoice = charset;
-                        }
-                    }
-=======
                     return charset.charsetName;
->>>>>>> 414b0e33
                 }
 
                 if (currentChoice == null || currentChoice.priority < charset.priority || currentChoice.minimumVersion.compareTo(charset.minimumVersion) < 0) {
