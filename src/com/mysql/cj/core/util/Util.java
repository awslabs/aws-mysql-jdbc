/*
  Copyright (c) 2002, 2015, Oracle and/or its affiliates. All rights reserved.

  The MySQL Connector/J is licensed under the terms of the GPLv2
  <http://www.gnu.org/licenses/old-licenses/gpl-2.0.html>, like most MySQL Connectors.
  There are special exceptions to the terms and conditions of the GPLv2 as it is applied to
  this software, see the FLOSS License Exception
  <http://www.mysql.com/about/legal/licensing/foss-exception.html>.

  This program is free software; you can redistribute it and/or modify it under the terms
  of the GNU General Public License as published by the Free Software Foundation; version 2
  of the License.

  This program is distributed in the hope that it will be useful, but WITHOUT ANY WARRANTY;
  without even the implied warranty of MERCHANTABILITY or FITNESS FOR A PARTICULAR PURPOSE.
  See the GNU General Public License for more details.

  You should have received a copy of the GNU General Public License along with this
  program; if not, write to the Free Software Foundation, Inc., 51 Franklin St, Fifth
  Floor, Boston, MA 02110-1301  USA

 */

package com.mysql.cj.core.util;

import java.io.PrintWriter;
import java.io.StringWriter;
import java.lang.reflect.Constructor;
import java.lang.reflect.InvocationTargetException;
import java.math.BigDecimal;
import java.math.BigInteger;
<<<<<<< HEAD
import java.sql.SQLException;
import java.util.Collections;
=======
>>>>>>> 623c231c
import java.util.HashMap;
import java.util.LinkedHashSet;
import java.util.LinkedList;
import java.util.List;
import java.util.Map;
import java.util.Properties;
import java.util.Set;
import java.util.concurrent.ConcurrentHashMap;
import java.util.concurrent.ConcurrentMap;

import com.mysql.cj.api.ExceptionInterceptor;
import com.mysql.cj.api.Extension;
import com.mysql.cj.api.MysqlConnection;
import com.mysql.cj.core.Messages;
<<<<<<< HEAD
import com.mysql.jdbc.MultiHostConnectionProxy;
import com.mysql.jdbc.exceptions.SQLError;
=======
import com.mysql.cj.core.exception.ExceptionFactory;
import com.mysql.cj.core.exception.WrongArgumentException;
>>>>>>> 623c231c

/**
 * Various utility methods for the driver.
 */
public class Util {
    private static int jvmVersion = -1;

    private static boolean isColdFusion = false;

    static {
        String jvmVersionString = System.getProperty("java.version");
        int startPos = jvmVersionString.indexOf('.');
        int endPos = startPos + 1;
        if (startPos != -1) {
            while (Character.isDigit(jvmVersionString.charAt(endPos)) && ++endPos < jvmVersionString.length()) {
                // continue
            }
        }
        startPos++;
        if (endPos > startPos) {
            jvmVersion = Integer.parseInt(jvmVersionString.substring(startPos, endPos));
        } else {
            // use default base version supported
            jvmVersion = 7;
        }

        //
        // Detect the ColdFusion MX environment
        // 
        // Unfortunately, no easy-to-discern classes are available to our classloader to check...
        //

        String loadedFrom = stackTraceToString(new Throwable());

        if (loadedFrom != null) {
            isColdFusion = loadedFrom.indexOf("coldfusion") != -1;
        } else {
            isColdFusion = false;
        }
    }

    public static int getJVMVersion() {
        return jvmVersion;
    }

    public static boolean isColdFusion() {
        return isColdFusion;
    }

    /**
<<<<<<< HEAD
     * Checks whether the given server version string is a MySQL Community edition
     */
    public static boolean isCommunityEdition(String serverVersion) {
        return !isEnterpriseEdition(serverVersion);
    }

    /**
     * Checks whether the given server version string is a MySQL Enterprise edition
     */
    public static boolean isEnterpriseEdition(String serverVersion) {
        return serverVersion.contains("enterprise") || serverVersion.contains("commercial") || serverVersion.contains("advanced");
    }

    /**
     * Given a ResultSet and an index into the columns of that ResultSet, read
     * binary data from the column which represents a serialized object, and
     * re-create the object.
     * 
     * @param resultSet
     *            the ResultSet to use.
     * @param index
     *            an index into the ResultSet.
     * @return the object if it can be de-serialized
     * @throws Exception
     *             if an error occurs
     */
    public static Object readObject(java.sql.ResultSet resultSet, int index) throws Exception {
        ObjectInputStream objIn = new ObjectInputStream(resultSet.getBinaryStream(index));
        Object obj = objIn.readObject();
        objIn.close();

        return obj;
    }

    /**
=======
>>>>>>> 623c231c
     * Converts a nested exception into a nicer message
     * 
     * @param ex
     *            the exception to expand into a message.
     * 
     * @return a message containing the exception, the message (if any), and a
     *         stacktrace.
     */
    public static String stackTraceToString(Throwable ex) {
        StringBuilder traceBuf = new StringBuilder();
        traceBuf.append(Messages.getString("Util.1"));

        if (ex != null) {
            traceBuf.append(ex.getClass().getName());

            String message = ex.getMessage();

            if (message != null) {
                traceBuf.append(Messages.getString("Util.2"));
                traceBuf.append(message);
            }

            StringWriter out = new StringWriter();

            PrintWriter printOut = new PrintWriter(out);

            ex.printStackTrace(printOut);

            traceBuf.append(Messages.getString("Util.3"));
            traceBuf.append(out.toString());
        }

        traceBuf.append(Messages.getString("Util.4"));

        return traceBuf.toString();
    }

    public static Object getInstance(String className, Class<?>[] argTypes, Object[] args, ExceptionInterceptor exceptionInterceptor) throws Exception {

        try {
            return handleNewInstance(Class.forName(className).getConstructor(argTypes), args, exceptionInterceptor);
        } catch (SecurityException e) {
            throw ExceptionFactory.createException(WrongArgumentException.class, "Can't instantiate required class", e, exceptionInterceptor);
        } catch (NoSuchMethodException e) {
            throw ExceptionFactory.createException(WrongArgumentException.class, "Can't instantiate required class", e, exceptionInterceptor);
        } catch (ClassNotFoundException e) {
            throw ExceptionFactory.createException(WrongArgumentException.class, "Can't instantiate required class", e, exceptionInterceptor);
        }
    }

    /**
     * Handles constructing new instance with the given constructor and wrapping
     * (or not, as required) the exceptions that could possibly be generated
     */
    public static Object handleNewInstance(Constructor<?> ctor, Object[] args, ExceptionInterceptor exceptionInterceptor) throws Exception {
        try {

            return ctor.newInstance(args);
        } catch (IllegalArgumentException e) {
            throw ExceptionFactory.createException(WrongArgumentException.class, "Can't instantiate required class", e, exceptionInterceptor);
        } catch (InstantiationException e) {
            throw ExceptionFactory.createException(WrongArgumentException.class, "Can't instantiate required class", e, exceptionInterceptor);
        } catch (IllegalAccessException e) {
            throw ExceptionFactory.createException(WrongArgumentException.class, "Can't instantiate required class", e, exceptionInterceptor);
        } catch (InvocationTargetException e) {
            Throwable target = e.getTargetException();

            if (target instanceof ExceptionInInitializerError) {
                target = ((ExceptionInInitializerError) target).getException();
            }

            throw ExceptionFactory.createException(WrongArgumentException.class, target.getMessage(), target, exceptionInterceptor);
        }
    }

    /**
     * Does a network interface exist locally with the given hostname?
     * 
     * @param hostname
     *            the hostname (or IP address in string form) to check
     * @return true if it exists, false if no, or unable to determine due to VM
     *         version support of java.net.NetworkInterface
     */
    public static boolean interfaceExists(String hostname) {
        try {
            Class<?> networkInterfaceClass = Class.forName("java.net.NetworkInterface");
            return networkInterfaceClass.getMethod("getByName", (Class[]) null).invoke(networkInterfaceClass, new Object[] { hostname }) != null;
        } catch (Throwable t) {
            return false;
        }
    }

    public static Map<Object, Object> calculateDifferences(Map<?, ?> map1, Map<?, ?> map2) {
        Map<Object, Object> diffMap = new HashMap<Object, Object>();

        for (Map.Entry<?, ?> entry : map1.entrySet()) {
            Object key = entry.getKey();

            Number value1 = null;
            Number value2 = null;

            if (entry.getValue() instanceof Number) {

                value1 = (Number) entry.getValue();
                value2 = (Number) map2.get(key);
            } else {
                try {
                    value1 = new Double(entry.getValue().toString());
                    value2 = new Double(map2.get(key).toString());
                } catch (NumberFormatException nfe) {
                    continue;
                }
            }

            if (value1.equals(value2)) {
                continue;
            }

            if (value1 instanceof Byte) {
                diffMap.put(key, Byte.valueOf((byte) (((Byte) value2).byteValue() - ((Byte) value1).byteValue())));
            } else if (value1 instanceof Short) {
                diffMap.put(key, Short.valueOf((short) (((Short) value2).shortValue() - ((Short) value1).shortValue())));
            } else if (value1 instanceof Integer) {
                diffMap.put(key, Integer.valueOf((((Integer) value2).intValue() - ((Integer) value1).intValue())));
            } else if (value1 instanceof Long) {
                diffMap.put(key, Long.valueOf((((Long) value2).longValue() - ((Long) value1).longValue())));
            } else if (value1 instanceof Float) {
                diffMap.put(key, Float.valueOf(((Float) value2).floatValue() - ((Float) value1).floatValue()));
            } else if (value1 instanceof Double) {
                diffMap.put(key, Double.valueOf((((Double) value2).shortValue() - ((Double) value1).shortValue())));
            } else if (value1 instanceof BigDecimal) {
                diffMap.put(key, ((BigDecimal) value2).subtract((BigDecimal) value1));
            } else if (value1 instanceof BigInteger) {
                diffMap.put(key, ((BigInteger) value2).subtract((BigInteger) value1));
            }
        }

        return diffMap;
    }

    /**
     * Returns initialized instances of classes listed in extensionClassNames.
     * There is no need to call Extension.init() method after that if you don't change connection or properties.
     * 
     * @param conn
     * @param props
     * @param extensionClassNames
     * @param errorMessageKey
     * @param exceptionInterceptor
     * @throws Exception
     */
    public static List<Extension> loadExtensions(MysqlConnection conn, Properties props, String extensionClassNames, String errorMessageKey,
            ExceptionInterceptor exceptionInterceptor) throws Exception {
        List<Extension> extensionList = new LinkedList<Extension>();

        List<String> interceptorsToCreate = StringUtils.split(extensionClassNames, ",", true);

        String className = null;

        try {
            for (int i = 0, s = interceptorsToCreate.size(); i < s; i++) {
                className = interceptorsToCreate.get(i);
                Extension extensionInstance = (Extension) Class.forName(className).newInstance();
                extensionInstance.init(conn, props);

                extensionList.add(extensionInstance);
            }
        } catch (Throwable t) {
            throw ExceptionFactory.createException(WrongArgumentException.class, Messages.getString(errorMessageKey, new Object[] { className }), t,
                    exceptionInterceptor);
        }

        return extensionList;
    }

    /** Cache for the JDBC interfaces already verified */
    private static final ConcurrentMap<Class<?>, Boolean> isJdbcInterfaceCache = new ConcurrentHashMap<Class<?>, Boolean>();

    /**
     * Recursively checks for interfaces on the given class to determine if it implements a java.sql, javax.sql or com.mysql.jdbc interface.
     * 
     * @param clazz
     *            The class to investigate.
     */
    public static boolean isJdbcInterface(Class<?> clazz) {
        if (Util.isJdbcInterfaceCache.containsKey(clazz)) {
            return (Util.isJdbcInterfaceCache.get(clazz));
        }

        for (Class<?> iface : clazz.getInterfaces()) {
            String packageName = null;
            try {
                packageName = iface.getPackage().getName();
            } catch (Exception ex) {
                /*
                 * We may experience a NPE from getPackage() returning null, or class-loading facilities.
                 * This happens when this class is instrumented to implement runtime-generated interfaces.
                 */
                continue;
            }

            if (isJdbcPackage(packageName)) {
                Util.isJdbcInterfaceCache.putIfAbsent(iface, true);
                Util.isJdbcInterfaceCache.putIfAbsent(clazz, true);
                return true;
            }

            if (isJdbcInterface(iface)) {
                Util.isJdbcInterfaceCache.putIfAbsent(clazz, true);
                return true;
            }
        }

        if (clazz.getSuperclass() != null && isJdbcInterface(clazz.getSuperclass())) {
            Util.isJdbcInterfaceCache.putIfAbsent(clazz, true);
            return true;
        }

        Util.isJdbcInterfaceCache.putIfAbsent(clazz, false);
        return false;
    }

    /** Main MySQL JDBC package name */
    private static final String MYSQL_JDBC_PACKAGE_ROOT;
    static {
        String packageName = MultiHostConnectionProxy.class.getPackage().getName();
        // assume that packageName includes "jdbc"
        MYSQL_JDBC_PACKAGE_ROOT = packageName.substring(0, packageName.indexOf("jdbc") + 4);
    }

    /**
     * Check if the package name is a known JDBC package.
     * 
     * @param packageName
     *            The package name to check.
     */
    public static boolean isJdbcPackage(String packageName) {
        return packageName != null
                && (packageName.startsWith("java.sql") || packageName.startsWith("javax.sql") || packageName.startsWith(MYSQL_JDBC_PACKAGE_ROOT));
    }

    /** Cache for the implemented interfaces searched. */
    private static final ConcurrentMap<Class<?>, Class<?>[]> implementedInterfacesCache = new ConcurrentHashMap<Class<?>, Class<?>[]>();

    /**
     * Retrieves a list with all interfaces implemented by the given class. If possible gets this information from a cache instead of navigating through the
     * object hierarchy. Results are stored in a cache for future reference.
     * 
     * @param clazz
     *            The class from which the interface list will be retrieved.
     * @return
     *         An array with all the interfaces for the given class.
     */
    public static Class<?>[] getImplementedInterfaces(Class<?> clazz) {
        Class<?>[] implementedInterfaces = Util.implementedInterfacesCache.get(clazz);
        if (implementedInterfaces != null) {
            return implementedInterfaces;
        }

        Set<Class<?>> interfaces = new LinkedHashSet<Class<?>>();
        Class<?> superClass = clazz;
        do {
            Collections.addAll(interfaces, superClass.getInterfaces());
        } while ((superClass = superClass.getSuperclass()) != null);

        implementedInterfaces = interfaces.toArray(new Class<?>[interfaces.size()]);
        Util.implementedInterfacesCache.putIfAbsent(clazz, implementedInterfaces);
        return implementedInterfaces;
    }

    /**
     * Computes the number of seconds elapsed since the given time in milliseconds.
     * 
     * @param timeInMillis
     *            The past instant in milliseconds.
     * @return
     *         The number of seconds, truncated, elapsed since timeInMillis.
     */
    public static long secondsSinceMillis(long timeInMillis) {
        return (System.currentTimeMillis() - timeInMillis) / 1000;
    }
}<|MERGE_RESOLUTION|>--- conflicted
+++ resolved
@@ -23,17 +23,14 @@
 
 package com.mysql.cj.core.util;
 
+import java.io.ObjectInputStream;
 import java.io.PrintWriter;
 import java.io.StringWriter;
 import java.lang.reflect.Constructor;
 import java.lang.reflect.InvocationTargetException;
 import java.math.BigDecimal;
 import java.math.BigInteger;
-<<<<<<< HEAD
-import java.sql.SQLException;
 import java.util.Collections;
-=======
->>>>>>> 623c231c
 import java.util.HashMap;
 import java.util.LinkedHashSet;
 import java.util.LinkedList;
@@ -48,13 +45,9 @@
 import com.mysql.cj.api.Extension;
 import com.mysql.cj.api.MysqlConnection;
 import com.mysql.cj.core.Messages;
-<<<<<<< HEAD
-import com.mysql.jdbc.MultiHostConnectionProxy;
-import com.mysql.jdbc.exceptions.SQLError;
-=======
 import com.mysql.cj.core.exception.ExceptionFactory;
 import com.mysql.cj.core.exception.WrongArgumentException;
->>>>>>> 623c231c
+import com.mysql.jdbc.MultiHostConnectionProxy;
 
 /**
  * Various utility methods for the driver.
@@ -105,7 +98,6 @@
     }
 
     /**
-<<<<<<< HEAD
      * Checks whether the given server version string is a MySQL Community edition
      */
     public static boolean isCommunityEdition(String serverVersion) {
@@ -141,8 +133,6 @@
     }
 
     /**
-=======
->>>>>>> 623c231c
      * Converts a nested exception into a nicer message
      * 
      * @param ex
