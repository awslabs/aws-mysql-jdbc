--- conflicted
+++ resolved
@@ -23,10 +23,8 @@
 
 package com.mysql.cj.core.io;
 
-import java.io.UnsupportedEncodingException;
 import java.nio.ByteBuffer;
 
-import com.mysql.cj.api.exception.ExceptionInterceptor;
 import com.mysql.cj.api.io.PacketBuffer;
 import com.mysql.cj.core.Constants;
 import com.mysql.cj.core.Messages;
@@ -506,14 +504,8 @@
     }
 
     // Write a String using the specified character encoding
-<<<<<<< HEAD
     public final void writeLenString(String s, String encoding) {
         byte[] b = StringUtils.getBytes(s, encoding);
-=======
-    public final void writeLenString(String s, String encoding, CharsetConverter converter, ExceptionInterceptor exceptionInterceptor) {
-        byte[] b = StringUtils.getBytes(s, converter, encoding, exceptionInterceptor);
-
->>>>>>> 3193d991
         int len = b.length;
         ensureCapacity(len + 9);
         writeFieldLength(len);
