# Changelog
# $Id$
<<<<<<< HEAD
10-19-15 - Version 6.0.1

  - Removed useJvmCharsetConverters connection property. JVM charset converters are now used in all cases.

  - Refactored value decoding and removed all date/time connection properties

  - Refactored connection properties

  - Assume existence of INFORMATION_SCHEMA.PARAMETERS (and thus MySQL 5.5) when preparing stored procedure calls.

  - Removed retainStatementAfterResultSetClose connection property.

  - Null-merge of Bug#54095 (11761585) fix.

  - Removed support code for MySQL server versions < 5.7.

  - Merged version 5.1.37.
=======
dd-mm-yy - Version 5.1.38

  - Fix for Bug#21934573, FABRIC CODE INVOLVED IN THREAD DEADLOCK.
    Duplicate: Bug#78710 (21966391), Deadlock on ReplicationConnection and ReplicationConnectionGroup when failover.

10-15-15 - Version 5.1.37
>>>>>>> 685c8719

  - Fix for Bug#21876798, CONNECTOR/J WITH MYSQL FABRIC AND SPRING PRODUCES PROXY ERROR.

  - Fix for Bug#76859 (20969312), DBMD getColumns using I_S doesn't have column IS_GENERATEDCOLUMN as per JDBC 4.1.
    Added support for GENERATED COLUMNS.

  - Update Time Zone mappings with IANA Time Zone database tsdata2015f and Unicode CLDR v.28.

  - Update DatabaseMetaData SQL keywords.

  - Added tests for Optimizer hints syntax introduced in MySQL 5.7.7.

  - Fix for Bug#Bug #21860833, JSON DATA TYPE DOESN'T WORK WITH SSPS.
    Added support for JSON data type.

  - Added support for JDBC 4.2 new features.
    New property 'enableEscapeProcessing' sets the default escape processing behavior for Statement objects.

  - Fix for Bug#16634180, LOCK WAIT TIMEOUT EXCEEDED CAUSES SQLEXCEPTION, SHOULD CAUSE SQLTRANSIENTEXCEPTION

  - Fix for Bug#75849 (20536592), NPE in abortInternal() method on line 1358 of ConnectionImpl.

  - Fix for Bug#78106 (21648826), Potential memory leak with inflater.

  - Fix for Bug#78225 (21697684), DEFAULT NO_AUTO_CREATE_USER SQL_MODE BEHAVIOR BROKE SOME TESTS

  - Fix for Bug#77665 (21415165), JDBC fails to connect with MySQL 5.0.

  - Fix for Bug#77681 (21429909), rewrite replace sql like insert when rewriteBatchedStatements=true (contribution).
    Thanks to Jie Han for his contribution.

  - Fix for Bug#77449 (21304726) Add 'truncateFractionalSeconds=true|false' property (contribution).
    The property 'sendFractionalSeconds' was added instead of the proposed 'truncateFractionalSeconds'.
    Thanks to KwonNam for his contribution.

  - Fix for Bug#50348 (11758179), mysql connector/j 5.1.10 render the wrong value for dateTime column in GMT DB.

  - Fix for Bug#75670 (20433047), Connection fails with "Public Key Retrieval is not allowed" for native auth.

  - Fix for Bug#76187 (20675539), getTypeInfo report maximum precision of 255 for varchar.

  - Merged version 5.1.36.

  - Add test for new syntax 'ALTER TABLE ... DISCARD|IMPORT PARTITION ...' introduced in MySQL 5.7.4.

  - Fix for Bug#20727196, GETPROCEDURECOLUMNS() RETURNS EXCEPTION FOR FUNCTION WHICH RETURNS ENUM/SET TYPE.

  - Fix for Bug#19803348, GETPROCEDURES() RETURNS INCORRECT OUTPUT WHEN USEINFORMATIONSCHEMA=FALSE.

  - Fix for Bug#21215151, DATABASEMETADATA.GETCATALOGS() FAILS TO SORT RESULTS.

  - Fix for Bug#72630 (18758686), NullPointerException during handshake in some situations

  - Fix for Bug#20825727, CONNECT FAILURE WHEN TRY TO CONNECT SHA USER WITH DIFFERENT CHARSET.

  - Flag RowDataDynamic.isInterrupted removed as it isn't needed.

  - Fix for Bug#20518653, XSL FILES IN PACKAGES

  - Fix for Bug#20804635, GETTIME() AND GETDATE() FUNCTIONS FAILS WHEN FRACTIONAL PART EXISTS

  - Fix for Bug#62452 (16444069), NPE thrown in JDBC4MySQLPooledException when statement is closed.

  - Fix for BUG#70927 (17810800), Connector/J COM_CHANGE_USER handling is broken

  - Fix for Bug#75335 (20283655), Maven artifact for Connector/J is missing source jar.

  - Fix for BUG#75592 (20408891), "SHOW VARIABLES WHERE" is expensive.

  - Fix for Bug#75113 (20821888), Fail in failover of the connection in MySQL fabric

  - Fix for Bug#72077 (18425861), Fabric connection with username to a server with disabled auth throws NPE

  - Add test for already fixed Bug#72546 (18719760), C/J Fabric createGroup() throws ClassCastException

  - Fix for Bug#77217 (21184949), ClassCastException when executing a streaming PreparedStatement with Fabric

  - Merged version 5.1.35.

  - Fix for Bug#19536760, GETSTRING() CALL AFTER RS.RELATIVE() RETURNS NULLPOINTEREXCEPTION

  - Fix for BUG#20453712, CLOB.SETSTRING() WITH VALID INPUT RETURNS EXCEPTION

  - Fix for BUG#20453671, CLOB.POSITION() API CALL WITH CLOB INPUT RETURNS EXCEPTION

  - Fix for Bug#20685022, SSL CONNECTION TO MYSQL 5.7.6 COMMUNITY SERVER FAILS.

  - Fix for Bug#20606107, TEST FAILURES WHEN RUNNING AGAINST 5.7.6 SERVER VERSION

  - Fix for Bug#20533907, BUG#20204783 FIX EXPOSES WRONG BEAHAVIORS IN FAILOVER CONNECTIONS.
    This fix is a refactoring of the default failover feature which is no longer attached to load-balancing support.

  - Fix for Bug#20504139, GETFUNCTIONCOLUMNS() AND GETPROCEDURECOLUMNS() RETURNS ERROR FOR VALID INPUTS.

  - Expose PreparedStatment.ParseInfo for external usage, with no capture of the connection, which allows for global, highly-concurrent parse caches to be
    implemented.

  - Fix for Bug#75309 (20272931), mysql connector/J driver in streaming mode will in the blocking state.

  - New property 'readOnlyPropagatesToServer' controls the implicit propagation of read only transaction access mode to server.

  - Fix for Bug#54095 (11761585), Unnecessary call in newSetTimestampInternal.
    Test case only. The bug was fixed as a consequence of the patch for Bug#71084.

  - Fix for Bug#67760 (15936413), Deadlock when concurrently executing prepared statements with Timestamp objects.

  - Fix for Bug#71084 (18028319), Wrong java.sql.Date stored if client and server time zones differ.
    Two connection properties added, "noTimezoneConversionForDateType" and "cacheDefaultTimezone", to define if and how time zone conversions are available to
    DATE data type values. 

  - Fix for Bug#75080 (20217686), NullPointerException during setTimestamp on Fabric connection.

  - Fix for Bug#75168 (20204783), loadBalanceExceptionChecker interface cannot work using JDBC4/JDK7.

  - Fix for Bug#73595 (19465516), Replace usage of StringBuffer in JDBC driver.

  - Fix for Bug#18925727, SQL INJECTION IN MYSQL JDBC DRIVER.

  - Fix for Bug#74998 (20112694), readRemainingMultiPackets not computed correctly for rows larger than 16 MB.

  - Merged version 5.1.34.

  - Fix for Bug#73012 (19219158), Precedence between timezone options is unclear.

  - Implement support for connecting through SOCKS proxies (WL#8105). Connection properties supporting this are socksProxyHost, socksProxyPort.

  - Ant buildfile reworked to fix incompatibilities with latest Eclipse, to remove dependency from ant-contrib and to improve structure and documentation.

  - Fix for Bug#18474141, TESTSUITE.FABRIC TEST CASES FAIL IF NO FABRIC.TESTSUITE PROPERTIES PROVIDED

  - Fix for Bug#19383371, CONNECT USING MYSQL_OLD_PASSWORD USER FAILS WHEN PWD IS BLANK

  - Merged version 5.1.33.

  - Fix for Bug#17441747, C/J DOESN'T SUPPORT XA RECOVER OUTPUT FORMAT CHANGED IN MYSQL 5.7.
    Test case was disabled for affected server versions 5.7.0 - 5.7.4.

  - Fix for Bug#19145408, Error messages may not be interpreted according to the proper character set

  - Fix for Bug#19505524, UNIT TEST SUITE DOES NOT CONSIDER ALL THE PARAMETERS PASSED TO BUILD.XML.

  - Fix for Bug#73474 (19365473), Invalid empty line in MANIFEST.MF

  - Fix for Bug#70436 (17527948), Incorrect mapping of windows timezone to Olson timezone.
    TimeZone mappings were revised in order to use latest data from IANA Time Zone Database and Unicode CLDR.

  - Fix for Bug73163 (19171665), IndexOutOfBoundsException thrown preparing statement.
    Regression test added. Fix was included in patch from 5.1.32: "Fix for failing tests when running test suite with Java 6+".

  - Added support for gb18030 character set

  - Fix for Bug#73663 (19479242), utf8mb4 does not work for connector/j >=5.1.13

  - Fix for Bug#73594 (19450418), ClassCastException in MysqlXADataSource if pinGlobalTxToPhysicalConnection=true

  - Fix for Bug#19354014, changeUser() call results in "packets out of order" error when useCompression=true.

  - Fix for Bug#73577 (19443777), CHANGEUSER() CALL WITH USECOMPRESSION=TRUE COULD LEAD TO IO FREEZE

  - Fix for Bug#19172037, TEST FAILURES WHEN RUNNING AGAINST 5.6.20 SERVER VERSION

  - Merged version 5.1.32

  - Fix for Bug#71923 (18344403), Incorrect generated keys if ON DUPLICATE KEY UPDATE not exact.
    Additionally several methods in StringUtils were fixed/upgraded.

  - Fix for Bug#72502 (18691866), NullPointerException in isInterfaceJdbc() when using DynaTrace

  - Fix for Bug#72890 (18970520), Java jdbc driver returns incorrect return code when it's part of XA transaction.

  - Fabric client now supports Fabric 1.5. Older versions are no longer supported.

  - Fix for Bug#71672 (18232840), Every SQL statement is checked if it contains "ON DUPLICATE KEY UPDATE" or not.
    Thanks to Andrej Golovnin for his contribution.

  - Fix for Bug#73070 (19034681), Preparing a stored procedure call with Fabric results in an exception

  - Fix for Bug#73053 (19022745), Endless loop in MysqlIO.clearInputStream due to Linux kernel bug.
    In the source of this issue is a Linux kernel bug described in the patch "tcp: fix FIONREAD/SIOCINQ" 
    (https://git.kernel.org/cgit/linux/kernel/git/torvalds/linux.git/commit/?id=a3374c4).

  - Fix for Bug#18869381, CHANGEUSER() FOR SHA USER RESULTS IN NULLPOINTEREXCEPTION

  - Fix for Bug#62577 (16722757), XA connection fails with ClassCastException

  - Fix for Bug#18852587, CONNECT WITH A USER CREATED USING SHA256_PASSWORD PLUGIN FAILS WHEN PWD IS BLANK

  - Fix for Bug#18852682, TEST TESTSHA256PASSWORDPLUGIN FAILS WHEN EXECUTE AGAINST COMMERCIAL SERVER

  - Fix for failing tests when running test suite with Java 6+.
    Includes fix for Bug#35829 (11748301), build.xml check for java6 should use or instead of and.

  - Charset mappings refactored.

  - Fix for Bug#72712 (18836319), No way to configure Connector JDBC to not do extra queries on connection

06-09-14 - Version 5.1.31

  - Fix for Bug#66947 (16004987), Calling ServerPreparedStatement.close() twice corrupts cached statements.

  - Fix for Bug#61213 (18009254), ON DUPLICATE KEY UPDATE breaks generated key list when extended INSERT is used

  - Test cases updated to comply with MySQL 5.7.4 new STRICT_MODE behavior and no longer supported IGNORE clause in
    ALTER TABLE statement.

  - Added support for sha256_password authentication with RSA encryption.

  - Fix for Bug#71753 (18260918), Bad SSL socket transform.

  - Added tests for changes in GET DIAGNOSTIC syntax introduced in MySQL 5.7.0.

  - Fix for Bug#67803 (16708231), XA commands sent twice to MySQL server.
    Thanks to Andrej Golovnin for his contribution.

  - Fix for Bug#55680 (16737192), MySQL Connector/J memory leak

  - Fix for Bug#72326 (18598665), Typo in fullDebug.properties - gatherPerMetrics should be gatherPerfMetrics

  - Fix for Bug#72023 (18403456), Avoid byte array creation in MysqlIO#unpackBinaryResultSetRow.
    Thanks to Andrej Golovnin for his contribution.

  - Fix for Bug#72000 (18402873), java.lang.ArrayIndexOutOfBoundsException on java.sql.ResultSet.getInt(String).

  - Fix for Bug#71850 (18318197), init() is called twice on exception interceptors

  - Fix for Bug#72008 (18389973), Avoid useless object creation in StringUtils#getBytes-methods.
    Thanks to Andrej Golovnin for his contribution.

  - Fix for Bug#72006 (18403199), Avoid creation of a character array in PreparedStatement$ParseInfo.
    Thanks to Andrej Golovnin for his contribution.
    Additionally, unneeded StringBuffer replaced by StringBuilder instances in StringUtils.

  - Fix for Bug#72301 (18549472), Fabric driver swallows exceptions thrown during connection creation using JDBC4

03-28-14 - Version 5.1.30

  - Fix for Bug#71679 (18236388), Avoid iterator creation when invoking statement interceptors in MysqlIO.
    Thanks to Andrej Golovnin for his contribution.

  - Fix for Bug#70944 (17831255), community and commercial builds should have the same line number tables

  - Fix for Bug#71861 (18327245), Avoid manual array copy in MysqlIO and LoadBalancingConnectionProxy.
    Thanks to Andrej Golovnin for his contribution.

  - Fix for Bug#71623 (18228668), Field#getStringFromBytes() creates useless byte array when using JVM converter.
    Thanks to Andrej Golovnin for his contribution.

  - Fix for Bug#71621 (18228302), MysqlXAConnection#xidToString(Xid xid) produces too much garbage.
    Thanks to Andrej Golovnin for his contribution.

  - Fix for Bug#67318 (16722637), SQLException thrown on already closed ResultSet. Thanks to Thomas Manville and Andrej Golovnin for their contribution.

  - Fix for Bug#71396 (18110320), setMaxRows (SQL_SELECT_LIMIT) from one query used in later queries (sometimes).
    Additionally, SQL_SELECT_LIMIT is no longer sent unnecessarily between consecutive queries.

  - Fix for Bug#71432 (18107621), Key store files not closed when making SSL connection

  - Reserved words lists updated from latest official SQL:92 and SQL:2003 specifications.

  - Fix for Bug#18091639, STRINGINDEXOUTOFBOUNDSEXCEPTION IN PREPAREDSTATEMENT.SETTIMESTAMP WITH 5.6.15

  - Added Fabric support

02-10-14 - Version 5.1.29

  - Fix for Bug#70701 (17647584), DatabaseMetaData.getSQLKeywords() doesn't match MySQL 5.6 reserved words.

  - Fix for Bug#17435879, REMOVE SRC/LIB-NODIST DIRECTORY FROM LAUNCHPAD DISTRIBUTION.
    Additional "com.mysql.jdbc.extra.libs" parameter must be used for ant build.

  - Fix for Bug#71038, Add an option for custom collations detection.
    Added new connection property detectCustomCollations=[true|false], with default false.
    Please be aware that these changed the previous default behavior and if you use custom charsets or collations
    you need to set detectCustomCollations=true.

  - Added tests for new index renaming syntax introduced in 5.7.1.

12-23-13 - Version 5.1.28

  - Fix for Bug#69579, DriverManager.setLoginTimeout not honored.

  - Fix for Bug#51313, Escape processing is confused by multiple backslashes.

  - Fix for Bug#55340, initializeResultsMetadataFromCache fails on second call to stored proc.

  - Fix for Bug#70969, Shadow declaration of OperationNotSupportedException in RowDataDynamic.

  - Fix for Bug#70835 (17750877), SQLExceptions thrown because of query interruption (KILL QUERY, query timeout, etc.)
    didn't extend java.sql.SQLNonTransientException for JDBC4+ deployments.

  - Fix for Bug#24344 test case, test fails if it's run with UTC timezone settings. 

  - Fix for Bug#69777, Setting maxAllowedPacket below 8203 makes blobSendChunkSize negative.

  - Fix for Bug#35115, yearIsDateType=false has no effect on result's column type and class.

  - Fix for Bug#68916 (16691047), closeOnCompletion doesn't work.

  - Fix for Bug #69746 (17164058), ResultSet closed after Statement.close() when dontTrackOpenResources=true

  - Fix for Bug#70842 (17753369), Adding live management of replication host topographies.

11-04-13 - Version 5.1.27

  - Fix for Bug#17248345, getFunctionColumns() method returns columns of procedure.

  - Fix for Bug#69290 (16879239), JDBC Table type "SYSTEM TABLE" is used inconsistently.

  - Fix for Bug#68562, Combination rewriteBatchedStatements and useAffectedRows not working as expected.

  - Fix for Bug#69452 (17015673), memory size connection property doesn't support large values well.

  - Added tests for InnoDB full-text search support introduced in 5.6GA.

  - Extended slow query warning with query execution plan for INSERT, REPLACE, UPDATE and DELETE.

  - Added tests for IPv6 functions introduced in 5.6GA.

  - Added support of authentication data up to 2^64-1 bytes.

  - Fix for Bug#38252, ResultSet.absolute(0) is not behaving according to JDBC specification.

  - Fix for Bug#62469, JDBC Authentication Fails with Null Byte in Scramble

  - Fix for Bug#69506, XAER_DUPID error code is not returned when a duplicate XID is offered in Java.

  - Added support for multi-master replication topographies in ReplicationDriver.  ReplicationDriver now uses two discrete load-balanced
    connections, one each for master and slave connections.  The same load-balancing options which apply to load-balanced connections
    now also apply to ReplicationConnections.  By default, this means that when a ReplicationConnection uses master connections
    (because the read-only property of the Connection is false), work may be re-balanced between configured master hosts at transaction 
    boundaries.  As with load-balanced connections, the ReplicationConnection host list may be managed within the JVM (see
    com.mysql.jdbc.ReplicationConnectionGroupManager) or optionally via JMX (using replicationEnableJMX configuration option; see
    com.mysql.jdbc.jmx.ReplicationGroupManagerMBean).  To specify multi-master replication topographies, define each host "type"
    property using the following format:
 
    address=(host=hostname)(port=3306)(type=[master|slave])

    In the absense of explicit type definitions, the driver will assume a single master listed first, with all subsequently-listed
    hosts configured as slaves.

  - Fix for Bug#63354 (16443992), JDBC cannot make new connections if master is down.

  - Fix for Bug#17003626, REGRESSION TEST FAILURE WITH SERVER VERSION 5.7.1

  - Removed ant-contrib.jar from C/J distribution.

  - Added tests for GIS precise spatial operations introduced in 5.6GA.

  - Fixed META-INF information

  - Fix for Bug#17251955, ARRAYINDEXOUTOFBOUNDSEXCEPTION ON LONG MULTI-BYTE DB/USER NAMES

  - Fix for Bug#50538, DatabaseMetaData.getDriverVersion() contains unexpanded ${bzr.revision-id}

08-05-13 - Version 5.1.26

  - Fix for Bug#69298 (16845965), Methods DatabaseMetaData.getProcedures() and DatabaseMetaData.getProcedureColumns(), in JDBC4,
    return stored procedure only or both stored procedures and functions metadata information, depending on the value set in the
    connection property "getProceduresReturnsFunctions", having default value 'true'. Several fixes in Functions and
    Procedures metadata so that consulting I__S and MySQL/DDL returns the same info.

  - Fix for Bug#69308 (16879267), Avoid calling batchedStatement.close() twice, and thus raising and ignoring an undercover SQLException, in methods
    PreparedStatement.executeBatchedInserts and PreparedStatement.executePreparedBatchAsMultiStatement.

  - Fix for Bug#68400, useCompression=true and connect to server, zip native method cause out of memory.
    CompressedInputStream now does not keep reference to connection.
    Thank Dominic Tootell for his investigation, proposed solution and all the help he provided.

  - Fix for Bug#65871, DatabaseMetaData.getColumns() throws an MySQLSyntaxErrorException.
    Delimited names of databases and tables are handled correctly now. The edge case is ANSI quoted
    identifiers with leading and trailing "`" symbols, for example CREATE DATABASE "`dbname`". Methods
    like DatabaseMetaData.getColumns() allow parameters passed both in unquoted and quoted form,
    quoted form is not JDBC-compliant but used by third party tools. So when you pass the indentifier
    "`dbname`" in unquoted form (`dbname`) driver handles it as quoted by "`" symbol. To handle such
    identifiers correctly a new behavior was added to pedantic mode (connection property pedantic=true),
    now if it set to true methods like DatabaseMetaData.getColumns() treat all parameters as unquoted.

  - Fix for Bug#45757 (11754192), Don't allow updateRow() to be called when updatable cursor is positioned on insert row.

  - Fix for Bug#68098 (16224299), Return indexes sorted by NON_UNIQUE, TYPE, INDEX_NAME, and ORDINAL_POSITION in DatabaseMetaData.getIndexInfo.
  
  - Fix for Bug#68307 (16707803), Return correct COLUMN_TYPE from both getProcedureColumns() and getFunctionColumns().

  - Fix for Bug#42267, PreparedStatementWrapper doesn't have a toString() implementation

  - Fix for Bug#44451 (11753081), Added missing fields in methods getColumns(), getProcedureColumns(), getTables() and getUDTs().
    Methods getClientInfoProperties() and getFunctions() were made available in all *DatabaseMetaDataUsingInfoSchema implementations.

05-06-13 - Version 5.1.25

  - Fix for Bug#68801, java webstart mysql-connector-java lib calls -bin library.

  - Fix for Bug#16426462, SyntaxRegressionTest failing on C/J 5.1.24 against MySQL 5.6.10

  - Fix for Bug#60816, Cannot pass NULL to an INOUT procedure parameter.

  - Added support for Connection Attributes when used with MySQL Server versions (5.6+) which support this feature.  
    By default, the following standard attributes are sent to the server, where they can be seen in the 
    performance_schema.session_connect_attrs table:
     * _client_version : the version of MySQL Connector Java in use
     * _client_name : "MySQL Connector Java"
     * _runtime_version : the version of the Java runtime environment in which the driver is running
     * _runtime_vendor : the name of company which produced the Java runtime environment
    Additionally, users may supply their own key/value attributes to be exposed by providing them in 
    "key1:value1,key2:value2" format in the connectionAttributes connection property.
    To avoid sending any connection attributes to the server, set connectionAttributes property to "none".
    
  - Fix for Bug#68763 (16545334), ReplicationConnection.isMasterConnection() returns false always.

  - Fix for Bug#68733 (16526938), ReplicationConnection doesn't ping all slaves.

  - Fix for Bug#68556, Tomcat can't stop a cleanup thread by clearReferencesStopThreads.

  - Fix for Bug#16436511, getDriverName() returns a string with company name "MySQL-AB". Driver name changed to "MySQL Connector Java".

  - Fix for Bug#68664 (16486957), Enable packaging of .JAR file from Eclipse.

03-05-13 - Version 5.1.24

  - Fix for Bug#64204, ResultSet.close hangs if streaming query is killed.

  - Fix for Bug#16224249, Deadlock on concurrently used LoadBalancedMySQLConnection:
    1) abortInternal() method was moved from com.mysql.jdbc.MySQLConnection to com.mysql.jdbc.Connection interface;
    2) load-balanced/failover proxy now broadcasts abortInternal() to all underlying physical connections;
    3) load-balanced/failover proxy now prevents picking of new physical connection after close() or abortInternal() were called explicitly on proxy;
    4) connection synchronization mutex was refactored, now mutex is proxy instance for proxied connection or connection instance itself if there is no proxy.

  - Fix for Bug#64805, StatementImpl$CancelTask occasionally throws NullPointerExceptions.

  - Fixed typos in descriptions of properties.

  - Fix for Bug#68011, Invalid error message noDatetimeSync property instead of noDatetimeStringSync.

02-04-13 - Version 5.1.23

  - Fix for Bug#35653, executeQuery() in Statement.java let "TRUNCATE" queries being executed. "TRUNCATE" and "RENAME" are now filtered for executeQuery().

  - Fix for Bug#65909, referenceThread causes memory leak in Tomcat.
    Abandoned connection cleanup thread was refactored to have static shutdown method.
    If you encountered this leak problem, your application should implement context listener with
    AbandonedConnectionCleanupThread.shutdown() call in contextDestroyed method.

    For example:
       @WebListener
       public class YourThreadsListener implements ServletContextListener {
          public void contextDestroyed(ServletContextEvent arg0) {
             try {
                 AbandonedConnectionCleanupThread.shutdown();
             } catch (InterruptedException e) {
             }
          }
          ...
       }

    Note that if container does not support annotations you should add description to web.xml:
       <listener>
          <listener-class>user.package.YourThreadsListener</listener-class>
       </listener>

  - Added tests for explicit partition selection syntax introduced in 5.6GA.

  - Added support of password expiration protocol. This introduces new boolean connection property disconnectOnExpiredPasswords.
    If disconnectOnExpiredPasswords = true and password expired then connection will be rejected by server with ErrorCode == 1820 (ER_MUST_CHANGE_PASSWORD).
    If disconnectOnExpiredPasswords = false then connection will enter to "sandbox" mode,
    all commands except SET PASSWORD = ... and SET PASSWORD FOR CURRRENT_USER() = ... will cause an error to be thrown.

  - Added tests for EXCHANGE PARTITION syntax introduced in 5.6GA.

  - Added tests for transportable tablespaces syntax introduced in 5.6GA.

  - Added tests for CREATE TABLE syntax changed in 5.6GA: CREATE TABLE ... DATA DIRECTORY = 'absolute/path/to/directory/'

  - Added tests for ALTER TABLE syntax changed in 5.6GA: ALGORITHM and LOCK keywords.

  - Fix for Bug#67954, stack trace used for point-of-origin in log and exception messages
    causes permgen leak with webapp classloader on application redeploy. We no longer store the entire
    stack trace, only the calling class and method, and even then, that only when using the usage advisor
    or when profiling.
    
  - Fix for Bug#11237, useCompression=true and LOAD DATA LOCAL INFILE SQL Command.

  - Static charset/collation maps were updated.

  - Fix for Bug#14260352, difference in Timestamp value returned with rewriteBatchedStatements=true.

  - Fix for Bug#60598, nativeSQL() truncates fractional seconds.

  - Fix for Bug#40279, Timestamp values get truncated when passed as prepared statement parameters.
    This was partly fixed in 5.1.19 but that fix did not cover useLegacyDatetimeCode=true case.

  - Fix for Bug#14665141, Diff results returned from ResultSet and CachedRowSet with new password hashing.
    Test suite modified to don't perform comparison of PASSWORD() results if old_passwords=2
    because with SHA-256 password hashing enabled they are nondeterministic.
    
  - The driver now allows the mechanism for caching MySQL server configuration values replaceable at runtime,
    via the "serverConfigCacheFactory" property. The default is an implementation that is a per-VM concurrent
    map, keyed by URL. The driver will invalidate cache entries when SQLExceptions that indicate communications
    errors are thrown (on the assumption that the server has been or is restarting), or if the server version
    that is being connected to, differs from the one that was present when the cached values were populated.
    
    To replace the default implementation, implement CacheAdapterFactory<String, Map<String, String>>, and
    use the fully-qualified class name of this implementation for "serverConfigCacheFactory".
    
  - Connection.setReadOnly() will take advantage of server-side support for read-only transactions
    present in MySQL-5.6 and newer. Calling .isReadOnly() will incur a round-trip if useLocalSessionState
    is not enabled.

09-06-12 - Version 5.1.22
  - Fix for Bug#57662, Incorrect Query Duration When useNanosForElapsedTime Enabled.

  - Fix for Bug#65503, ResultSets created by PreparedStatement.getGeneratedKeys() are not close()d.

  - Fix for Bug#63800, getVersionColumns() does not return timestamp fields; always empty.
    Added support of ON UPDATE CURRENT_TIMESTAMP for TIMESTAMP and DATETIME fields.

  - Fix for Bug#41752, Can't connect mysqld which character_set_server=ucs2.

  - Fix for Bug#65508, getCharsetNameForIndex() should be faster.

  - Fix for Bug#14563127, Load-balanced connection fails to select valid host, closes connection
    on re-balance.

07-05-12 - Version 5.1.21
  - Added new built-in authentication plugin com.mysql.jdbc.authentication.Sha256PasswordPlugin
    ("sha256_password").

  - Fix for Bug#64731, StringUtils.getBytesWrapped throws StringIndexOutOfBoundsException.

  - Added new built-in authentication plugin com.mysql.jdbc.authentication.MysqlClearPasswordPlugin
    ("mysql_clear_password"). It allows C/J based clients to connect to MySQL accounts which use
    PAM authentication for example. SSL connection required for this authentication method.
    If SSL is not enabled then authentication which requires "mysql_clear_password" will lead to an error.

  - Fix for Bug#13980303, Auth plugin's confidentiality requirements are not checked after Auth Switch Request.

  - Fix for Bug#64205, Connected through Connector/J 5.1 to MySQL 5.5, the error message is garbled.

  - Fix for Bug#37931, Null Pointer Exception Thrown When specifying invalid character_set_results enc.

  - Fix for Bug#36662, TimeUtil.java: MEST mapping n/a.

  - Fix a scalability/memory footprint issue where Object.finalize() was being used on 
    ConnectionImpl to clean up the low-level network connection to MySQL should a 
    connection be abandoned by the application before being cleanly close()d. We now
    track connections in a phantom reference queue, and have a single thread per-vm
    clean these up when the VM notices the connection is no longer referenced by
    anything else.
    
  - Added the ability to add new client-side prepared statement parse info caches by
    implementing com.mysql.jdbc.CacheAdapterFactory and telling the driver to use it
    when "cachePrepStmts=true" via the "parseInfoCacheFactory" configuration property. 
    
  - Implemented JDBC-4.1 methods from Java-7:
  
       - Connection.setSchema(String) - no-op, until we support database==schema in the driver
       - Connection.getSchema() - see above
       - Connection.abort(Executor executor)
       - Connection.setNetworkTimeout(Executor, int)
       - Connection.getNetworkTimeout() throws SQLException;
       - CallableStatement.getObject(int, Class<T>)
       - CallableStatement.getObject(String, Class<T>)
       - DBMD.getPseudoColumns() - returns an empty result set
       - DBMD.generatedKeyAlwaysReturned() - always true for MySQL
       - ResultSet.getObject(int, Class<T>)
       - ResultSet.getObject(String, Class<T>)
       - Statement.closeOnCompletion()
       - Statement.isCloseOnCompletion()

05-02-12 - Version 5.1.20
  - Fix for Bug#64983, 5.1.19 not working with JBoss AS 4.2.3.GA.

  - Fix for Bug#13960556, java.lang.StringIndexOutOfBoundsException in com.mysql.jdbc.PreparedStatement.formatNanos(int nanos).

  - Fix for pluggable authentication tests to run on Windows.

  - Fix for Bug#13897714, NPE in testsuite.regression.StatementRegressionTest.testBug1933() with 5.6.5_m8 server.

  - Fix for Bug#55962, Savepoint identifier is occasionally considered as floating point numbers.

  - Fix for Bug#13955027, SET OPTION syntax was removed starting from 5.6.5 server version.

  - Fix for Bug#13958793, ClassCastException in ConnectionImpl.buildCollationMapping() with 4.1 server.

  - Fix for Bug#36478, Client prepared statement bugged if word 'limit' included in the query.

04-02-12 - Version 5.1.19
  - Fix for Bug#64621, setMaxRows was not correctly processed during CS PS metadata
    collection causing entire resultset to be fetched and possibly leading to OOM.

  - Fix for Bug#63456, MetaData precision is different when using UTF8 or Latin1 tables.
	The problem was in finding maxBytesPerChar through versioned mapping from Java charset to MySQL charset.
	That map returns "utf8mb4" instead "utf8" for server versions starting with 5.5.2.
	CharsetMapping, ConnectionImpl and Field have been reorganized to use static maps INDEX_TO_MYSQL_CHARSET,
	STATIC_CHARSET_TO_NUM_BYTES_MAP instead. Also dynamic maps ConnectionImpl.indexToCustomMysqlCharset
	and ConnectionImpl.mysqlCharsetToCustomMblen have been added for custom charsets.

  - Added support for pluggable authentication via the com.mysql.jdbc.AuthenticationPlugin
    interface (which extends standard "extension" interface). Examples are in
    com/mysql/jdbc/authentication and in testsuite.regression.ConnectionRegressionTest.
    This introduces three new properties:

       authenticationPlugins defines comma-delimited list of classes that implement
       com.mysql.jdbc.AuthenticationPlugin and which will be used for authentication
       unless disabled by "disabledAuthenticationPlugins" property.

       disabledAuthenticationPlugins defines comma-delimited list of classes implementing
       com.mysql.jdbc.AuthenticationPlugin or mechanisms, i.e. "mysql_native_password".
       The authentication plugins or mechanisms listed will not be used for authentication
       which will fail if it requires one of them. It is an error to disable the default
       authentication plugin (either the one named by "defaultAuthenticationPlugin" property
       or the hard-coded one if "defaultAuthenticationPlugin" propery is not set).

       defaultAuthenticationPlugin defines name of a class implementing
       com.mysql.jdbc.AuthenticationPlugin which will be used as the default authentication
       plugin. It is an error to use a class which is not listed in "authenticationPlugins"
       nor it is one of the built-in plugins. It is an error to set as default a plugin
       which was disabled with "disabledAuthenticationPlugins" property. It is an error
       to set this value to null or the empty string (i.e. there must be at least a valid
       default authentication plugin specified for the connection, meeting all constraints
       listed above).

  - Fix for Bug#63526. The problem happens in com.mysql.jdbc.EscapeProcessor#escapeSQL.  The function recognizes the string in the create table statement as an escape sequence (line 136+138). The "if" construct beginning in line 182 tries to match a white-space collapsed version of the string to prefixes for valid jdbc-escapes (till line 300). Since no matching escape sequence is found and no "else" clause is defined, neither the token, nor replacement are added to the resulting escaped SQL string.

  - Fix for Bug#61203, noAccessToProcedureBodies does not work anymore.

  - Fix for Bug#63811, pointless Socket.bind() when using ephemeral ports and interfaces, which limits scalability on some platforms.
    
  - Connection.changeUser() would not check for closed connections, leading to NPEs when this method was called on a closed connection.
	
  - Fix for Bug#63284, memory leak with Failover proxied Statement/PreparedStatement with DBCP due to improper implementation of equals().
    
  - Prepared statements would needlessly allocate a 4K buffer for converting
    streams when no set*Stream() methods had been used.
  
10-03-11 - Version 5.1.18
 
  - Fix for Bug#12565726, not putting the space between VALUES() and ON DUPLICATE KEY UPDATE
	causes C/J a) enter rewriting the query although it has ON UPDATE 
	and b) to generate the wrong query with multiple ON DUPLICATE KEY

  - Fix for Bug#12784170, "process fork failure" errors while running test suite via ant on Windows.
    Added new ant flag, com.mysql.jdbc.junit.fork, which controls whether JUnit will fork new processes
    for testing ("on", default and legacy behavior) or not ("off", required for Windows).  

  - Reverting changes made to ConnectionImpl.java,
    private boolean characterSetNamesMatches function.

  - Added function MYSQL_INDEX_TO_MYSQL_CHARSET to retrieve server charset name
    using index instead of parsing variables to CharsetMapping.java.

  - Completed fix for Bug#61201/12649557, fixed tests failures.
  
  - Fix for Bug#61201/12649557, Can't establish connection when url has
    sessionVariables and characterEncoding. Fix covers only MySQL server 4.1+
    
  - Fix for Bug#61501 - Calling Statement.cancel() on a statement that isn't
    currently executing will cause some later-executed query on the same
    connection to be cancelled unexpectedly. The driver now guards against this
    condition, but it is an underlying server issue. The MySQL statement "KILL QUERY"
    (which is what the driver uses to implement Statement.cancel()) is rather
    non-deterministic, and thus the use of Statement.cancel() should be avoided
    if possible.
    
  - Fix for Bug#61866/12791594 - Calling Statement.getWarnings() after
    Statement.clearWarnings() has been called, returns the "old" warnings.
    
  - Fix for Bug#13036537 - LRUCache was really a least-recently-added cache.

  - Fix for Bug#13036309, Correcting parameter name in maxPerformance.properties.


07-04-11 - Version 5.1.17

  - Fix for Bug#61332 - LIKE not optimized in server when run against I__S tables and no wildcards used.
    Databases/tables with "_" and/or "%" in their names (escaped or not) will be handled by this code path,
	although slower, since it's rare to find these characters in table names in SQL. If there's a "_" or "%"
	in the string, LIKE will take care of that, otherwise we now use = . The only exception is
	information_schema database which is handled separately. Patch covers both getTables() and getColumns().

  - Fix for Bug#61150 - First call to stored procedure fails with "No Database Selected".
	The workaround introduced in DatabaseMetaData.getCallStmtParameterTypes to fix
	the bug in server where SHOW CREATE PROCEDURE was not respecting lower-case table names
	is misbehaving when connection is not attached to database and on non-casesensitive OS.

  - Fix for Bug#61105 - Avoid a concurrent bottleneck in Java's character set
    encoding/decoding when converting bytes to/from Strings.
    
04-21-11 - Version 5.1.16

  - Partial fix for BUG#54135 - setQueryTimeout unsafe across VIP. Fix prevents c/J from 
    killing the right ConnectionID but on wrong server.

  - Fix for BUG#57808 - wasNull not set for DATE field with value 0000-00-00
	in getDate() although zeroDateTimeBehavior is convertToNull.

  - Fix for Bug#54425 - Bypassing the server protocol bug where DB should be null-terminated
    whether it exists or not. Affects COM_CHANGE_USER.
	
  - Fix for Bug#60313 (11890729), bug in 
    com.mysql.jdbc.ResultSetRow.getTimestampFast().

  - Fix for bug 11782297, DBMD.getTables (so thus getColumns too) fails with 
    table names containing dot (like "junk_[Sp:e,c/ C-h+a=.r]").
  
  - Added the ability to determine if the connection is against a server on the 
    same host via the Connection.isServerLocal() method.
    
  - Fix for bug 12325877, Setting "autoReconnect=true" and 
    "cacheServerConfiguration=true" would cause connections created after
    an existing connection fails to have non-existent values for server
    variables which lead to exceeding of max allowed packet exceptions when the
    new connections were used.

02-08-11 - Version 5.1.15

   - Fix for Bug#38367, parameters metadata did not reflect the fact that NULL is allowed 
     parameter value. So DatabaseMetaData.getProcedureColumns will set isNullable member to
	 java.sql.DatabaseMetaData.procedureNullable now.

   - Completed fix for Bug#27916.

   - Fix for Bug#59224, adding 5.5 reserved words to DatabaseMetaData.getSQLKeywords().

   - Fixed an issue where statement comments set via Connection.setStatementComment()
     weren't represented in autoGenerateTestcaseScript=true output.
     
   - Added ability to include the current java thread dump in the exception message
     given for deadlock/wait lock timeout exceptions, enable with 
     "includeThreadDumpInDeadlockExceptions=true" in your JDBC url.

   - Added ability to include current thread name as a statement comment visible
     in MySQL's "SHOW PROCESSLIST" and Innodb deadlock diagnostics, enable with
     "includeThreadNamesAsStatementComment=true".
     
   - Added an SLF4J logging adapter. Enable by adding setting the connection 
     property "logger" to "Slf4JLogger" and placing the appropriate bridge
     from SLF4J to the logging framework of choice in your CLASSPATH. As with
     other Connector/J logging adapters, the log category name used by the 
     driver is "MySQL". See http://www.slf4j.org/manual.html for more details. 
     
12-06-10 - Version 5.1.14

   - Fix for Bug#58728, NPE in com.mysql.jdbc.jdbc2.optional.StatementWrappe.getResultSet()
     if rs is null. Regression test case added to Statement regression tests.

   - Fix for Bug#58751, DatabaseMetadata.getIndexInfo() CARDINALITY now clamped
     to Integer.MAX_VALUE.

   - Fix for BUG#58590
   - Testsuite.Simple.DateTest, MetadataTest, NumbersTest and StatementsTest cleaned and fixed.

   - Testsuite.simple, ConenctionTest & DataSourceTest are up to date. Major rework on 
     ConnectionTest.testDeadlockDetection (Sveta) and testUseCompress.
   
   - Testsuite.simple, CallableStatementTest & CharsetTests are up to date.
   
   - Testsuite.regression SubqueriesRegressionTest and StringRegressionTest are up to date.

   - Testsuite.regression MicroPerformanceRegressionTest, NumbersRegressionTest, PooledConnectionRegressionTest,
     ResultSetRegressionTest are up to date.

   - Testsuite.regression.MetaDataRegressionTest up to date.
   
   - Typo in StatementRegressionTest.testLikeWithBackslashes fixed. StatementRegressionTest
     is up to date.

   - Fix for Bug#58232 - CallableStatement fails to fetch OUT parameter against 5.5 server
   
   - Testsuite.regression.Connection, tests for BUG#45419 refined by Todd so not to cause failures.

   - Testsuite.regression.CallableStatement, tests for BUG#26959 failing against 5.5+ server.

   - Bringing testsuite.regression.CachedRowsetTest up to date.

   - Bringing BLOBregression tests up to date.

   - Fix for Bug#58042 - Statements test failure not handled.

   - Fix for Bug#57850 - Refresh SELECT statement doesn't use correct data type.
     Added Field.valueNeedsQuoting (private final boolean) and protected boolean getvalueNeedsQuoting().
	 UpdatableResultSet refresher and updater call upon this value now.
	 
   - Removing commented source in fix for Bug#57697
   - Fix for Bug#57697 - Metadata getTables() was not checking for table_name already been quoted.
   - Fix for Bug#57694 - 3byte UTF8 can not be used with 5.5.3+ server.
   - Fix for Bug#57701 - StatementsTest.testBatchRewriteErrors() failing on new servers.
   
   - Fix for Bug#54756 - Cannot retrieve data from ResultSet by column name from a Sphinx daemon.
     We were relying only on "server version string" passed. Now, determining
	 server version is done via protocol flags too, where applicable.

   - Fix for Bug#57022 - cannot execute a store procedure with output parameters,
     database parameter was ignored in db.sp notation. The fix is to "sanitize" 
	 db.sp call just like in patch for noAccessToProcedureBodies. BaseTestCase
	 extended with createDatabase and dropDatabase. Regression test added.

   - Fix for Bug#57262 - "useOldUTF8Behavior" behavior was broken since 5.1.3,
     now explicitly sets connection character set to latin1 ("SET NAMES latin1")
     during connection post-handshake process.
     
   - Patch for problem where "noAccessToProcedureBodies=true" was causing 
     "underprivileged" user not to have access to procedures created by him.

   - Patch for Bug#56305, unhandled NPE in DatabaseMetaData.java when calling 
     wrong-cased function without access to mysql.proc. Although simple by 
     itself, some more enhancements were needed for everything to function 
     properly.  So, along with catching potential NPE due to server bug, a 
     guard against calling JDBC functions with db_name.proc_name notation was 
     also added. Necessary changes added to StringUtils.java too.

   - Added ability to load-balance while auto-commit is enabled.  This 
     introduces two new properties:

       loadBalanceAutoCommitStatementThreshold defines the number of matching 
       statements which will trigger the driver to (potentially) swap physical 
       server connections, 

       loadBalanceAutoCommitStatementRegex defines the regular expression 
       against which statements must match.  The default values (0 and blank, 
       respectively) retain the previously-established behavior that 
       connections with auto-commit enabled are never balanced.  Feature 
       request documented in Bug#55723.

   - Minor fix in getProcedureColumns() DisplaySize for Bug#51712. Fix for 
     Bug#41269 is not complete without this.  getColumnDisplaySize on a 
     ResultSet already consisting of metadata is now functional thanks to 
     Bogdan.

   - Minor fix for Bug#55217, return 4 as a result of DataBaseMetadata.getJDBCMajorVersion() as per manual.

   - Added support for hosts specified in the URL of the form: 
     address=(key=value), supported keys are:
       
       (protocol=tcp or pipe (for named pipes on Windows)
       (path=[] for named pipes)
       (host=[]) for TCP connections 
       (port=[]) for TCP connections 
       
       An example would be:
       
       jdbc:mysql://address=(protocol=tcp)(host=localhost)(port=3306)(user=test)/db
       
      Any other parameters are treated as host-specific properties that follow 
      the conventions of the JDBC URL properties. This now allows per-host 
      overrides of any configuration property for multi-host connections 
      (failover, loadbalance, replication). We do recommend that the overrides 
      are limited to user, password, network timeouts and statement and 
      metadata cache sizes. Unexpected behavior may be observed with other 
      per-host overrides.

    - Fix for Bug#56099 - Added support for JDBC4-specific functionality when 
      using load-balanced connections.

    - Fix for Bug#56200 - Added diagnostic information to SQLException message 
      thrown when a closed load-balanced connection is reused.  This 
      information will identify the conditions which caused the connection to 
      be closed.
      
    - Fix for Bug#56429 - When using Connector/J configured for failover 
      (jdbc:mysql://host1,host2,... URLs), the non-primary servers re-balance 
      and spawned new idle connections when the transactions on the master were
      committed or rolled-back, eventually exceeding max_connections. It was 
      also discovered that session state (autocommit, isolation level, catalog)
      wasn't  being copied from the primary connection to secondary 
      connections correctly because of the same changes that caused this bug, 
      and this was fixed as well.
     
    - Fix for Bug#56706 - Ensure read-only state is synchronized when new 
      load-balanced connections are selected.
      
    - Fixed Bug#56955 - Connection properties "trustCertificateKeyStoreType" 
      and "clientCertificateKeyStoreType" have invalid defaults, therefore 
      connections that specify "useSSL" will sometimes fail with exceptions 
      from JSSE unless "JKS" has been specified for both of these properties. 
      The default value for these properties is now "JKS", and thus it no 
      longer has to be specified.
      
    - Fixed Bug#56979 - Improper connection closing logic leads to TIME_WAIT 
      sockets on server
      
    - Fixed Bug#57380 - DatabaseMetaData.supportsMultipleResultSets() now returns
      true when connected to a 4.1 version or later server.
      
    - Fixed Bug#58706 - Failover connections didn't honor "failOverReadOnly=false", and in some
      situations would not fall back.
      
    - Removed logging integrations with log4j and apache-commons-logging due to license 
      incompatibility. Replacing with SLF4J integration in next release.

06-24-10 - Version 5.1.13

   - Minor fix in previous patch for Bug#51904. Function ConnectionImpl.setCatalog() was passed quoted argument thus breaking with "...for the right syntax to use near 'test``'"
	  
    - Fix for Bug#51912 - Passing NULL as cat. param to getProcedureColumns with !nullCatalogMeansCurrent
	
    - Fix for Bug#52167 - Can't parse parameter list with special characters inside
	
    - Fix for Bug#51904 - getProcedureColumns() always returns PROCEDURE_CAT result column as NULL
	
    - Fix for Bug#51712 - Display Size is always 0 for columns returned by getProcedureColumns()

    - Fix for Bug#51908 - db variable might have end up unassigned when calling
      getProcedureColumns()/Functions(). This is a followup on code changes made
      for Bug#51022.
    
    - Fixed Bug#51266 - jdbc:mysql:loadbalance:// would stick to the first
      host in the list in some cases, especially exacerbated if the host was
      down.
      
    - Replaced URLs of the form jdbc:mysql://host-1,host-2 with a composite of
      a normal connection and a jdbc:mysql:loadbalance:// connection for more 
      robustness and cleaner code.
      
    - Fixed BUG#51643 - Connections using jdbc:mysql:loadbalance:// would 
      have statements (and prepared statements) that did not have their connections
      changed upon commit()/rollback(), and thus applications that held statement
      instances past commit()/rollback() could have data written to or read from
      un-intended connections.
      
    - Fixed BUG#51666 - StatementInterceptors were never "un-safed" after connection 
      establishment, causing interceptors which returned result sets pre/post execution
      would not work.
      
    - Fixed BUG#51783 - Load-balanced connections could throw a SQLException
      incorrectly on commit() or rollback().  This was not caused by failures in commit
      or rollback, but rather by the possibility that the newly-selected physical
      connection was stale.  Added logic to catch and retry if this happens, up to
      the number of hosts specified for load-balancing.  Also added new property,
      loadBalanceValidateConnectionOnSwapServer, which controls whether to explicitly
      ping the selected host (otherwise, the host is presumed to be up, and will only
      be noticed if auto-commit or transaction isolation state needs to be set and
      fails).
      
    - Added loadBalancePingTimeout property to allow a specific timeout to be set
      for each ping executed against the servers.  This ping is executed when the
      physical connections are rebalanced (commit/rollback or communication exception),
      or when a query starting with (exactly) "/* ping */" is executed.  The latter
      causes each open underlying physical connection to be pinged.

    - Fixed BUG#51776 - Connection.rollback() could swallow exceptions incorrectly.

    - Fixed BUG#52231 - Differences in definitions of which SQLExceptions trigger
      a failover event could result in failure to try more than a single host in 
      certain situations.
      
    - Fixed BUG#52534 - Performance regression using load-balanced connection.  

    - More aggressively purge the statement timeout timers after they've been cancelled to
      trade time for memory. This purge only happens if statement timeouts are in use.
      
    - Added management of running load-balanced connections.  Statistics can be obtained,
      and hosts added/dropped via com.mysql.jdbc.ConnectionGroupManager or the JMX
      implementation.  This functionality is enabled by setting the new paramenter,
      loadBalanceConnectionGroup to the name of the logical grouping of connections.
      All load-balanced connections sharing the same loadBalanceConnectionGroup value,
      regardless of how the application creates them, will be managed together.  To
      enable JMX-based management, set loadBalanceEnableJMX=true and ensure that remote
      JMX is enabled in the JRE (eg, use -Dcom.sun.management.jmxremote).
      
    - Added loadBalanceExceptionChecker property, which takes a fully-qualified class
      name implementing com.mysql.jdbc.LoadBalancedExceptionChecker interface.  This
      allows custom evaluation of SQLExceptions thrown to determine whether they should
      trigger failover to an alternate host in load-balanced deployments.  The default
      is com.mysql.jdbc.StandardLoadBalanceExceptionChecker.
      
    - Added two new properties which allow more flexibility in determining which
      SQLExceptions should trigger failover in a load-balanced deployment.  The new
      loadBalanceSQLStateFailover property takes a comma-delimited list of SQLState
      codes which are compared to the SQLState of the SQLException (matching done
      with trailing wildcard), while loadBalanceSQLExceptionSubclassFailover takes
      a comma-delimited list of fully-qualified class/interface names, against
      which the SQLException is checked to determine if it is an instance of any.
      Matches trigger failover to an alternate host.
      
    - Fixed Bug#51704 - Re-written batched statements don't honor escape processing 
      flag of their creator.
      
    - Fixed Bug#43576 - Sometimes not able to register OUT parameters for 
      CallableStatements.
      
    - Fixed Bug#54175 - Driver doesn't support utf8mb4 for servers 5.5.2 and newer. The
      driver now auto-detects servers configured with character_set_server=utf8mb4 or
      treats the Java encoding "utf-8" passed via "characterEncoding=..." as utf8mb4 in
      the "SET NAMES=" calls it makes when establishing the connection. 
    
02-18-10 - Version 5.1.12

    - NO_INDEX_USED and NO_GOOD_INDEX used were only being set when profileSQL 
      was set to "true", and in some cases their values were reversed.

    - Fix for Bug#51022 - conn.getMetaData().getProcedures("schema",null,"%"); 
      returns all stored procedures from all databases and not only for given 
      one.
	
    - Fixed Bug#50538 - ${svn.revno} shows up in DBMD.getDriverVersion().
    
    - Removed usage of timestamp nanoseconds in PreparedStatement.setTimestamp(),
      as long as Bug#50774 exists in the server and there's no real support
      for nanos/micros in TIMESTAMPs, avoid the performance regression usage of 
      them causes.

    
01-20-10 - Version 5.1.11
 
    - Fix for BUG#50288 - NullPointerException possible during invalidateCurrentConnection() for load-balanced
      connections.
 
    - Fix for BUG#49745 - deleteRow() for updatable result sets can cause full table scan because escaped hex 
      values are used for primary key identifiers.
 
    - Fix for BUG#49607 - Provide Connection context in ExceptionInterceptor.
 
    - Fix for BUG#48605 - Ping leaves closed connections in liveConnections, causing subsequent Exceptions when
      that connection is used.
 
    - Fix for BUG#48442 - Load-balanced Connection object returns inconsistent results for hashCode() and equals()
      dependent upon state of underlying connections.
 
    - Fix for BUG#48172 - Batch rewrite requires space immediately after "VALUES"
    
    - Statement Interceptors didn't completely intercept server-side prepared statements.
    
    - Fix for BUG#48486 Cannot use load balanced connections with MysqlConnectionPoolDataSource.
    
    - Fix for Bug#32525 - "noDatetimeStringSync" doesn't work for server-side prepared statements. Now it does.

    - Hooked up exception interceptors so they get called now.
    
    - Rev'd the statement interceptor interface to pass on some server flags, warning counts and errors. See 
      the com.mysql.jdbc.StatementInteceptorsV2 interface for more details. The driver will create adaptors to
      transparently convert older implementations to the newer interface at runtime.
      
    - Statement Interceptors are now enabled at connection instantiation, but 
      can not return result sets (they will be ignored)  until the connection 
      has bootstrapped itself. If during the init() method your interceptor 
      requires access to the connection itself, it should ensure that methods 
      that might throw exceptions if the connection is closed should handle 
      this in a robust manner.
      
    - "Replication" connections (those with URLs that start with 
      jdbc:mysql:replication) now use a jdbc:mysql:loadbalance connection
      under the hood for the slave "pool". This also means that one can set
      load balancing properties such as "loadBalanceBlacklistTimeout" and
      "loadBalanceStrategy" to choose a mechanism for balancing the load and
      failover/fault tolerance strategy for the slave pool. This work was done
      in order to fix Bug#49537.
      
    - Fixed Bug#36565 - permgen leak from java.util.Timer. Unfortunately no great
      fix exists that lets us keep the timer shared amongst connection instances, so
      instead it's lazily created if need be per-instance, and torn down when the 
      connection is closed.
      
    - Fixed BUG#49700 - Connections from ConnectionPoolDataSource don't
      maintain any values set with "sesssionVariables=...". This was a bug
      in Connection.changeUser()/resetServerState(), we now resubmit the
      session variables during the execution of these methods.
    
09-22-09 - Version 5.1.10

    - Fix for BUG#47494 - Non standard port numbers in the URL are not honored.

09-16-09 - Version 5.1.9

    - The driver has been OSGi-ified. The bundle symbolic name is "com.mysql.jdbc", see META-INF/MANIFEST.MF to see
      what interfaces we export.
      
    - Fixed BUG#45040, adding missing tags from SVN import to BZR branch for
      5.1.
      
    - Fix for a variant of Bug#41484 - ResultSet.find*(String) failed when using cached result set
      metadata.
      
    - Fixed BUG#46637 - When the driver encounters an error condition that causes it to create a 
      CommunicationsException, it tries to build a friendly error message that helps diagnose 
      what is wrong. However, if there has been no network packets received from the server, 
      the error message contains bogus information like:

      "The last packet successfully received from the server was 1,249,932,468,916 milliseconds ago.  
      The last packet sent successfully to the server was 0 milliseconds ago."
      
      Now the error message states that it has never received any packets from the server in this
      scenario.
      
    - Added a new option, "queryTimeoutKillsConnection", when set to "true" will cause timeouts set
      by Statement.setQueryTimeout() to forcibly kill the connection, not just the query.
      
    - Fixed BUG#32216, "PORT" property filled in by Driver.parseURL() not always present. The driver 
      will now always fill in the "PORT" (using 3306 if not specified) property, and the "HOST" property 
      (using "localhost" if not specified) when parseURL() is called. The driver also parses a list of hosts 
      into HOST.n and PORT.n properties as well as adding a property "NUM_HOSTS" for the number of hosts 
      it has found. If a list of hosts is passed to the driver, "HOST" and "PORT" will be set to the 
      values given by "HOST.1" and "PORT.1" respectively. This change has centralized and cleaned up a large
      swath of code used to generate lists of hosts, both for load-balanced and fault tolerant connections and
      their tests.
      
    - Fixed the ResultSet side of BUG#23584 - Calendar discared when retrieving dates from server-side prepared
      statements. The other cases of this bug were fixed when "useLegacyDatetimeCode=false" became the default.

    - Fixed Bug#44324 - Data truncation exceptions did not return the vendor error code from the server. Note that
      the vendor error code is not hard-coded to 1265 as in the bug report, because the server returns different
      error codes for different types of truncations, and we did not want to mask those.
      
    - Fixed Bug#27431 - ResultSet.deleteRow() advances the cursor. The driver now places the cursor on the prior
      row in the result set, or before the start of the result set if the result set is empty after the deletion.
      
    - Fixed Bug#43759 - ResultSet.deleteRow() generates corrupt DELETE statement for primary keys with binary
      data.
      
    - Fixed Bug#46925 - Suspendable XA connections were not pinned to the XID for the global transaction, leading
      to failure when attempting to suspend/resume/commit from different logical XA connections.
      
    - Fixed Bug#44508 - DatabaseMetadata.getSuperTypes() returns result set with incorrect column names.
      
    - Fixed Bug#46788 - Batched prepared statements with ON DUPLICATE KEY UPDATE are rewritten incorrectly when
      when there are parameters as part of the UPDATE clause. Statements of this form can not be rewritten
      as multi-value INSERTs so they are rewritten into multi-statements instead.

07-16-09 - Version 5.1.8
    - Fixed BUG#44588 - Fixed error message for connection exceptions when
      streaming result sets are used.
      
    - Modified/fixed test cases using UnreliableSocketFactory.

    - Fixed BUG#43421 - Made doPing() global blacklist-aware, so that it does not
      throw Exceptions when at least a single load-balanced server is available.

    - Fixed BUG#43071 - Specifying ASCII encoding for converting seed String to
      byte array; allowing system default encoding to be used causes auth failures
      on EBCDIC platforms.

    - Fixed BUG#43070 - traceProtocol parameter isn't configured early enough to
      capture handshake protocol.

    - Fixed BUG#41161 - PreparedStatement.addBatch() doesn't check for all parameters
      being set, which leads to a NullPointerException when calling executeBatch() and
      rewriting batched statements into multi-value or multi-statement statements.

    - Fixed BUG#42055 - ConcurrentModificationException possible when removing items
      from global blacklist.
      
    - Fixed Bug #42309 - Statement.getGeneratedKeys() returns 2 keys when
      using ON DUPLICATE KEY UPDATE
      
    - Fixed some quoting of substituted parameter issues in localized error messages.
    
    - Added a version check around getting the variable 'auto_increment_increment' for
      servers < 5.0.2, which quiets down a warning message that the driver would log
      when connecting to MySQL-4.1 or older.
      
    - The driver will automatically disable elideSetAutoCommit and useLocalTransactionState
      if it detects a MySQL server version older than 6.0.10 with the query cache enabled, due
      to Bug#36326 which can cause the server to report bogus transaction state.
      
    - Fixed a performance regression (Bug#41532) in rewritten batched inserts when "ON DUPLICATE KEY" 
      was present.
      
      Fixes include an improvement to token searching in the statement, and the ability for the driver
      to rewrite prepared statements that include "ON DUPLICATE KEY UPDATE" into multi-valued inserts as
      long as there is no use of LAST_INSERT_ID() in the update clause (as this would render 
      getGeneratedKey() values incorrect).
      
    - Fixed Bug#44056 - Statement.getGeneratedKeys() retains result set instances until statement is closed,
      thus causing memory leaks for long-lived statements, or statements used in tight loops.
      
    - Fixed issues with server-side prepared statement batch re-writing caused by the fix to Bug#41532.
      Rewriting of batched statements now works the same between normal prepared statements and server-side
      prepared statements.
      
    - Fixed Bug#44862 - getBestRowIdentifier does not return resultset as per JDBC API specifications

    - Fixed Bug#44683 - getVersionColumns does not return resultset as per JDBC API specifications

    - Fixed Bug#44865 - getColumns does not return resultset as per JDBC API specifications

    - Fixed Bug#44868 - getTypeInfo does not return resultset as per JDBC API specifications

    - Fixed Bug#44869 - getIndexInfo does not return resultset as per JDBC API specifications

    - Fixed Bug#44867 - getImportedKeys/exportedKeys/crossReference doesn't have correct type for DEFERRABILITY

    - Fixed Bug#41730 - SQL Injection when using U+00A5 and SJIS
    
    - Fixed Bug#43196 - Statement.getGeneratedKeys() doesn't return values for UNSIGNED BIGINTS with values > Long.MAX_VALUE.
      Unfortunately, because the server doesn't tell clients what TYPE the auto increment value is, the driver can't consistently 
      return BigIntegers for the result set returned from getGeneratedKeys(), it will only return them if the value is > Long.MAX_VALUE. 
      If your application needs this consistency, it will need to check the class of the return value from .getObject() on the 
      ResultSet returned by Statement.getGeneratedKeys() and if it's not a BigInteger, create one based on the java.lang.Long that 
      is returned.
      
    - Fixed Bug#38387 - "functionsNeverReturnBlobs=true" now works for SQL functions that return binary/binary collation VAR_STRINGS.

    - Fixed Bug#45171 - Connection.serverPrepareStatement() returns wrong default result set types
    
    - Fixed Bug #43714 - useInformationSchema with
      DatabaseMetaData.getExportedKeys() throws exception

    - Fixed Bug #42253 - multiple escaped quotes cause exception from
      EscapeProcessor

    - Fixed Bug #41566 - Quotes within comments not correctly ignored by
      statement parser

    - Fixed Bug #41269 - DatabaseMetadata.getProcedureColumns() returns
      wrong value for column length

    - Fixed Bug #40439 - Error rewriting batched statement if table name
      ends with "values".

    - Fixed Bug #41484 Accessing fields by name after the ResultSet is closed throws
      NullPointerException.

    - Fixed Bug #39426 - executeBatch passes most recent PreparedStatement params
      to StatementInterceptor
      
    - Support use of INFORMATION_SCHEMA.PARAMETERS when "useInformationSchema" is set "true" and the view exists
      for DatabaseMetaData.getProcedureColumns() and getFunctionColumns().
      
    - When "logSlowQueries" is set to "true", and the driver has made a connection to a server that has suport
      for the SERVER_QUERY_WAS_SLOW flag in the protocol, the query will be logged if the server indicates the
      query has passed the slow query threshold.

    - Added new property, "maxAllowedPacket" to set maximum allowed packet size to
      send to server.

10-22-08 - Version 5.1.7
	- Fixed BUG#33861 - Added global blacklist for LoadBalancingConnectionProxy and
	  implemented in RandomBalanceStrategy and BestResponseTimeBalanceStrategy.
	  Added new property, "loadBalanceBlacklistTimeout", to control how long a
	  server lives in the global blacklist.
	  
	- Fixed BUG#38782 - Possible IndexOutOfBoundsException in random load balancing
	  strategy.
	  
	- Fixed BUG#39784 - invalidateCurrentConnection() does not manage global blacklist
	  when handling connection exceptions.

	- Fixed BUG#40031 - Adding support for CallableStatement.execute() to call
	  stored procedures that are defined as NO SQL or SQL READ DATA when failed
	  over to a read-only slave with replication driver.

	- Fixed BUG#35170- ResultSet.isAfterLast() doesn't work with for
	  streaming result sets.
	  
	- Fixed BUG#35199 - Parse error for metadata in stored function.
	
	- Fixed BUG#35415 - When result set is from views without access to underlying
	  columns and is opened with CONCUR_UPDATABLE, don't throw SQLExceptions when
	  checking updatability due to access permissions, instead return
	  CONCUR_READONLY from getConcurrency.
	  
	- Fixed BUG#35666 - NullPointerException when using "logSlowQueries=true" with
	  server-side prepared statements enabled.
	  
	- Fixed BUG#35660 - Calling equals() on connections created with "jdbc:mysql:loadbalance:"
	  URLs did not have the same behavior as "plain" connections. The behavior we use
	  is the implementation in java.lang.Object, load-balanced connections just happened
	  to be using a java.lang.reflect.Proxy which required some custom behavior in 
	  equals() to make it work the same as "plain" connections.
	  
	  Note that there is no *specified* equals contract for JDBC connections in the
	  JDBC specification itself, but the test makes sure that our implementation is
	  at least consistent.
	    
	- Fixed BUG#35810 - Properties set in URLs and then passed to DataSources via setUrl() 
	  did not take effect in certain circumstances. This also fixes related bugs BUG#13261 and
	  BUG#35753.
	  
	- Fixed BUG#36051 - ResultSet.getTime() won't accept value of '24' for hours component of
	  a java.sql.Time.
	  
	- Fixed BUG#36830 - DBMD.getColumns() doesn't return correct COLUMN_SIZE for SET columns. The
	  logic wasn't accounting for the ","s in the column size.
	  
    - Fixed BUG#35610, BUG#35150- ResultSet.findColumn() and ResultSet.get...(String) doesn't allow
      column names to be used, and isn't congruent with ResultSetMetadata.getColumnName().
      
      By default, we follow the JDBC Specification here, in that the 4.0 behavior
	  is correct. Calling programs should use ResultSetMetaData.getColumnLabel() to dynamically determine
	  the correct "name" to pass to ResultSet.findColumn() or ResultSet.get...(String) whether or not the
	  query specifies an alias via "AS" for the column. ResultSetMetaData.getColumnName() will return the
	  actual name of the column, if it exists, and this name can *not* be used as input to ResultSet.findColumn()
	  or ResultSet.get...(String).
	  
	  The JDBC-3.0 (and earlier) specification has a bug, but you can get the buggy behavior
	  (allowing column names *and* labels to be used for ResultSet.findColumn() and get...(String)) by setting 
	  "useColumnNamesInFindColumn" to "true".
	
	- Fixed BUG#35489 - Prepared statements from pooled connections cause NPE when closed() under JDBC-4.0.
	
	- Added connection property "useLocalTransactionState" which configures if the driver use the in-transaction 
	  state provided by the MySQL protocol to determine if a commit() or rollback() should actually be sent to the database.
	  (disabled by default).
	  
	- Use socket timeouts for JDBC-4.0's Connection.isValid(int timeout) instead of timer tasks, for scalability. As a side effect
	  internally, any communications with the database can use a timeout different than the configured timeout, but this isn't currently
	  used.
	  
	- The number and position of columns for "SHOW INNODB STATUS" changed in MySQL-5.1, which caused the 
	  "includeInnodbStatusInDeadlockExceptions" feature to not show data about the deadlock.
	  
	- Implemented support of INFORMATION_SCHEMA for DatabaseMetadata.getTables() (views there are available as "SYSTEM TABLE"), and thus
	  also made INFORMATION_SCHEMA tables available via DatabaseMetadata.getColumns().
	  
	- Fixed BUG#39352, "INSERT ... ON DUPLICATE KEY UPDATE" doesn't return "0" for un-affected rows. This requires the driver to not
	  send the "CLIENT_FOUND_ROWS" flag to the server when it connects if the connection property "useAffectedRows" is set to "true", 
	  which breaks JDBC-compliance, but currently there is no other way to get correct return values from the server.
	  
	- Fixed BUG#38747 - ResultSets in "streaming" mode throw an exception when closed when the connection is set as "read-only".
	  
	- Fixed BUG#37570 - Can't use non-latin1 passwords. Added connection property "passwordCharacterEncoding". Leaving this set to 
	  the default value (null), uses the platform character set, which works for ISO8859_1 (i.e. "latin1") passwords. For passwords 
	  in other character encodings, the encoding will have to be specified with this property, as it's not possible for the driver to 
	  auto-detect this.
	  
	- Fixed BUG#39911 - We don't retrieve nanos correctly when -parsing- a string for a TIMESTAMP. MySQL itself doesn't support micros
	  or nanos in timestamp values, but if they're stored as strings, historically we try and parse the nanos portion as well. 
	  Unfortunately we -interpreted- them as micros. This fix includes correcting that behavior, and setting the milliseconds portion of
	  such TIMESTAMPs to a correct value as well.
	  
	- Fixed BUG#39962 - ResultSet.findColumn() is slow for applications that call it too often (we're looking at -you- Hibernate). We're
	  using TreeMaps to get case-insensitive comparisons (required for JDBC compliance), but they can be slower than hash maps, so using the
	  approach Alex Burgel points out in this bug seems to help.
	  
	- Fixed BUG#39956 - Statement.getGeneratedKeys() doesn't respect the 'auto_increment_increment' value. We now grab the *session-scoped* 
	  value, and use that. Beware that using "cacheServerConfig=true" will cause us to cache this value, so new connections won't see changes
	  that are applied via something like "init-sql".
	  
	- Fixed BUG#39611 - ReplicationConnection never sends queries to last host in slave list.
	
	- Fixed BUG#34185 - Statement.getGeneratedKeys() does not raise exception when statement was not 
	  created with Statement.RETURN_GENERATED_KEYS flags.
	  
	- Using autoGenerateTestcaseScript=true now logs all statements, regardless or not if they cause errors when processed by MySQL.
	  A "clock" value (millis since epoch) was added in the comment that is pre-pended with the idea that it can then be used
	  when post-processing output to sequence things correctly for a multi-threaded testcase, or to replay the test case with the
	  correct think times.
	
03-06-08 - Version 5.1.6

    - JDBC-4.0-ized XAConnections and datasources.
    
    - Fixed BUG#31790 MysqlValidConnectionChecker 
      doesn't properly handle ReplicationConnection
    
    - Fixed Bug#20491 - DatabaseMetadata.getColumns() doesn't
      return correct column names if connection character set
      isn't UTF-8. (There was a server-side component of this that
      was fixed late in the 5.0 development cycle, it seems, this
      is the last piece that fixes some loose ends in the JDBC
      driver). This fix touches *all* metadata information coming
      from the MySQL server itself.
      
    - Fixed MysqlIO.nextRowFast() to only attempt to read server
      warning counts and status if talking to a 4.1 or newer server
      (fixes a hang when reading data from 4.0 servers).
      
    - Made profiler event handling extensible via the "profilerEventHandler"
      connection property.
      
    - Fixed Bug#31823 - CallableStatement.setNull() on a stored function would 
      throw an ArrayIndexOutOfBounds when setting the last parameter to null when calling setNull().

    - Added SSL-related configuration property "verifyServerCertificate". If set to "false", the driver won't verify 
      the server's certificate when "useSSL" is set to "true".
      
      When using this feature, the keystore parameters should be specified by the 
      "clientCertificateKeyStore*" properties, rather than system properties, as the JSSE doesn't
      make it straightforward to have a non-verifying trust store and the "default" key store.
      
    - Fixed ResultSetMetadata.getColumnName() for result sets returned from
      Statement.getGeneratedKeys() - it was returning null instead of
      "GENERATED_KEY" as in 5.0.x.
      
    - More applicable fix for the "random" load balance strategy in the face
      of node non-responsive, it re-tries a *different* random node, rather 
      than waiting for the node to recover (for BUG#31053)
      
    - Fixed BUG#32577 - no way to store two timestamp/datetime values that happens
      over the DST switchover, as the hours end up being the same when sent as
      the literal that MySQL requires.

      Note that to get this scenario to work with MySQL (since it doesn't support
      per-value timezones), you need to configure your server (or session) to be in UTC,
      and tell the driver not to use the legacy date/time code by setting
      "useLegacyDatetimeCode" to "false". This will cause the driver to always convert
      to/from the server and client timezone consistently.
      
      This bug fix also fixes BUG#15604, by adding entirely new date/time handling
      code that can be switched on by "useLegacyDatetimeCode" being set to "false" as
      a JDBC configuration property. For Connector/J 5.1.x, the default is "true",
      in trunk and beyond it will be "false" (i.e. the old date/time handling code, warts
      and all will be deprecated).
      
    - Fixed BUG#32877 - Load balancing connection using best response time would incorrectly
      "stick" to hosts that were down when the connection was first created.
      
      We solve this problem with a black list that is used during the picking of new hosts.
      If the black list ends up including all configured hosts, the driver will retry for
      a configurable number of times (the "retriesAllDown" configuration property, with a default
      of 120 times), sleeping 250ms between attempts to pick a new connection.
      
      We've also went ahead and made the balancing strategy extensible. To create a new strategy,
      implement the interface com.mysql.jdbc.BalanceStrategy (which also includes our standard
      "extension" interface), and tell the driver to use it by passing in the
      class name via the "loadBalanceStrategy" configuration property. 
      
    - Fixed BUG#30508 - ResultSet returned by Statement.getGeneratedKeys() is not closed 
      automatically when statement that created it is closed.
      
    - Added two new connection properties, "selfDestructOnPingSecondsLifetime" and 
      "selfDestructOnPingMaxOperations" designed to control overall connection lifetime
      (useful to reclaim resources on the server side) for connection pools that don't have such a 
      facility. 
      
      The driver will consult the values of these properties when a ping is sent, either through 
      calling Connection.ping(), issuing the "ping marker" query (any query that starts with 
      "/* ping */"), or when using JDBC-4.0, calling Connection.isValid(). 
      
      If the connection has issued too many operations, or is too old, the driver will
      throw a SQLException with the SQLState of "08S01" at the time of the ping, which
      will cause the connection to be invalidated with most pools in use today.
      
    - Fixed issue where driver could send invalid server-side prepared statement 
      IDs to the server when the driver was setup to do auto-reconnect as the
      connection could get set up enough to start sending queries on one thread,
      while the thread that "noticed" the connection was down hasn't completed
      re-preparing all of the server-side prepared statements that were open when
      the connection died.
      
      Potentially fixes cause for bug 28934. Potentially fixes other possible race
      conditions where one thread that has created a connection "shares" it with other
      threads if the connection is reconnected due to auto-reconnect functionality.
      
    - Fixed BUG#33823 - Public interface ResultSetInternalMethods with reference to 
      non-public class com.mysql.jdbc.CachedResultSetMetaData.
      
    - For any SQLException caused by another Throwable, besides dumping the message or stack
      trace as a string into the message, set the underlying Throwable as the cause for
      the SQLException, making it accessible via getCause().  
     
    - Fixed BUG#34093 - Statements with batched values do not return correct values for 
      getGeneratedKeys() when "rewriteBatchedStatements" is set to "true", and the 
      statement has an "ON DUPLICATE KEY UPDATE" clause.

    - Fixed BUG#31192 - Encoding Issue retrieving serverVersion in MysqlIO in the 
      method doHandshake when encoding doesn't contain ASCII characters in the "standard"
      place (i.e. ebcdic).
      
    - Fixed issue where META-INF in the binary .jar file wasn't packed correctly,
      leading to failure of the JDBC-4.0 SPI mechanism.
       
    - CallableStatements that aren't really stored procedure or stored function calls can
      now be used, for tools such as Oracle JDeveloper ADF that issue statements such as 
      DDL through CallableStatements.
    
    - Fixed BUG#34518 - Statements using cursor fetch leaked internal prepared statements
      until connection was closed. The internal prepared statement is now held open while
      the result set is open, and closed by the result set itself being closed.

    - Fixed BUG#34677 - Blob.truncate() wouldn't take "0" as an argument.

    - CommunicationExceptions now carry information about the last time a packet
      was received from the MySQL server, as well as when the last packet was sent
      to one, in an effort to make it easier to debug communications errors caused
      by network timeouts.
      
    - Reverted a change to DatabaseMetadata.getColumns() from 5.0, where
      getColumns() would report NULL for COLUMN_SIZE for TIME, DATE, DATETIME
      and TIMESTAMP types. It now reports the column size, in the 
      DatabaseMetadata implementations that use "SHOW" commands, and the 
      INFORMATION_SCHEMA.
      
    - Fixed Bug#34762 - RowDataStatic does't always set the metadata in 
      ResultSetRow, which can lead to failures when unpacking DATE,
      TIME, DATETIME and TIMESTAMP types when using absolute, relative,
      and previous result set navigation methods.
      
    - Fixed BUG#34703 - Connection.isValid() invalidates connection after
      timeout, even if connection is actually valid.
      
    - Fixed BUG#34194 - ResultSetMetaData.getColumnTypeName() returns
      "UNKNOWN" for GEOMETRY type.
      
    - Fixed BUG#33162 - NullPointerException instead of SQLException 
      thrown for ResultSet.getTimestamp() when not positioned on a
      row.

    - The ConnectionLifecycleInterceptor interface now has callback methods for
      transaction initiation (transactionBegun()), and completion 
      (transactionCompleted()), as reported by the *server* (i.e. 
      calling Connection.setAutoCommit(false) will not trigger 
      transactionBegun() being called, however the first statement
      which causes a transaction to start on the server will cause
      transactionBegun() to be called *after* the statement has been processed
      on the server).

    - Fixed Bug#34913 - ResultSet.getTimestamp() returns incorrect
      values for month/day of TIMESTAMPs when using server-side
      prepared statements (not enabled by default).
      
    - Fixed BUG#34937 - MysqlConnectionPoolDataSource does not support 
      ReplicationConnection. Notice that we implemented com.mysql.jdbc.Connection
      for ReplicationConnection, however, only accessors from ConnectionProperties
      are implemented (not the mutators), and they return values from the currently
      active connection. All other methods from com.mysql.jdbc.Connection are
      implemented, and operate on the currently active connection, with the exception of
      resetServerState() and changeUser().
      
    - Connections created with jdbc:mysql:replication:// URLs now force
      roundRobinLoadBalance=true on the slaves, and round-robin loadbalancing
      now uses a "random" choice to more evenly distribute load across slave
      servers, especially in connection pools. Connections that are configured
      with "roundRobinLoadBalance=true" no longer set the failover state,
      as it's assumed that we're not attempting to fall-back to a master
      server. This fixes BUG#34963.
    
10-09-07 - Version 5.1.5

    - Released instead of 5.1.4 to pickup patch for BUG#31053
      from 5.0.8.
      
10-09-07 - Version 5.1.4 

    - Added "autoSlowLog" configuration property, overrides 
      "slowQueryThreshold*" properties, driver determines slow
      queries by those that are slower than 5 * stddev of the mean
      query time (outside the 96% percentile).
      
    - Fixed BUG#28256 - When connection is in read-only mode, 
      queries that are wrapped in parentheses incorrectly identified 
      as DML.
       
09-07-07 - Version 5.1.3 RC

	- Setting "useBlobToStoreUTF8OutsideBMP" to "true" tells the
	  driver to treat [MEDIUM/LONG/TINY]BLOB columns as [LONG]VARCHAR
	  columns holding text encoded in UTF-8 that has characters
	  outside the BMP (4-byte encodings), which MySQL server
	  can't handle natively.

	  Set "utf8OutsideBmpExcludedColumnNamePattern" to a regex so that
	  column names matching the given regex will still be treated
	  as BLOBs The regex must follow the patterns used for the
	  java.util.regex package. The default is to exclude no columns,
	  and include all columns.

	  Set "utf8OutsideBmpIncludedColumnNamePattern" to specify exclusion
	  rules to "utf8OutsideBmpExcludedColumnNamePattern". The regex must
	  follow the patterns used for the java.util.regex package.

	- New methods on com.mysql.jdbc.Statement: setLocalInfileInputStream()
	  and getLocalInfileInputStream().

	  setLocalInfileInputStream() sets an InputStream instance that will be used to send data
      to the MySQL server for a "LOAD DATA LOCAL INFILE" statement
      rather than a FileInputStream or URLInputStream that represents
      the path given as an argument to the statement.

      This stream will be read to completion upon execution of a
      "LOAD DATA LOCAL INFILE" statement, and will automatically
      be closed by the driver, so it needs to be reset
      before each call to execute*() that would cause the MySQL
      server to request data to fulfill the request for
      "LOAD DATA LOCAL INFILE".

      If this value is set to NULL, the driver will revert to using
      a FileInputStream or URLInputStream as required.

      getLocalInfileInputStream() returns the InputStream instance that will be used to send
      data in response to a "LOAD DATA LOCAL INFILE" statement.

      This method returns NULL if no such stream has been set
      via setLocalInfileInputStream().

    - The driver now connects with an initial character set
      of "utf-8" solely for the purposes of authentication to
      allow usernames and database names in any character set to
      be used in the JDBC URL.

    - Errors encountered during Statement/PreparedStatement/CallableStatement.executeBatch()
      when "rewriteBatchStatements" has been set to "true" now return
      BatchUpdateExceptions according to the setting of "continueBatchOnError".
      
      If "continueBatchOnError" is set to "true", the update counts for the
      "chunk" that were sent as one unit will all be set to EXECUTE_FAILED, but
      the driver will attempt to process the remainder of the batch. You can determine which
      "chunk" failed by looking at the update counts returned in the BatchUpdateException.
      
      If "continueBatchOnError" is set to "false", the update counts returned
      will contain the failed "chunk", and stop with the failed chunk, with all 
      counts for the failed "chunk" set to EXECUTE_FAILED.
      
      Since MySQL doesn't return multiple error codes for multiple-statements, or
      for multi-value INSERT/REPLACE, it is the application's responsibility to handle 
      determining which item(s) in the "chunk" actually failed.
      
    - Statement.setQueryTimeout()s now affect the entire batch for batched 
      statements, rather than the individual statements that make up the batch.
      
06-29-07 - Version 5.1.2 Beta

    - Setting the configuration property "rewriteBatchedStatements"
      to "true" will now cause the driver to rewrite batched prepared
      statements with more than 3 parameter sets in a batch into
      multi-statements (separated by ";") if they are not plain
      (i.e. without SELECT or ON DUPLICATE KEY UPDATE clauses) INSERT
      or REPLACE statements.

06-22-07 - Version 5.1.1 Alpha

    - Pulled vendor-extension methods of Connection implementation out
      into an interface to support java.sql.Wrapper functionality from
      ConnectionPoolDataSource. The vendor extensions are javadoc'd in
      the com.mysql.jdbc.Connection interface.

      For those looking further into the driver implementation, it is not
      an API that is used for plugability of implementations inside our driver
      (which is why there are still references to ConnectionImpl throughout the
      code).

      Incompatible change: Connection.serverPrepare(String) has been re-named
      to Connection.serverPrepareStatement() for consistency with
      Connection.clientPrepareStatement().

      We've also added server and client prepareStatement() methods that cover
      all of the variants in the JDBC API.

    - Similar to Connection, we pulled out vendor extensions to Statement
      into an interface named "com.mysql.Statement", and moved the Statement
      class into com.mysql.StatementImpl. The two methods (javadoc'd in
      "com.mysql.Statement" are enableStreamingResults(), which already existed,
      and disableStreamingResults() which sets the statement instance back to
      the fetch size and result set type it had before enableStreamingResults()
      was called.

    - Added experimental support for statement "interceptors" via the
      com.mysql.jdbc.StatementInterceptor interface, examples are
      in com/mysql/jdbc/interceptors.

      Implement this interface to be placed "in between" query execution, so that
      you can influence it. (currently experimental).

      StatementInterceptors are "chainable" when configured by the user, the
      results returned by the "current" interceptor will be passed on to the next
      on in the chain, from left-to-right order, as specified by the user in the
      JDBC configuration property "statementInterceptors".

      See the sources (fully javadoc'd) for com.mysql.jdbc.StatementInterceptor
      for more details until we iron out the API and get it documented in the
      manual.

    - Externalized the descriptions of connection properties.

    - The data (and how it's stored) for ResultSet rows are now behind an
      interface which allows us (in some cases) to allocate less memory
      per row, in that for "streaming" result sets, we re-use the packet
      used to read rows, since only one row at a time is ever active.

    - Made it possible to retrieve prepared statement parameter bindings
      (to be used in StatementInterceptors, primarily).

    - Row navigation now causes any streams/readers open on the result set
      to be closed, as in some cases we're reading directly from a shared network
      packet and it will be overwritten by the "next" row.

    - Setting "rewriteBatchedStatements" to "true" now causes CallableStatements
      with batched arguments to be re-written in the form "CALL (...); CALL (...); ..."
      to send the batch in as few client-server round trips as possible.

    - Driver now picks appropriate internal row representation (whole row in one
      buffer, or individual byte[]s for each column value) depending on heuristics,
      including whether or not the row has BLOB or TEXT types and the overall
      row-size. The threshold for row size that will cause the driver to
      use a buffer rather than individual byte[]s is configured by the
      configuration property "largeRowSizeThreshold", which has a default
      value of 2KB.

04-11-07 - Version 5.1.0 Alpha

	- Bumped JDBC Specification version number in jar-file manifest.

	- Re-worked Ant buildfile to build JDBC-4.0 classes separately, as well
	  as support building under Eclipse (since Eclipse can't mix/match JDKs).

	  To build, you must set JAVA_HOME to J2SDK-1.4.2 or Java-5, and set
	  the following properties on your Ant commandline:

	  com.mysql.jdbc.java6.javac - full path to your Java-6 javac executable
	  com.mysql.jdbc.java6.rtjar - full path to your Java-6 rt.jar file

	- New feature - driver will automatically adjust session variable
	  "net_write_timeout" when it determines its been asked for a "streaming"
	  result, and resets it to the previous value when the result set
	  has been consumed. (configuration property is named
	  "netTimeoutForStreamingResults", value has unit of seconds,
	  the value '0' means the driver will not try and adjust this value).

    - Added support for JDBC-4.0 categorized SQLExceptions.

	- Refactored CommunicationsException into a JDBC3 version, and a JDBC4
	  version (which extends SQLRecoverableException, now that it exists).

	  This change means that if you were catching
	  com.mysql.jdbc.CommunicationsException in your applications instead
	  of looking at the SQLState class of "08", and are moving to Java 6
	  (or newer), you need to change your imports to that exception
	  to be com.mysql.jdbc.exceptions.jdbc4.CommunicationsException, as
	  the old class will not be instantiated for communications link-related
	  errors under Java 6.

	- Added support for JDBC-4.0's client information. The backend storage
	  of information provided via Connection.setClientInfo() and retrieved
	  by Connection.getClientInfo() is pluggable by any class that implements
	  the com.mysql.jdbc.JDBC4ClientInfoProvider interface and has a no-args
	  constructor.

	  The implementation used by the driver is configured using the
	  "clientInfoProvider" configuration property (with a default of value
	  of "com.mysql.jdbc.JDBC4CommentClientInfoProvider", an implementation
	  which lists the client info as a comment prepended to every query
	  sent to the server).

	  This functionality is only available when using Java-6 or newer.

	- Added support for JDBC-4.0's SQLXML interfaces.

	- Added support for JDBC-4.0's Wrapper interface.

	- Added support for JDBC-4.0's NCLOB, and NCHAR/NVARCHAR types.

nn-nn-07 - Version 5.0.9

    - Driver now calls SocketFactory.afterHandshake() at appropriate time.
    
10-09-07 - Version 5.0.8

    - Fixed BUG#30550, executeBatch() would fail with an ArithmeticException
      and/or NullPointerException when the batch had zero members and
      "rewriteBatchedStatements" was set to "true" for the connection.
    
    - Added two configuration parameters (both default to "false")
    
            * blobsAreStrings  - Should the driver always treat BLOBs as Strings 
                                 specifically to work around dubious metadata returned 
                                 by the server for GROUP BY clauses?
            
            * functionsNeverReturnBlobs - Should the driver always treat data from 
                                          functions returning BLOBs as Strings - 
                                          specifically to work around dubious metadata 
                                          returned by the server for GROUP BY clauses?

    - Fixed BUG#29106 - Connection checker for JBoss didn't use same method parameters
      via reflection, causing connections to always seem "bad".
      
    - Fixed BUG#30664 - Note that this fix only works for MySQL server 
      versions 5.0.25 and newer, since earlier versions didn't consistently 
      return correct metadata for functions, and thus results from 
      subqueries and functions were indistinguishable from each other, 
      leading to type-related bugs.

    - Fixed BUG#28972 - DatabaseMetaData.getTypeInfo() for the types DECIMAL
      and NUMERIC will return a precision of 254 for server versions older than
      5.0.3, 64 for versions 5.0.3-5.0.5 and 65 for versions newer than 5.0.5.
    
    - Fixed BUG#29852 - Closing a load-balanced connection would cause a
      ClassCastException.
    
    - Fixed BUG#27867 - Schema objects with identifiers other than
      the connection character aren't retrieved correctly in 
      ResultSetMetadata.
      
    - Fixed BUG#28689 - CallableStatement.executeBatch() doesn't work when 
      connection property "noAccessToProcedureBodies" has been set to "true".
     
      The fix involves changing the behavior of "noAccessToProcedureBodies",in 
      that the driver will now report all paramters as "IN" paramters
      but allow callers to call registerOutParameter() on them without throwing
      an exception.
      
    - Fixed BUG#27182 - Connection.getServerCharacterEncoding() doesn't work
      for servers with version >= 4.1.

    - Fixed BUG#27915 - DatabaseMetaData.getColumns() doesn't
      contain SCOPE_* or IS_AUTOINCREMENT columns.

    - Fixed BUG#30851, NPE with null column values when
      "padCharsWithSpace" is set to "true".
    
    - Specifying a "validation query" in your connection pool 
      that starts with "/* ping */" _exactly_ will cause the driver to 
      instead send a ping to the server and return a fake result set (much 
      lighter weight), and when using a ReplicationConnection or a LoadBalancedConnection, 
      will send the ping across all active connections.
      
    - Fixed Bug#30892 setObject(int, Object, int, int) delegate in
      PreparedStatmentWrapper delegates to wrong method.
      
    - XAConnections now start in auto-commit mode (as per JDBC-4.0 specification
      clarification).
     
    - Fixed Bug#27412 - cached metadata with PreparedStatement.execute()
      throws NullPointerException.
      
    - Driver will now fall back to sane defaults for max_allowed_packet and
      net_buffer_length if the server reports them incorrectly (and will log
      this situation at WARN level, since it's actually an error condition).
    
    - Fixed BUG#27916 - UNSIGNED types not reported via DBMD.getTypeInfo(), and 
      capitalization of type names is not consistent between DBMD.getColumns(), 
      RSMD.getColumnTypeName() and DBMD.getTypeInfo().

      This fix also ensures that the precision of UNSIGNED MEDIUMINT
      and UNSIGNED BIGINT is reported correctly via DBMD.getColumns().

    - Fixed BUG#31053 - Connections established using URLs of the form
      "jdbc:mysql:loadbalance://" weren't doing failover if they tried to 
      connect to a MySQL server that was down. The driver now attempts
      connections to the next "best" (depending on the load balance strategy
      in use) server, and continues to attempt connecting to the next "best"
      server every 250 milliseconds until one is found that is up and running 
      or 5 minutes has passed.
      
      If the driver gives up, it will throw the last-received SQLException.
      
07-19-07 - Version 5.0.7

    - Setting the configuration parameter "useCursorFetch" to "true" for
      MySQL-5.0+ enables the use of cursors that allow Connector/J to save
      memory by fetching result set rows in chunks (where the chunk size
      is set by calling setFetchSize() on a Statement or ResultSet) by
      using fully-materialized cursors on the server.

      The driver will will now automatically set "useServerPrepStmts" to
      "true" when "useCursorFetch" has been set to "true", since the feature
      requires server-side prepared statements in order to function.

	- Fixed BUG#28469 - PreparedStatement.getMetaData() for statements
	  containing leading one-line comments is not returned correctly.

	  As part of this fix, we also overhauled detection of DML for
	  executeQuery() and SELECTs for executeUpdate() in plain and
	  prepared statements to be aware of the same  types of comments.

    - Added configuration property "useNanosForElapsedTime" - for
      profiling/debugging functionality that measures elapsed time,
      should the driver try to use nanoseconds resolution if available
      (requires JDK >= 1.5)?

    - Added configuration property "slowQueryThresholdNanos" - if
      "useNanosForElapsedTime" is set to "true", and this property
      is set to a non-zero value the driver will use this threshold
      (in nanosecond units) to determine if a query was slow, instead
      of using millisecond units.

      Note, that if "useNanosForElapsedTime" is set to "true", and this
      property is set to "0" (or left default), then elapsed times will
      still be measured in nanoseconds (if possible), but the slow query
      threshold will be converted from milliseconds to nanoseconds, and thus
      have an upper bound of approximately 2000 millesconds (as that threshold
      is represented as an integer, not a long).

	- Added configuration properties to allow tuning of TCP/IP socket
	  parameters:

	  	"tcpNoDelay" - Should the driver set SO_TCP_NODELAY (disabling the
	  	               Nagle Algorithm, default "true")?

		"tcpKeepAlive" - Should the driver set SO_KEEPALIVE (default "true")?

		"tcpRcvBuf" - Should the driver set SO_RCV_BUF to the given value?
		              The default value of '0', means use the platform default
		              value for this property.

		"tcpSndBuf" - Should the driver set SO_SND_BUF to the given value?
		              The default value of '0', means use the platform default
		              value for this property.

		"tcpTrafficClass" - Should the driver set traffic class or
		                    type-of-service fields? See the documentation
		                    for java.net.Socket.setTrafficClass() for more
		                    information.

	- Give more information in EOFExceptions thrown out of MysqlIO (how many
	  bytes the driver expected to read, how many it actually read, say that
	  communications with the server were unexpectedly lost).

	- Setting "useDynamicCharsetInfo" to "false" now causes driver to use
	  static lookups for collations as well (makes
	  ResultSetMetadata.isCaseSensitive() much more efficient, which leads
	  to performance increase for ColdFusion, which calls this method for
	  every column on every table it sees, it appears).

	- Driver detects when it is running in a ColdFusion MX server (tested
	  with version 7), and uses the configuration bundle "coldFusion",
	  which sets useDynamicCharsetInfo to "false" (see previous entry), and
	  sets useLocalSessionState and autoReconnect to "true".

	- Fixed BUG#28851 - parser in client-side prepared statements
	  eats character following '/' if it's not a multi-line comment.

	- Fixed BUG#28956 - parser in client-side prepared statements
	  runs to end of statement, rather than end-of-line for '#' comments.

	  Also added support for '--' single-line comments.

	- Don't send any file data in response to LOAD DATA LOCAL INFILE
	  if the feature is disabled at the client side. This is to prevent
	  a malicious server or man-in-the-middle from asking the client for
	  data that the client is not expecting. Thanks to Jan Kneschke for
	  discovering the exploit and Andrey "Poohie" Hristov, Konstantin Osipov
	  and Sergei Golubchik for discussions about implications and possible
	  fixes. This fixes BUG 29605 for JDBC.

	- Added new debugging functionality - Setting configuration property
	  "includeInnodbStatusInDeadlockExceptions" to "true" will cause the driver
	  to append the output of "SHOW ENGINE INNODB STATUS" to deadlock-related
	  exceptions, which will enumerate the current locks held inside InnoDB.

05-15-07 - Version 5.0.6

	- Fixed BUG#25545 - Client options not sent correctly when using SSL,
	  leading to stored procedures not being able to return results. Thanks
	  to Don Cohen for the bug report, testcase and patch.

	- Fixed BUG#26592 - PreparedStatement is not closed in
	  BlobFromLocator.getBytes().

	- Fixed BUG#25624 - Whitespace surrounding storage/size specifiers in
	  stored procedure parameters declaration causes NumberFormatException to
	  be thrown when calling stored procedure on JDK-1.5 or newer, as the Number
	  classes in JDK-1.5+ are whitespace intolerant.

	- Fixed BUG#26173 - When useCursorFetch=true, sometimes server would return
	  new, more exact metadata during the execution of the server-side prepared
	  statement that enables this functionality, which the driver ignored (using
	  the original metadata returned during prepare()), causing corrupt reading
	  of data due to type mismatch when the actual rows were returned.

	- Fixed BUG#26959 - comments in DDL of stored procedures/functions confuse
	  procedure parser, and thus metadata about them can not be created, leading to
	  inability to retrieve said metadata, or execute procedures that have certain
	  comments in them.

	- Give better error message when "streaming" result sets, and the connection
	  gets clobbered because of exceeding net_write_timeout on the server. (which is
	  basically what the error message says too).

	- Fixed BUG#26789 - fast date/time parsing doesn't take into
	  account 00:00:00 as a legal value.

	- Fixed BUG#27317 - ResultSet.get*() with a column index < 1 returns
	  misleading error message.

	- Fixed BUG#25517 - Statement.setMaxRows() is not effective on result
	  sets materialized from cursors.

	- New configuration property, "enableQueryTimeouts" (default "true").
	  When enabled, query timeouts set via Statement.setQueryTimeout() use a
	  shared java.util.Timer instance for scheduling. Even if the timeout
	  doesn't expire before the query is processed, there will be
	  memory used by the TimerTask for the given timeout which won't be
	  reclaimed until the time the timeout would have expired if it
	  hadn't been cancelled by the driver. High-load environments
	  might want to consider disabling this functionality. (this configuration
	  property is part of the "maxPerformance" configuration bundle).

	- Fixed BUG#27400 - CALL /* ... */ some_proc() doesn't work. As a side effect
	  of this fix, you can now use /* */ and # comments when preparing statements using
	  client-side prepared statement emulation.

	  If the comments happen to contain parameter markers '?', they will be treated
	  as belonging to the comment (i.e. not recognized) rather than being a parameter
	  of the statement.

	  Note that the statement when sent to the server will contain the comments
	  as-is, they're not stripped during the process of preparing the PreparedStatement
	  or CallableStatement.

	- Fixed BUG#25328 - BIT(> 1) is returned as java.lang.String from ResultSet.getObject()
	  rather than byte[].

	- Fixed BUG#25715 - CallableStatements with OUT/INOUT parameters that
	  are "binary" (blobs, bits, (var)binary, java_object) have extra 7 bytes
	  (which happens to be the _binary introducer!)

	- Added configuration property "padCharsWithSpace" (defaults to "false"). If set
	  to "true", and a result set column has the CHAR type and the value does not
	  fill the amount of characters specified in the DDL for the column, the driver
	  will pad the remaining characters with space (for ANSI compliance).

	- Fixed BUG#27655 - Connection.getTransactionIsolation() uses
	  "SHOW VARIABLES LIKE" which is very inefficient on MySQL-5.0+

	- Added configuration property "useDynamicCharsetInfo". If set to "false"
	  (the default), the driver will use a per-connection cache of character set
	  information queried from the server when necessary, or when set to "true",
	  use a built-in static mapping that is more efficient, but isn't aware of
	  custom character sets or character sets implemented after the release of
	  the JDBC driver.

	  Note: this only affects the "padCharsWithSpace" configuration property and the
            ResultSetMetaData.getColumnDisplayWidth() method.

	- More intelligent initial packet sizes for the "shared" packets are used
	  (512 bytes, rather than 16K), and initial packets used during handshake are
	  now sized appropriately as to not require reallocation.

	- Fixed issue where calling getGeneratedKeys() on a prepared statement after
	  calling execute() didn't always return the generated keys (executeUpdate()
	  worked fine however).

	- Fixed issue where a failed-over connection would let an application call
	  setReadOnly(false), when that call should be ignored until the connection
	  is reconnected to a writable master unless "failoverReadOnly" had been set
	  to "false".

	- Fixed BUG#28085 - Generate more useful error messages for diagnostics
	  when the driver thinks a result set isn't updatable. (Thanks to Ashley Martens
	  for the patch).

	- Driver will now use INSERT INTO ... VALUES (DEFAULT) form of statement
	  for updatable result sets for ResultSet.insertRow(), rather than
	  pre-populating the insert row with values from DatabaseMetaData.getColumns()
	  (which results in a "SHOW FULL COLUMNS" on the server for every result
	  set). If an application requires access to the default values before
	  insertRow() has been called, the JDBC URL should be configured with
	  "populateInsertRowWithDefaultValues" set to "true".

	  This fix specifically targets performance issues with ColdFusion and the
	  fact that it seems to ask for updatable result sets no matter what the
	  application does with them.

	- com.mysql.jdbc.[NonRegistering]Driver now understands URLs of the format
	  "jdbc:mysql:replication://" and "jdbc:mysql:loadbalance://" which will
	  create a ReplicationConnection (exactly like when
	  using [NonRegistering]ReplicationDriver) and an experimenal load-balanced
	  connection designed for use with SQL nodes in a MySQL Cluster/NDB environment,
	  respectively.

	  In an effort to simplify things, we're working on deprecating multiple
	  drivers, and instead specifying different core behavior based upon JDBC URL
	  prefixes, so watch for [NonRegistering]ReplicationDriver to eventually
	  disappear, to be replaced with com.mysql.jdbc[NonRegistering]Driver with
	  the new URL prefix.

	- Added an experimental load-balanced connection designed for use with SQL nodes
      in a MySQL Cluster/NDB environment (This is not for master-slave replication.
      For that, we suggest you look at ReplicationConnection or "lbpool").

	  If the JDBC URL starts with "jdbc:mysql:loadbalance://host-1,host-2,...host-n",
	  the driver will create an implementation of java.sql.Connection that load
	  balances requests across a series of MySQL JDBC connections to the given hosts,
	  where the balancing takes place after transaction commit.

      Therefore, for this to work (at all), you must use transactions, even if only
      reading data.

      Physical connections to the given hosts will not be created until needed.

      The driver will invalidate connections that it detects have had
      communication errors when processing a request. A new connection to the
      problematic host will be attempted the next time it is selected by the load
      balancing algorithm.

      There are two choices for load balancing algorithms, which may be specified
      by the "loadBalanceStrategy" JDBC URL configuration property:

      * "random" - the driver will pick a random host for each request. This tends
        to work better than round-robin, as the randomness will somewhat account for
        spreading loads where requests vary in response time, while round-robin
        can sometimes lead to overloaded nodes if there are variations in response times
        across the workload.

      * "bestResponseTime" - the driver will route the request to the host that had
        the best response time for the previous transaction.

    - When "useLocalSessionState" is set to "true" and connected to a MySQL-5.0 or
      later server, the JDBC driver will now determine whether an actual "commit" or
      "rollback" statement needs to be sent to the database when Connection.commit()
      or Connection.rollback() is called.

      This is especially helpful for high-load situations with connection pools that
      always call Connection.rollback() on connection check-in/check-out because it
      avoids a round-trip to the server.

03-01-07 - Version 5.0.5

    - Fixed BUG#23645 - Some collations/character sets reported as "unknown"
	  (specifically cias variants of existing character sets), and inability to override
	  the detected server character set.

	- Performance enhancement of initial character set configuration, driver
      will only send commands required to configure connection character set
      session variables if the current values on the server do not match
      what is required.

    - Fixed BUG#24360 .setFetchSize() breaks prepared SHOW and other commands.

    - Fixed BUG#24344 - useJDBCCompliantTimezoneShift with server-side prepared
	  statements gives different behavior than when using client-side prepared
	  statements. (this is now fixed if moving from server-side prepared statements
	  to client-side prepared statements by setting "useSSPSCompatibleTimezoneShift" to
	  true", as the driver can't tell if this is a new deployment that never used
	  server-side prepared statements, or if it is an existing deployment that is
	  switching to client-side prepared statements from server-side prepared statements.

    - Fixed BUG#23304 - DBMD using "show" and DBMD using information_schema do
      not return results consistent with each other. (note this fix only
      addresses the inconsistencies, not the issue that the driver is
      treating schemas differently than some users expect. We will revisit
      this behavior when there is full support for schemas in MySQL).

    - Fixed BUG#25073 - rewriting batched statements leaks internal statement
	  instances, and causes a memory leak.

	- Fixed issue where field-level for metadata from DatabaseMetaData when using
	  INFORMATION_SCHEMA didn't have references to current connections,
	  sometimes leading to NullPointerExceptions when intropsecting them via
	  ResultSetMetaData.

	- Fixed BUG#25025 - Client-side prepared statement parser gets confused by
	  in-line (/* ... */) comments and therefore can't rewrite batched statements
	  or reliably detect type of statements when they're used.

	- Fixed BUG#24065 - Better error message when server doesn't return enough
	  information to determine stored procedure/function parameter types.

	- Fixed BUG#21438 - Driver sending nanoseconds to server for timestamps when
	  using server-side prepared statements, when server expects microseconds.

	- Fixed BUG#25514 - Timer instance used for Statement.setQueryTimeout()
	  created per-connection, rather than per-VM, causing memory leak

	- Fixed BUG#25009 - Results from updates not handled correctly in
	  multi-statement queries, leading to erroneous "Result is from UPDATE"
	  exceptions.

	- Fixed BUG#25047 - StringUtils.indexOfIgnoreCaseRespectQuotes() isn't
	  case-insensitive on the first character of the target. This bug broke
	  rewriteBatchedStatements functionality when prepared statements don't
	  use upper-case for the VALUES clause in their statements.

	- Fixed BUG#21480 - Some exceptions thrown out of StandardSocketFactory
	  were needlessly wrapped, obscurring their true cause, especially when
	  using socket timeouts.

	- Fixed BUG#23303 - DatabaseMetaData.getSchemas() doesn't return a
	  TABLE_CATALOG column.

    - Fixed BUG#25399 - EscapeProcessor gets confused by multiple
      backslashes. We now push the responsibility of syntax errors back
      on to the server for most escape sequences.

	- Fixed BUG#25379 - INOUT parameters in CallableStatements get
	  doubly-escaped.

	- Removed non-short-circuited logical ORs from "if" statements.

	- Re-worked stored procedure parameter parser to be more robust. Driver no
	  longer requires "BEGIN" in stored procedure definition, but does have
	  requirement that if a stored function begins with a label directly after the
	  "returns" clause, that the label is not a quoted identifier.
    - Reverted back to internal character conversion routines for single-byte
      character sets, as the ones internal to the JVM are using much more CPU
      time than our internal implementation.

	- Changed cached result set metadata (when using
	  "cacheResultSetMetadata=true") to be cached per-connection rather
	  than per-statement as previously implemented.

	- Use a java.util.TreeMap to map column names to ordinal indexes for
	  ResultSet.findColumn() instead of a HashMap. This allows us to have
	  case-insensitive lookups (required by the JDBC specification) without
	  resorting to the many transient object instances needed to support this
	  requirement with a normal HashMap with either case-adjusted keys, or
	  case-insensitive keys. (In the worst case scenario for lookups of a 1000
	  column result set, TreeMaps are about half as fast wall-clock time as
	  a HashMap, however in normal applications their use gives many orders
	  of magnitude reduction in transient object instance creation which pays
	  off later for CPU usage in garbage collection).

	- Avoid static synchronized code in JVM class libraries for dealing with
	  default timezones.

	- Fixed cases where ServerPreparedStatements weren't using cached metadata
	  when "cacheResultSetMetadata=true" was configured.

	- Use faster datetime parsing for ResultSets that come from plain or
	  non-server-side prepared statements. (Enable old implementation with
	  "useFastDateParsing=false" as a configuration parameter).

	- Fixed BUG#24794 - DatabaseMetaData.getSQLKeywords() doesn't return
	  all reserved words for current MySQL version. The current fix/implementation
	  returns keywords for MySQL-5.1, and doesn't distinguish between different
	  versions of the server.

	- When using cached metadata, skip field-level metadata packets coming from
	  the server, rather than reading them and discarding them without creating
	  com.mysql.jdbc.Field instances.

	- Fixed BUG#25836 - Statement execution which timed out doesn't always
	  throw MySQLTimeoutException.

	- Throw exceptions encountered during timeout to thread
	  calling Statement.execute*(), rather than RuntimeException.

	- Added configuration property "localSocketAddress",which is the hostname or
	  IP address given to explicitly configure the interface that the driver will
	  bind the client side of the TCP/IP connection to when connecting.

	- Take "localSocketAddress" property into account when creating instances
	  of CommunicationsException when the underyling exception is a
	  java.net.BindException, so that a friendlier error message is given with
	  a little internal diagnostics.

	- Fixed some NPEs when cached metadata was used with UpdatableResultSets.

	- The "rewriteBatchedStatements" feature can now be used with server-side
	  prepared statements.

	- Fixed BUG#26326 - Connection property "socketFactory" wasn't exposed via
	  correctly named mutator/accessor, causing data source implementations that
	  use JavaBean naming conventions to set properties to fail to set the property
	  (and in the case of SJAS, fail silently when trying to set this parameter).

	- Fixed BUG#25787 - java.util.Date should be serialized for
	  PreparedStatement.setObject().

	  We've added a new configuration option "treatUtilDateAsTimestamp", which is
	  false by default, as (1) We already had specific behavior to treat
	  java.util.Date as a java.sql.Timestamp because it's useful to many folks,
	  and (2) that behavior will very likely be required for drivers JDBC-post-4.0.

    - Fixed BUG#22628 - Driver.getPropertyInfo() throws NullPointerException for
      URL that only specifies host and/or port.

	- Fixed BUG#21267, ParameterMetaData throws NullPointerException when
	  prepared SQL actually has a syntax error. Added
	  "generateSimpleParameterMetadata" configuration property, which when set
	  to "true" will generate metadata reflecting VARCHAR for every parameter
	  (the default is "false", which will cause an exception to be thrown if no
	  parameter metadata for the statement is actually available).

	- When extracting foreign key information from "SHOW CREATE TABLE " in
	  DatabaseMetaData, ignore exceptions relating to tables being missing
	  (which could happen for cross-reference or imported-key requests, as
	  the list of tables is generated first, then iterated).

	- Fixed logging of XA commands sent to server, it's now configurable
	  via "logXaCommands" property (defaults to "false").

	- Fixed issue where XADataSources couldn't be bound into JNDI,
	  as the DataSourceFactory didn't know how to create instances
	  of them.

	- Fixed issue where XADataSources couldn't be bound into JNDI,
	  as the DataSourceFactory didn't know how to create instances
	  of them.

	- Usage advisor will now issue warnings for result sets with large numbers
	  of rows (size configured by "resultSetSizeThreshold" property, default
	  value is 100).

10-20-06 - Version 5.0.4

    - Fixed BUG#21379 - column names don't match metadata in cases
      where server doesn't return original column names (column functions)
	  thus breaking compatibility with applications that expect 1-1 mappings
	  between findColumn() and rsmd.getColumnName(), usually manifests itself
	  as "Can't find column ('')" exceptions.

    - Fixed BUG#21544 - When using information_schema for metadata,
	  COLUMN_SIZE for getColumns() is not clamped to range of
	  java.lang.Integer as is the case when not using
	  information_schema, thus leading to a truncation exception that
	  isn't present when not using information_schema.

    - Fixed configuration property "jdbcCompliantTruncation" was not
      being used for reads of result set values.

    - Fixed BUG#22024 - Newlines causing whitespace to span confuse
	  procedure parser when getting parameter metadata for stored
	  procedures.

	- Driver now supports {call sp} (without "()" if procedure has no
	  arguments).

	- Fixed BUG#22359 - Driver was using milliseconds for
	  Statement.setQueryTimeout() when specification says argument is
	  to be in seconds.

	- Workaround for server crash when calling stored procedures
	  via a server-side prepared statement (driver now detects
	  prepare(stored procedure) and substitutes client-side prepared
	  statement), addresses BUG#22297.

	- Added new _ci collations to CharsetMapping, fixing
	  Bug#22456 - utf8_unicode_ci not working.

	- Fixed BUG#22290 - Driver issues truncation on write exception when
	  it shouldn't (due to sending big decimal incorrectly to server with
	  server-side prepared statement).

	- Fixed BUG#22613 - DBMD.getColumns() does not return expected
	  COLUMN_SIZE for the SET type, now returns length of largest possible
	  set disregarding whitespace or the "," delimitters to be consistent
	  with the ODBC driver.

	- Driver now sends numeric 1 or 0 for client-prepared statement
	  setBoolean() calls instead of '1' or '0'.

	- DatabaseMetaData correctly reports true for supportsCatalog*()
	  methods.

07-26-06 - Version 5.0.3

    - Fixed BUG#20650 - Statement.cancel() causes NullPointerException
      if underlying connection has been closed due to server failure.

    - Added configuration option "noAccessToProcedureBodies" which will
      cause the driver to create basic parameter metadata for
      CallableStatements when the user does not have access to procedure
      bodies via "SHOW CREATE PROCEDURE" or selecting from mysql.proc
      instead of throwing an exception. The default value for this option
      is "false".

07-11-06 - Version 5.0.2-beta (5.0.1 not released due to packaging error)

    - Fixed BUG#17401 - Can't use XAConnection for local transactions when
      no global transaction is in progress.

    - Fixed BUG#18086 - Driver fails on non-ASCII platforms. The driver
      was assuming that the platform character set would be a superset
      of MySQL's "latin1" when doing the handshake for authentication,
      and when reading error messages. We now use Cp1252 for all strings
      sent to the server during the handshake phase, and a hard-coded mapping
      of the "language" server variable to the character set that
      is used for error messages.

    - Fixed BUG#19169 - ConnectionProperties (and thus some
	  subclasses) are not serializable, even though some J2EE containers
	  expect them to be.

	- Fixed BUG#20242 - MysqlValidConnectionChecker for JBoss doesn't
	  work with MySQLXADataSources.

	- Better caching of character set converters (per-connection)
	  to remove a bottleneck for multibyte character sets.

	- Added connection/datasource property  "pinGlobalTxToPhysicalConnection"
	  (defaults to "false"). When set to "true", when using XAConnections, the
	  driver ensures that operations on a given XID are always routed to the
	  same physical connection. This allows the XAConnection to support
	  "XA START ... JOIN" after "XA END" has been called, and is also a
	  workaround for transaction managers that don't maintain thread affinity
	  for a global transaction (most either always maintain thread affinity,
	  or have it as a configuration option).

	- MysqlXaConnection.recover(int flags) now allows combinations of
	  XAResource.TMSTARTRSCAN and TMENDRSCAN. To simulate the "scanning"
	  nature of the interface, we return all prepared XIDs for TMSTARTRSCAN,
	  and no new XIDs for calls with TMNOFLAGS, or TMENDRSCAN when not in
	  combination with TMSTARTRSCAN. This change was made for API compliance,
	  as well as integration with IBM WebSphere's transaction manager.

12-23-05 - Version 5.0.0-beta

    - XADataSource implemented (ported from 3.2 branch which won't be
      released as a product). Use
      "com.mysql.jdbc.jdbc2.optional.MysqlXADataSource" as your datasource
      class name in your application server to utilize XA transactions
      in MySQL-5.0.10 and newer.

    - PreparedStatement.setString() didn't work correctly when
      sql_mode on server contained NO_BACKSLASH_ESCAPES, and no characters
      that needed escaping were present in the string.

    - Attempt detection of the MySQL type "BINARY" (it's an alias, so this isn't
      always reliable), and use the java.sql.Types.BINARY type mapping for it.

    - Moved -bin-g.jar file into separate "debug" subdirectory to avoid confusion.

    - Don't allow .setAutoCommit(true), or .commit() or .rollback() on an XA-managed
      connection as-per the JDBC specification.

    - If the connection "useTimezone" is set to "true", then also respect timezone
      conversions in escape-processed string literals (e.g. "{ts ...}" and
      "{t ...}").

    - Return original column name for RSMD.getColumnName() if the column was aliased,
      alias name for .getColumnLabel() (if aliased), and original table name
      for .getTableName(). Note this only works for MySQL-4.1 and newer, as
      older servers don't make this information available to clients.

    - Setting "useJDBCCompliantTimezoneShift=true" (it's not the default)
      causes the driver to use GMT for _all_ TIMESTAMP/DATETIME timezones,
      and the current VM timezone for any other type that refers to timezones.
      This feature can not be used when "useTimezone=true" to convert between
      server and client timezones.

    - Add one level of indirection of internal representation of CallableStatement
      parameter metadata to avoid class not found issues on JDK-1.3 for
      ParameterMetadata interface (which doesn't exist prior to JDBC-3.0).

    - Added unit tests for XADatasource, as well as friendlier exceptions
      for XA failures compared to the "stock" XAException (which has no
      messages).

    - Fixed BUG#14279 - Idle timeouts cause XAConnections to whine about rolling
      themselves back

    - Added support for Connector/MXJ integration via url subprotocol
      "jdbc:mysql:mxj://....".

    - Moved all SQLException constructor usage to a factory in SQLError
      (ground-work for JDBC-4.0 SQLState-based exception classes).

    - Removed Java5-specific calls to BigDecimal constructor (when
      result set value is '', (int)0 was being used as an argument
      in-directly via method return value. This signature doesn't exist
      prior to Java5.)

    - Moved all SQLException creation to a factory method in SQLError,
      groundwork for JDBC-4.0 SQLState class-based exceptions.

    - Added service-provider entry to META-INF/services/java.sql.Driver
      for JDBC-4.0 support.

    - Return "[VAR]BINARY" for RSMD.getColumnTypeName() when that is actually
      the type, and it can be distinguished (MySQL-4.1 and newer).

    - When fix for BUG#14562 was merged from 3.1.12, added functionality
      for CallableStatement's parameter metadata to return correct
      information for .getParameterClassName().

    - Fuller synchronization of Connection to avoid deadlocks when
      using multithreaded frameworks that multithread a single connection
      (usually not recommended, but the JDBC spec allows it anyways),
      part of fix to BUG#14972).

    - Implementation of Statement.cancel() and Statement.setQueryTimeout().
      Both require MySQL-5.0.0 or newer server, require a separate connection
      to issue the "KILL QUERY" command, and in the case of setQueryTimeout()
      creates an additional thread to handle the timeout functionality.

      Note: Failures to cancel the statement for setQueryTimeout() may manifest
      themselves as RuntimeExceptions rather than failing silently, as there
      is currently no way to unblock the thread that is executing the query being
      cancelled due to timeout expiration and have it throw the exception
      instead.

    - Removed dead code in com.mysql.jdbc.Connection.

    - Made construction of com.mysql.jdbc.Field (result set metadata)
      instances more efficient for non-string types by not doing
      character set initialization, or detection of type changes due to
      temporary tables.

    - Removed redundant code in com.mysql.jdbc.MysqlIO.

    - Removed work done for BUG#14652, and instead loosened synchronization
      to solve a number of deadlock issues in BUG#18719, BUG#18367, BUG#17709
      and BUG#15067. New strategy basically makes Connection instances threadsafe
      and thus shareable across threads, and anything else threadsafe, but not
      necessarily shareable across threads due to JDBC API interactions that
      can cause non-obvious behavior and/or deadlock scenarios to occur since
      the API is not designed to be used from multiple threads at once.

      Therefore, unless external synchronization is provided, clients should
      not allow multiple threads to share a given statement or result set. Examples
      of issues with the API itself not being multi-thread suitable include,
      but are not limited to race conditions between modifiers and execution and
      retrieval methods on statements and result sets that are not synchronizable
      such as ResultSet.get*() and traversal methods, or Statement.execute*() closing
      result sets without effectively making the driver itself serializable across the
      board.

      These changes should not have any effect on "normal" J(2)EE use cases
      where only one thread ever uses a connection instance and the objects created by
      it.

    - Use a java.util.Timer to schedule cancellation of queries via
      Statement.setQueryTimeout() rather than one thread per potential cancellation.

      A new thread will be used to actually cancel a running query, as there's potential
      for a cancel request to block other cancel requests if all run from the
      same thread.

nn-nn-07 - Version 3.1.15

	- Fixed BUG#23281 - Downed slave caused round-robin load balance to
	  not cycle back to first host in list.

	- Disabled use of server-side prepared statements by default.

	- Handle YYYY-MM-DD hh:mm:ss format of timestamp in
	  ResultSet.getTimeFromString().

	- Fixed BUG#24840 - character encoding of "US-ASCII" doesn't map correctly
	  for 4.1 or newer

	- Added Implementation-Vendor-Id attribute to jar manifest per request
	  in BUG#15641.

	- C3P0 >= version 0.9.1 passes non-proxied connections to
	  MysqlConnectionTester,  thus it began throwing ClassCastExceptions.
	  MysqlConnectionTester now checks if it has a plain Connection and uses
	  that if possible. Thanks to Brian Skrab for the fix.

10-19-06 - Version 3.1.14

    - Fixed BUG#20479 - Updatable result set throws ClassCastException
	  when there is row data and moveToInsertRow() is called.

	- Fixed BUG#20485 - Updatable result set that contains
	  a BIT column fails when server-side prepared statements are used.

	- Fixed BUG#16987 - Memory leak with profileSQL=true.

	- Fixed BUG#19726 - Connection fails to localhost when using
	  timeout and IPv6 is configured.

	- Fixed BUG#16791 - NullPointerException in MysqlDataSourceFactory
	  due to Reference containing RefAddrs with null content.

	- Fixed BUG#20306 - ResultSet.getShort() for UNSIGNED TINYINT
	  returns incorrect values when using server-side prepared statements.

	- Fixed BUG#20687 - Can't pool server-side prepared statements, exception
	  raised when re-using them.

	- Fixed BUG#21062 - ResultSet.getSomeInteger() doesn't work for BIT(>1).

	- Fixed BUG#18880 - ResultSet.getFloatFromString() can't retrieve
	  values near Float.MIN/MAX_VALUE.

	- Fixed BUG#20888 - escape of quotes in client-side prepared
	  statements parsing not respected. Patch covers more than bug report,
	  including NO_BACKSLASH_ESCAPES being set, and stacked quote characters
	  forms of escaping (i.e. '' or "").

	- Fixed BUG#19993 - ReplicationDriver does not always round-robin load
	  balance depending on URL used for slaves list.

	- Fixed calling toString() on ResultSetMetaData for driver-generated
	  (i.e. from DatabaseMetaData method calls, or from getGeneratedKeys())
	  result sets would raise a NullPointerException.

	- Fixed Bug#21207 - Driver throws NPE when tracing prepared statements that
	  have been closed (in asSQL()).

	- Removed logger autodectection altogether, must now specify logger
	  explitly if you want to use a logger other than one that logs
	  to STDERR.

	- Fixed BUG#22290 - Driver issues truncation on write exception when
	  it shouldn't (due to sending big decimal incorrectly to server with
	  server-side prepared statement).

	- Driver now sends numeric 1 or 0 for client-prepared statement
	  setBoolean() calls instead of '1' or '0'.

	- Fixed bug where driver would not advance to next host if
	  roundRobinLoadBalance=true and the last host in the list is down.

	- Fixed BUG#18258 - DatabaseMetaData.getTables(), columns() with bad
	  catalog parameter threw exception rather than return empty result
	  set (as required by spec).

	- Check and store value for continueBatchOnError property in constructor
      of Statements, rather than when executing batches, so that Connections
      closed out from underneath statements don't cause NullPointerExceptions
      when it's required to check this property.

    - Fixed bug when calling stored functions, where parameters weren't
      numbered correctly (first parameter is now the return value, subsequent
      parameters if specified start at index "2").

	- Fixed BUG#21814 - time values outside valid range silently wrap.

05-26-06 - Version 3.1.13

    - Fixed BUG#15464 - INOUT parameter does not store IN value.

    - Fixed BUG#14609 - Exception thrown for new decimal type when
      using updatable result sets.

    - Fixed BUG#15544, no "dos" character set in MySQL > 4.1.0

    - Fixed BUG#15383 - PreparedStatement.setObject() serializes
      BigInteger as object, rather than sending as numeric value
      (and is thus not complementary to .getObject() on an UNSIGNED
      LONG type).

    - Fixed BUG#11874 - ResultSet.getShort() for UNSIGNED TINYINT
      returned wrong values.

    - Fixed BUG#15676 - lib-nodist directory missing from
      package breaks out-of-box build

    - Fixed BUG#15854 - DBMD.getColumns() returns wrong type for BIT.

    - Fixed BUG#16169 - ResultSet.getNativeShort() causes stack overflow error
      via recurisve calls.

    - Fixed BUG#14938 - Unable to initialize character set mapping tables.
      Removed reliance on .properties files to hold this information, as it
      turns out to be too problematic to code around class loader hierarchies
      that change depending on how an application is deployed. Moved information
      back into the CharsetMapping class.

    - Fixed BUG#16841 - updatable result set doesn't return AUTO_INCREMENT
      values for insertRow() when multiple column primary keys are used. (the
      driver was checking for the existence of single-column primary keys and
      an autoincrement value > 0 instead of a straightforward isAutoIncrement()
      check).

    - Fixed BUG#17099 - Statement.getGeneratedKeys() throws NullPointerException
      when no query has been processed.

    - Fixed BUG#13469 - Driver tries to call methods that don't exist on older and
      newer versions of Log4j. The fix is not trying to auto-detect presense of log4j,
      too many different incompatible versions out there in the wild to do this reliably.

      If you relied on autodetection before, you will need to add
      "logger=com.mysql.jdbc.log.Log4JLogger" to your JDBC URL to enable Log4J usage,
      or alternatively use the new "CommonsLogger" class to take care of this.

    - Added support for Apache Commons logging, use "com.mysql.jdbc.log.CommonsLogger"
      as the value for the "logger" configuration property.

    - LogFactory now prepends "com.mysql.jdbc.log" to log class name if it can't be
      found as-specified. This allows you to use "short names" for the built-in log
      factories, for example "logger=CommonsLogger" instead of
      "logger=com.mysql.jdbc.log.CommonsLogger".

    - Fixed BUG#15570 - ReplicationConnection incorrectly copies state,
	  doesn't transfer connection context correctly when transitioning between
	  the same read-only states.

	- Fixed BUG#18041 - Server-side prepared statements don't cause
	  truncation exceptions to be thrown when truncation happens.

	- Added performance feature, re-writing of batched executes for
	  Statement.executeBatch() (for all DML statements) and
	  PreparedStatement.executeBatch() (for INSERTs with VALUE clauses
	  only). Enable by using "rewriteBatchedStatements=true" in your JDBC URL.

	- Fixed BUG#17898 - registerOutParameter not working when some
	  parameters pre-populated. Still waiting for feedback from JDBC experts
	  group to determine what correct parameter count from getMetaData()
	  should be, however.

	- Fixed BUG#17587 - clearParameters() on a closed prepared statement
	  causes NPE.

	- Map "latin1" on MySQL server to CP1252 for MySQL > 4.1.0.

	- Added additional accessor and mutator methods on ConnectionProperties
	  so that DataSource users can use same naming as regular URL properties.

	- Fixed BUG#18740 - Data truncation and getWarnings() only returns last
	  warning in set.

	- Improved performance of retrieving BigDecimal, Time, Timestamp and Date
	  values from server-side prepared statements by creating fewer short-lived
	  instances of Strings when the native type is not an exact match for
	  the requested type. Fixes BUG#18496 for BigDecimals.

	- Fixed BUG#18554 - Aliased column names where length of name > 251
	  are corrupted.

	- Fixed BUG#17450 - ResultSet.wasNull() not always reset
	  correctly for booleans when done via conversion for server-side
	  prepared statements.

	- Fixed BUG#16277 - Invalid classname returned for
	  RSMD.getColumnClassName() for BIGINT type.

	- Fixed case where driver wasn't reading server status correctly when
	  fetching server-side prepared statement rows, which in some cases
	  could cause warning counts to be off, or multiple result sets to not
	  be read off the wire.

	- Driver now aware of fix for BIT type metadata that went into
	  MySQL-5.0.21 for server not reporting length consistently (bug
	  number 13601).

	- Fixed BUG#19282 - ResultSet.wasNull() returns incorrect value
	  when extracting native string from server-side prepared statement
	  generated result set.

11-30-05 - Version 3.1.12

    - Fixed client-side prepared statement bug with embedded ? inside
      quoted identifiers (it was recognized as a placeholder, when it
      was not).

    - Don't allow executeBatch() for CallableStatements with registered
      OUT/INOUT parameters (JDBC compliance).

    - Fall back to platform-encoding for URLDecoder.decode() when
      parsing driver URL properties if the platform doesn't have a
      two-argument version of this method.

    - Fixed BUG#14562 - Java type conversion may be incorrect for
      mediumint.

    - Added configuration property "useGmtMillisForDatetimes" which
      when set to true causes ResultSet.getDate(), .getTimestamp() to
      return correct millis-since GMT when .getTime() is called on
      the return value (currently default is "false" for legacy
      behavior).

    - Fixed DatabaseMetaData.stores*Identifiers():

        * if lower_case_table_names=0 (on server):

            storesLowerCaseIdentifiers() returns false
            storesLowerCaseQuotedIdentifiers() returns false
            storesMixedCaseIdentifiers() returns true
            storesMixedCaseQuotedIdentifiers() returns true
            storesUpperCaseIdentifiers() returns false
            storesUpperCaseQuotedIdentifiers() returns true

        * if lower_case_table_names=1 (on server):

            storesLowerCaseIdentifiers() returns true
            storesLowerCaseQuotedIdentifiers() returns true
            storesMixedCaseIdentifiers() returns false
            storesMixedCaseQuotedIdentifiers() returns false
            storesUpperCaseIdentifiers() returns false
            storesUpperCaseQuotedIdentifiers() returns true

    - Fixed BUG#14815 - DatabaseMetaData.getColumns() doesn't
      return TABLE_NAME correctly.

    - Fixed BUG#14909 - escape processor replaces quote character
      in quoted string with string delimiter.

    - Fixed BUG#12975 - OpenOffice expects
      DBMD.supportsIntegrityEnhancementFacility() to return "true"
      if foreign keys are supported by the datasource, even though
      this method also covers support for check constraints,
	  which MySQL _doesn't_ have. Setting the configuration property
	  "overrideSupportsIntegrityEnhancementFacility" to "true" causes
	  the driver to return "true" for this method.

    - Added "com.mysql.jdbc.testsuite.url.default" system property to
	  set default JDBC url for testsuite (to speed up bug resolution
	  when I'm working in Eclipse).

	- Fixed BUG#14938 - Unable to initialize character set mapping
	  tables (due to J2EE classloader differences).

	- Fixed BUG#14972 - Deadlock while closing server-side prepared
	  statements from multiple threads sharing one connection.

	- Fixed BUG#12230 -	logSlowQueries should give better info.

	- Fixed BUG#13775 - Extraneous sleep on autoReconnect.

	- Fixed BUG#15024 - Driver incorrectly closes streams passed as
	  arguments to PreparedStatements. Reverts to legacy behavior by
	  setting the JDBC configuration property "autoClosePStmtStreams"
	  to "true" (also included in the 3-0-Compat configuration "bundle").

	- Fixed BUG#13048 - maxQuerySizeToLog is not respected. Added logging of
	  bound values for execute() phase of server-side prepared statements
	  when profileSQL=true as well.

	- Fixed BUG#15065 - Usage advisor complains about unreferenced
	  columns, even though they've been referenced.

	- Don't increase timeout for failover/reconnect (BUG#6577)

	- Process escape tokens in Connection.prepareStatement(...), fix
	  for BUG#15141. You can disable this behavior by setting
	  the JDBC URL configuration property "processEscapeCodesForPrepStmts"
	  to "false".

	- Fixed BUG#13255 - Reconnect during middle of executeBatch()
	  should not occur if autoReconnect is enabled.

10-07-05 - Version 3.1.11

    - Fixed BUG#11629 - Spurious "!" on console when character
      encoding is "utf8".

    - Fixed statements generated for testcases missing ";" for
      "plain" statements.

    - Fixed BUG#11663 - Incorrect generation of testcase scripts
      for server-side prepared statements.

    - Fixed regression caused by fix for BUG#11552 that caused driver
      to return incorrect values for unsigned integers when those
      integers where within the range of the positive signed type.

    - Moved source code to svn repo.

    - Fixed BUG#11797 - Escape tokenizer doesn't respect stacked single quotes
	  for escapes.

	- GEOMETRY type not recognized when using server-side prepared statements.

    - Fixed BUG#11879 -- ReplicationConnection won't switch to slave, throws
      "Catalog can't be null" exception.

    - Fixed BUG#12218, properties shared between master and slave with
      replication connection.

    - Fixed BUG#10630, Statement.getWarnings() fails with NPE if statement
      has been closed.

    - Only get char[] from SQL in PreparedStatement.ParseInfo() when needed.

    - Fixed BUG#12104 - Geometry types not handled with server-side prepared
      statements.

    - Fixed BUG#11614 - StringUtils.getBytes() doesn't work when using
      multibyte character encodings and a length in  _characters_ is
      specified.

    - Fixed BUG#11798 - Pstmt.setObject(...., Types.BOOLEAN) throws exception.

    - Fixed BUG#11976 - maxPerformance.properties mis-spells
	  "elideSetAutoCommits".

	- Fixed BUG#11575 -- DBMD.storesLower/Mixed/UpperIdentifiers()
	  reports incorrect values for servers deployed on Windows.

	- Fixed BUG#11190 - ResultSet.moveToCurrentRow() fails to work when
	  preceeded by a call to ResultSet.moveToInsertRow().

	- Fixed BUG#11115, VARBINARY data corrupted when using server-side
	  prepared statements and .setBytes().

	- Fixed BUG#12229 - explainSlowQueries hangs with server-side
	  prepared statements.

	- Fixed BUG#11498 - Escape processor didn't honor strings demarcated
	  with double quotes.

	- Lifted restriction of changing streaming parameters with server-side
	  prepared statements. As long as _all_ streaming parameters were set
	  before execution, .clearParameters() does not have to be called.
	  (due to limitation of client/server protocol, prepared statements
	   can not reset _individual_ stream data on the server side).

	- Reworked Field class, *Buffer, and MysqlIO to be aware of field
	  lengths > Integer.MAX_VALUE.

	- Updated DBMD.supportsCorrelatedQueries() to return true for versions >
	  4.1, supportsGroupByUnrelated() to return true and
	  getResultSetHoldability() to return HOLD_CURSORS_OVER_COMMIT.

	- Fixed BUG#12541 - Handling of catalog argument in
	  DatabaseMetaData.getIndexInfo(), which also means changes to the following
	  methods in DatabaseMetaData:

	    - getBestRowIdentifier()
	    - getColumns()
	    - getCrossReference()
	    - getExportedKeys()
	    - getImportedKeys()
	    - getIndexInfo()
	    - getPrimaryKeys()
	    - getProcedures() (and thus indirectly getProcedureColumns())
	    - getTables()

	  The "catalog" argument in all of these methods now behaves in the following
	  way:

	    - Specifying NULL means that catalog will not be used to filter the
	      results (thus all databases will be searched), unless you've
	      set "nullCatalogMeansCurrent=true" in your JDBC URL properties.

	    - Specifying "" means "current" catalog, even though this isn't quite
	      JDBC spec compliant, it's there for legacy users.

	    - Specifying a catalog works as stated in the API docs.

	- Made Connection.clientPrepare() available from "wrapped" connections
	  in the jdbc2.optional package (connections built by
	  ConnectionPoolDataSource instances).

    - Added Connection.isMasterConnection() for clients to be able to determine
      if a multi-host master/slave connection is connected to the first host
      in the list.

    - Fixed BUG#12753 - Tokenizer for "=" in URL properties was causing
      sessionVariables=.... to be parameterized incorrectly.

    - Fixed BUG#11781, foreign key information that is quoted is
      parsed incorrectly when DatabaseMetaData methods use that
      information.

    - The "sendBlobChunkSize" property is now clamped to "max_allowed_packet"
      with consideration of stream buffer size and packet headers to avoid
      PacketTooBigExceptions when "max_allowed_packet" is similar in size
      to the default "sendBlobChunkSize" which is 1M.

    - CallableStatement.clearParameters() now clears resources associated
      with INOUT/OUTPUT parameters as well as INPUT parameters.

    - Fixed BUG#12417 - Connection.prepareCall() is database name
      case-sensitive (on Windows systems).

    - Fixed BUG#12752 - Cp1251 incorrectly mapped to win1251 for
      servers newer than 4.0.x.

    - Fixed BUG#12970 - java.sql.Types.OTHER returned for
	  BINARY and VARBINARY columns when using
	  DatabaseMetaData.getColumns().

	- ServerPreparedStatement.getBinding() now checks if the statement
	  is closed before attempting to reference the list of parameter
	  bindings, to avoid throwing a NullPointerException.

    - Fixed BUG#13277 - ResultSetMetaData from
      Statement.getGeneratedKeys() caused NullPointerExceptions to be
      thrown whenever a method that required a connection reference
      was called.

    - Removed support for java.nio I/O. Too many implementations
      turned out to be buggy, and there was no performance difference
      since MySQL is a blocking protocol anyway.

06-23-05 - Version 3.1.10-stable

	- Fixed connecting without a database specified raised an exception
	  in MysqlIO.changeDatabaseTo().

	- Initial implemention of ParameterMetadata for
	  PreparedStatement.getParameterMetadata(). Only works fully
	  for CallableStatements, as current server-side prepared statements
	  return every parameter as a VARCHAR type.

	- Fixed BUG#11552 - Server-side prepared statements return incorrect
	  values for unsigned TINYINT, SMALLINT, INT and Long.

	- Fixed BUG#11540 - Incorrect year conversion in setDate(..) for
	  system that use B.E. year in default locale.

06-22-05 - Version 3.1.9-stable

	- Overhaul of character set configuration, everything now
	  lives in a properties file.

	- Driver now correctly uses CP932 if available on the server
	  for Windows-31J, CP932 and MS932 java encoding names,
	  otherwise it resorts to SJIS, which is only a close
	  approximation. Currently only MySQL-5.0.3 and newer (and
	  MySQL-4.1.12 or .13, depending on when the character set
	  gets backported) can reliably support any variant of CP932.

	- Fixed BUG#9064 - com.mysql.jdbc.PreparedStatement.ParseInfo
	  does unnecessary call to toCharArray().

	- Fixed Bug#10144 - Memory leak in ServerPreparedStatement if
	  serverPrepare() fails.

	- Actually write manifest file to correct place so it ends up
	  in the binary jar file.

	- Added "createDatabaseIfNotExist" property (default is "false"),
	  which will cause the driver to ask the server to create the
	  database specified in the URL if it doesn't exist. You must have
	  the appropriate privileges for database creation for this to
	  work.

	- Fixed BUG#10156 - Unsigned SMALLINT treated as signed for ResultSet.getInt(),
	  fixed all cases for UNSIGNED integer values and server-side prepared statements,
	  as well as ResultSet.getObject() for UNSIGNED TINYINT.

	- Fixed BUG#10155, double quotes not recognized when parsing
	  client-side prepared statements.

	- Made enableStreamingResults() visible on
	  com.mysql.jdbc.jdbc2.optional.StatementWrapper.

	- Made ServerPreparedStatement.asSql() work correctly so auto-explain
	  functionality would work with server-side prepared statements.

	- Made JDBC2-compliant wrappers public in order to allow access to
	  vendor extensions.

	- Cleaned up logging of profiler events, moved code to dump a profiler
	  event as a string to com.mysql.jdbc.log.LogUtils so that third
	  parties can use it.

	- DatabaseMetaData.supportsMultipleOpenResults() now returns true. The
	  driver has supported this for some time, DBMD just missed that fact.

	- Fixed BUG#10310 - Driver doesn't support {?=CALL(...)} for calling
	  stored functions. This involved adding support for function retrieval
	  to DatabaseMetaData.getProcedures() and getProcedureColumns() as well.

	- Fixed BUG#10485, SQLException thrown when retrieving YEAR(2)
	  with ResultSet.getString(). The driver will now always treat YEAR types
	  as java.sql.Dates and return the correct values for getString().
	  Alternatively, the "yearIsDateType" connection property can be set to
	  "false" and the values will be treated as SHORTs.

	- The datatype returned for TINYINT(1) columns when "tinyInt1isBit=true"
	  (the default) can be switched between Types.BOOLEAN and Types.BIT
	  using the new configuration property "transformedBitIsBoolean", which
	  defaults to "false". If set to "false" (the default),
	  DatabaseMetaData.getColumns() and ResultSetMetaData.getColumnType()
	  will return Types.BOOLEAN for TINYINT(1) columns. If "true",
	  Types.BOOLEAN will be returned instead. Irregardless of this configuration
	  property, if "tinyInt1isBit" is enabled, columns with the type TINYINT(1)
	  will be returned as java.lang.Boolean instances from
	  ResultSet.getObject(..), and ResultSetMetaData.getColumnClassName()
	  will return "java.lang.Boolean".

	- Fixed BUG#10496 - SQLException is thrown when using property
	  "characterSetResults" with cp932 or eucjpms.

	- Reorganized directory layout, sources now in "src" folder,
	  don't pollute parent directory when building, now output goes
	  to "./build", distribution goes to "./dist".

	- Added support/bug hunting feature that generates .sql test
	  scripts to STDERR when "autoGenerateTestcaseScript" is set
	  to "true".

	- Fixed BUG#10850 - 0-length streams not sent to server when
	  using server-side prepared statements.

	- Setting "cachePrepStmts=true" now causes the Connection to also
	  cache the check the driver performs to determine if a prepared
	  statement can be server-side or not, as well as caches server-side
	  prepared statements for the lifetime of a connection. As before,
	  the "prepStmtCacheSize" parameter controls the size of these
	  caches.

	- Try to handle OutOfMemoryErrors more gracefully. Although not
	  much can be done, they will in most cases close the connection
	  they happened on so that further operations don't run into
	  a connection in some unknown state. When an OOM has happened,
	  any further operations on the connection will fail with a
	  "Connection closed" exception that will also list the OOM exception
	  as the reason for the implicit connection close event.

	- Don't send COM_RESET_STMT for each execution of a server-side
	  prepared statement if it isn't required.

	- Driver detects if you're running MySQL-5.0.7 or later, and does
	  not scan for "LIMIT ?[,?]" in statements being prepared, as the
	  server supports those types of queries now.

	- Fixed BUG#11115, Varbinary data corrupted when using server-side
	  prepared statements and ResultSet.getBytes().

	- Connection.setCatalog() is now aware of the "useLocalSessionState"
	  configuration property, which when set to true will prevent
	  the driver from sending "USE ..." to the server if the requested
	  catalog is the same as the current catalog.

	- Added the following configuration bundles, use one or many via
	  the "useConfigs" configuration property:

	    * maxPerformance -- maximum performance without being reckless
	    * solarisMaxPerformance -- maximum performance for Solaris,
	                               avoids syscalls where it can
	    * 3-0-Compat -- Compatibility with Connector/J 3.0.x functionality

	- Added "maintainTimeStats" configuration property (defaults to "true"),
	  which tells the driver whether or not to keep track of the last query time
	  and the last successful packet sent to the server's time. If set to
	  false, removes two syscalls per query.

	- Fixed BUG#11259, autoReconnect ping causes exception on connection
	  startup.

	- Fixed BUG#11360 Connector/J dumping query into SQLException twice

	- Fixed PreparedStatement.setClob() not accepting null as a parameter.

	- Fixed BUG#11411 - Production package doesn't include JBoss integration
	  classes.

	- Removed nonsensical "costly type conversion" warnings when using
	  usage advisor.

04-14-05 - Version 3.1.8-stable

	- Fixed DatabaseMetaData.getTables() returning views when they were
	  not asked for as one of the requested table types.

	- Added support for new precision-math DECIMAL type in MySQL >= 5.0.3.

	- Fixed ResultSet.getTime() on a NULL value for server-side prepared
	  statements throws NPE.

	- Made Connection.ping() a public method.

	- Fixed Bug#8868, DATE_FORMAT() queries returned as BLOBs from getObject().

	- ServerPreparedStatements now correctly 'stream' BLOB/CLOB data to the
	  server. You can configure the threshold chunk size using the
	  JDBC URL property 'blobSendChunkSize' (the default is one megabyte).

    - BlobFromLocator now uses correct identifier quoting when generating
      prepared statements.

    - Server-side session variables can be preset at connection time by
      passing them as a comma-delimited list for the connection property
      'sessionVariables'.

	- Fixed regression in ping() for users using autoReconnect=true.

	- Fixed BUG#9040 - PreparedStatement.addBatch() doesn't work with server-side
	  prepared statements and streaming BINARY data.

	- Fixed BUG#8800 - DBMD.supportsMixedCase*Identifiers() returns wrong
	  value on servers running on case-sensitive filesystems.

	- Fixed BUG#9206, can not use 'UTF-8' for characterSetResults
      configuration property.

    - Fixed BUG#9236, a continuation of BUG#8868, where functions used in queries
      that should return non-string types when resolved by temporary tables suddenly
      become opaque binary strings (work-around for server limitation). Also fixed
      fields with type of CHAR(n) CHARACTER SET BINARY to return correct/matching
      classes for RSMD.getColumnClassName() and ResultSet.getObject().

    - Fixed BUG#8792 - DBMD.supportsResultSetConcurrency() not returning
	  true for forward-only/read-only result sets (we obviously support this).

	- Fixed BUG#8803, 'DATA_TYPE' column from DBMD.getBestRowIdentifier()
	  causes ArrayIndexOutOfBoundsException when accessed (and in fact, didn't
	  return any value).

	- Check for empty strings ('') when converting char/varchar column data to numbers,
	  throw exception if 'emptyStringsConvertToZero' configuration property is set
	  to 'false' (for backwards-compatibility with 3.0, it is now set to 'true'
	  by default, but will most likely default to 'false' in 3.2).

	- Fixed BUG#9320 - PreparedStatement.getMetaData() inserts blank row in database
	  under certain conditions when not using server-side prepared statements.

	- Connection.canHandleAsPreparedStatement() now makes 'best effort' to distinguish
	  LIMIT clauses with placeholders in them from ones without in order to have fewer
	  false positives when generating work-arounds for statements the server cannot
	  currently handle as server-side prepared statements.

	- Fixed build.xml to not compile log4j logging if log4j not available.

	- Added support for the c3p0 connection pool's (http://c3p0.sf.net/)
	  validation/connection checker interface which uses the lightweight
	  'COM_PING' call to the server if available. To use it, configure your
	  c3p0 connection pool's 'connectionTesterClassName' property to use
	  'com.mysql.jdbc.integration.c3p0.MysqlConnectionTester'.

	- Better detection of LIMIT inside/outside of quoted strings so that
	  the driver can more correctly determine whether a prepared statement
	  can be prepared on the server or not.

	- Fixed BUG#9319 - Stored procedures with same name in
	  different databases confuse the driver when it tries to determine
	  parameter counts/types.

    - Added finalizers to ResultSet and Statement implementations to be JDBC
      spec-compliant, which requires that if not explicitly closed, these
      resources should be closed upon garbage collection.

    - Fixed BUG#9682 - Stored procedures with DECIMAL parameters with
	  storage specifications that contained "," in them would fail.

	- PreparedStatement.setObject(int, Object, int type, int scale) now
	  uses scale value for BigDecimal instances.

	- Fixed BUG#9704 - Statement.getMoreResults() could throw NPE when
	  existing result set was .close()d.

	- The performance metrics feature now gathers information about
	  number of tables referenced in a SELECT.

	- The logging system is now automatically configured. If the value has
	  been set by the user, via the URL property "logger" or the system
	  property "com.mysql.jdbc.logger", then use that, otherwise, autodetect
	  it using the following steps:

    	 Log4j, if it's available,
    	 Then JDK1.4 logging,
    	 Then fallback to our STDERR logging.

   	- Fixed BUG#9778, DBMD.getTables() shouldn't return tables if views
	  are asked for, even if the database version doesn't support views.

	- Fixed driver not returning 'true' for '-1' when ResultSet.getBoolean()
	  was called on result sets returned from server-side prepared statements.

	- Added a Manifest.MF file with implementation information to the .jar
	  file.

	- More tests in Field.isOpaqueBinary() to distinguish opaque binary (i.e.
	  fields with type CHAR(n) and CHARACTER SET BINARY) from output of
	  various scalar and aggregate functions that return strings.

	- Fixed BUG#9917 - Should accept null for catalog (meaning use current)
	  in DBMD methods, even though it's not JDBC-compliant for legacy's sake.
	  Disable by setting connection property "nullCatalogMeansCurrent" to "false"
	  (which will be the default value in C/J 3.2.x).

	- Fixed BUG#9769 - Should accept null for name patterns in DBMD (meaning "%"),
	  even though it isn't JDBC compliant, for legacy's sake. Disable by setting
	  connection property "nullNamePatternMatchesAll" to "false" (which will be
	  the default value in C/J 3.2.x).

02-18-05 - Version 3.1.7-stable


    - Fixed BUG#7686, Timestamp key column data needed "_binary'"
      stripped for UpdatableResultSet.refreshRow().

    - Fixed BUG#7715 - Timestamps converted incorrectly to strings
      with Server-side prepared statements and updatable result sets.

    - Detect new sql_mode variable in string form (it used to be
      integer) and adjust quoting method for strings appropriately.

    - Added 'holdResultsOpenOverStatementClose' property (default is
      false), that keeps result sets open over statement.close() or new
      execution on same statement (suggested by Kevin Burton).

    - Fixed BUG#7952 -- Infinite recursion when 'falling back' to master
      in failover configuration.

    - Disable multi-statements (if enabled) for MySQL-4.1 versions prior
      to version 4.1.10 if the query cache is enabled, as the server
      returns wrong results in this configuration.

    - Fixed duplicated code in configureClientCharset() that prevented
      useOldUTF8Behavior=true from working properly.

    - Removed 'dontUnpackBinaryResults' functionality, the driver now
      always stores results from server-side prepared statements as-is
      from the server and unpacks them on demand.

    - Fixed BUG#8096 where emulated locators corrupt binary data
      when using server-side prepared statements.

    - Fixed synchronization issue with
      ServerPreparedStatement.serverPrepare() that could cause
      deadlocks/crashes if connection was shared between threads.

    - By default, the driver now scans SQL you are preparing via all
      variants of Connection.prepareStatement() to determine if it is a
      supported type of statement to prepare on the server side, and if
      it is not supported by the server, it instead prepares it as a
      client-side emulated prepared statement (BUG#4718). You can
      disable this by passing 'emulateUnsupportedPstmts=false' in your
      JDBC URL.

    - Remove _binary introducer from parameters used as in/out
      parameters in CallableStatement.

    - Always return byte[]s for output parameters registered as *BINARY.

    - Send correct value for 'boolean' "true" to server for
      PreparedStatement.setObject(n, "true", Types.BIT).

    - Fixed bug with Connection not caching statements from
      prepareStatement() when the statement wasn't a server-side
      prepared statement.

    - Choose correct 'direction' to apply time adjustments when both
      client and server are in GMT timezone when using
      ResultSet.get(..., cal) and PreparedStatement.set(...., cal).

    - Added 'dontTrackOpenResources' option (default is false, to be
      JDBC compliant), which helps with memory use for non-well-behaved
      apps (i.e applications which don't close Statements when they
      should).

    - Fixed BUG#8428 - ResultSet.getString() doesn't maintain format
      stored on server, bug fix only enabled when 'noDatetimeStringSync'
      property is set to 'true' (the default is 'false').

    - Fixed NPE in ResultSet.realClose() when using usage advisor and
      result set was already closed.

    - Fixed BUG#8487 - PreparedStatements not creating streaming result
      sets.

    - Don't pass NULL to String.valueOf() in
      ResultSet.getNativeConvertToString(), as it stringifies it (i.e.
      returns "null"), which is not correct for the method in question.

    - Fixed BUG#8484 - ResultSet.getBigDecimal() throws exception
      when rounding would need to occur to set scale. The driver now
      chooses a rounding mode of 'half up' if non-rounding
      BigDecimal.setScale() fails.

    - Added 'useLocalSessionState' configuration property, when set to
      'true' the JDBC driver trusts that the application is well-behaved
      and only sets autocommit and transaction isolation levels using
      the methods provided on java.sql.Connection, and therefore can
      manipulate these values in many cases without incurring
      round-trips to the database server.

    - Added enableStreamingResults() to Statement for connection pool
      implementations that check Statement.setFetchSize() for
      specification-compliant values. Call Statement.setFetchSize(>=0)
      to disable the streaming results for that statement.

    - Added support for BIT type in MySQL-5.0.3. The driver will treat
      BIT(1-8) as the JDBC standard BIT type (which maps to
      java.lang.Boolean), as the server does not currently send enough
      information to determine the size of a bitfield when < 9 bits are
      declared. BIT(>9) will be treated as VARBINARY, and will return
      byte[] when getObject() is called.

12-23-04 - Version 3.1.6-stable

    - Fixed hang on SocketInputStream.read() with Statement.setMaxRows() and
      multiple result sets when driver has to truncate result set directly,
      rather than tacking a 'LIMIT n' on the end of it.

    - Fixed BUG#7026 - DBMD.getProcedures() doesn't respect catalog parameter.

    - Respect bytes-per-character for RSMD.getPrecision().

12-02-04 - Version 3.1.5-gamma

	- Fix comparisons made between string constants and dynamic strings that
	  are either toUpperCase()d or toLowerCase()d to use Locale.ENGLISH, as
	  some locales 'override' case rules for English. Also use
	  StringUtils.indexOfIgnoreCase() instead of .toUpperCase().indexOf(),
	  avoids creating a very short-lived transient String instance.

	- Fixed BUG#5235 - Server-side prepared statements did not honor
      'zeroDateTimeBehavior' property, and would cause class-cast
      exceptions when using ResultSet.getObject(), as the all-zero string
      was always returned.

    - Fixed batched updates with server prepared statements weren't looking if
      the types had changed for a given batched set of parameters compared
      to the previous set, causing the server to return the error
      'Wrong arguments to mysql_stmt_execute()'.

    - Handle case when string representation of timestamp contains trailing '.'
      with no numbers following it.

    - Fixed BUG#5706 - Inefficient detection of pre-existing string instances
      in ResultSet.getNativeString().

    - Don't throw exceptions for Connection.releaseSavepoint().

    - Use a per-session Calendar instance by default when decoding dates
      from ServerPreparedStatements (set to old, less performant behavior by
      setting property 'dynamicCalendars=true').

    - Added experimental configuration property 'dontUnpackBinaryResults',
      which delays unpacking binary result set values until they're asked for,
      and only creates object instances for non-numerical values (it is set
      to 'false' by default). For some usecase/jvm combinations, this is
      friendlier on the garbage collector.

    - Fixed BUG#5729 - UNSIGNED BIGINT unpacked incorrectly from
      server-side prepared statement result sets.

    - Fixed BUG#6225 - ServerSidePreparedStatement allocating short-lived
      objects un-necessarily.

    - Removed un-wanted new Throwable() in ResultSet constructor due to bad
      merge (caused a new object instance that was never used for every result
      set created) - Found while profiling for BUG#6359.

    - Fixed too-early creation of StringBuffer in EscapeProcessor.escapeSQL(),
      also return String when escaping not needed (to avoid unnecssary object
      allocations). Found while profiling for BUG#6359.

    - Use null-safe-equals for key comparisons in updatable result sets.

    - Fixed BUG#6537, SUM() on Decimal with server-side prepared statement ignores
      scale if zero-padding is needed (this ends up being due to conversion to DOUBLE
      by server, which when converted to a string to parse into BigDecimal, loses all
      'padding' zeros).

    - Use DatabaseMetaData.getIdentifierQuoteString() when building DBMD
      queries.

    - Use 1MB packet for sending file for LOAD DATA LOCAL INFILE if that
      is < 'max_allowed_packet' on server.

    - Fixed BUG#6399, ResultSetMetaData.getColumnDisplaySize() returns incorrect
      values for multibyte charsets.

    - Make auto-deserialization of java.lang.Objects stored in BLOBs
      configurable via 'autoDeserialize' property (defaults to 'false').

    - Re-work Field.isOpaqueBinary() to detect 'CHAR(n) CHARACTER SET BINARY'
      to support fixed-length binary fields for ResultSet.getObject().

    - Use our own implementation of buffered input streams to get around
      blocking behavior of java.io.BufferedInputStream. Disable this with
      'useReadAheadInput=false'.

    - Fixed BUG#6348, failing to connect to the server when one of the
      addresses for the given host name is IPV6 (which the server does
      not yet bind on). The driver now loops through _all_ IP addresses
      for a given host, and stops on the first one that accepts() a
      socket.connect().

09-04-04 - Version 3.1.4-beta

    - Fixed BUG#4510 - connector/j 3.1.3 beta does not handle integers
      correctly (caused by changes to support unsigned reads in
      Buffer.readInt() -> Buffer.readShort()).

    - Added support in DatabaseMetaData.getTables() and getTableTypes()
      for VIEWs which are now available in MySQL server version 5.0.x.

    - Fixed BUG#4642 -- ServerPreparedStatement.execute*() sometimes
      threw ArrayIndexOutOfBoundsException when unpacking field metadata.

    - Optimized integer number parsing, enable 'old' slower integer parsing
      using JDK classes via 'useFastIntParsing=false' property.

    - Added 'useOnlyServerErrorMessages' property, which causes message text
      in exceptions generated by the server to only contain the text sent by
      the server (as opposed to the SQLState's 'standard' description, followed
      by the server's error message). This property is set to 'true' by default.

    - Fixed BUG#4689 - ResultSet.wasNull() does not work for primatives if a
      previous null was returned.

    - Track packet sequence numbers if enablePacketDebug=true, and throw an
      exception if packets received out-of-order.

    - Fixed BUG#4482, ResultSet.getObject() returns wrong type for strings
      when using prepared statements.

    - Calling MysqlPooledConnection.close() twice (even though an application
      error), caused NPE. Fixed.

    - Fixed BUG#5012 -- ServerPreparedStatements dealing with return of
	  DECIMAL type don't work.

	- Fixed BUG#5032 -- ResultSet.getObject() doesn't return
      type Boolean for pseudo-bit types from prepared statements on 4.1.x
      (shortcut for avoiding extra type conversion when using binary-encoded
      result sets obscurred test in getObject() for 'pseudo' bit type)

    - You can now use URLs in 'LOAD DATA LOCAL INFILE' statements, and the
      driver will use Java's built-in handlers for retreiving the data and
      sending it to the server. This feature is not enabled by default,
      you must set the 'allowUrlInLocalInfile' connection property to 'true'.

    - The driver is more strict about truncation of numerics on
      ResultSet.get*(), and will throw a SQLException when truncation is
      detected. You can disable this by setting 'jdbcCompliantTruncation' to
      false (it is enabled by default, as this functionality is required
      for JDBC compliance).

    - Added three ways to deal with all-zero datetimes when reading them from
      a ResultSet, 'exception' (the default), which throws a SQLException
      with a SQLState of 'S1009', 'convertToNull', which returns NULL instead of
      the date, and 'round', which rounds the date to the nearest closest value
      which is '0001-01-01'.

    - Fixed ServerPreparedStatement to read prepared statement metadata off
      the wire, even though it's currently a placeholder instead of using
      MysqlIO.clearInputStream() which didn't work at various times because
      data wasn't available to read from the server yet. This fixes sporadic
      errors users were having with ServerPreparedStatements throwing
      ArrayIndexOutOfBoundExceptions.

    - Use com.mysql.jdbc.Message's classloader when loading resource bundle,
      should fix sporadic issues when the caller's classloader can't locate
      the resource bundle.

07-07-04 - Version 3.1.3-beta

	- Mangle output parameter names for CallableStatements so they
	  will not clash with user variable names.

	- Added support for INOUT parameters in CallableStatements.

	- Fix for BUG#4119, null bitmask sent for server-side prepared
	  statements was incorrect.

	- Use SQL Standard SQL states by default, unless 'useSqlStateCodes'
	  property is set to 'false'.

	- Added packet debuging code (see the 'enablePacketDebug' property
	  documentation).

	- Added constants for MySQL error numbers (publicly-accessible,
	  see com.mysql.jdbc.MysqlErrorNumbers), and the ability to
	  generate the mappings of vendor error codes to SQLStates
	  that the driver uses (for documentation purposes).

	- Externalized more messages (on-going effort).

	- Fix for BUG#4311 - Error in retrieval of mediumint column with
	  prepared statements and binary protocol.

	- Support new timezone variables in MySQL-4.1.3 when
	  'useTimezone=true'

	- Support for unsigned numerics as return types from prepared statements.
	  This also causes a change in ResultSet.getObject() for the 'bigint unsigned'
	  type, which used to return BigDecimal instances, it now returns instances
	  of java.lang.BigInteger.

06-09-04 - Version 3.1.2-alpha

	- Fixed stored procedure parameter parsing info when size was
	  specified for a parameter (i.e. char(), varchar()).

	- Enabled callable statement caching via 'cacheCallableStmts'
	  property.

	- Fixed case when no output parameters specified for a
	  stored procedure caused a bogus query to be issued
	  to retrieve out parameters, leading to a syntax error
	  from the server.

	- Fixed case when no parameters could cause a NullPointerException
	  in CallableStatement.setOutputParameters().

	- Removed wrapping of exceptions in MysqlIO.changeUser().

	- Fixed sending of split packets for large queries, enabled nio
	  ability to send large packets as well.

	- Added .toString() functionality to ServerPreparedStatement,
	  which should help if you're trying to debug a query that is
	  a prepared statement (it shows SQL as the server would process).

	- Added 'gatherPerformanceMetrics' property, along with properties
	  to control when/where this info gets logged (see docs for more
	  info).

	- ServerPreparedStatements weren't actually de-allocating
	  server-side resources when .close() was called.

	- Added 'logSlowQueries' property, along with property
	  'slowQueriesThresholdMillis' to control when a query should
	  be considered 'slow'.

	- Correctly map output parameters to position given in
	  prepareCall() vs. order implied during registerOutParameter() -
	  fixes BUG#3146.

	- Correctly detect initial character set for servers >= 4.1.0

	- Cleaned up detection of server properties.

	- Support placeholder for parameter metadata for server >= 4.1.2

	- Fix for BUG#3539 getProcedures() does not return any procedures in
	  result set

	- Fix for BUG#3540 getProcedureColumns() doesn't work with wildcards
	  for procedure name

	- Fixed BUG#3520 -- DBMD.getSQLStateType() returns incorrect value.

	- Added 'connectionCollation' property to cause driver to issue
	  'set collation_connection=...' query on connection init if default
	  collation for given charset is not appropriate.

	- Fixed DatabaseMetaData.getProcedures() when run on MySQL-5.0.0 (output of
	'show procedure status' changed between 5.0.1 and 5.0.0.

	- Fixed BUG#3804 -- getWarnings() returns SQLWarning instead of DataTruncation

	- Don't enable server-side prepared statements for server version 5.0.0 or 5.0.1,
	as they aren't compatible with the '4.1.2+' style that the driver uses (the driver
	expects information to come back that isn't there, so it hangs).


02-14-04 - Version 3.1.1-alpha

    - Fixed bug with UpdatableResultSets not using client-side
	  prepared statements.

	- Fixed character encoding issues when converting bytes to
	  ASCII when MySQL doesn't provide the character set, and
	  the JVM is set to a multibyte encoding (usually affecting
	  retrieval of numeric values).

	- Unpack 'unknown' data types from server prepared statements
	  as Strings.

	- Implemented long data (Blobs, Clobs, InputStreams, Readers)
	  for server prepared statements.

	- Implemented Statement.getWarnings() for MySQL-4.1 and newer
	  (using 'SHOW WARNINGS').

	- Default result set type changed to TYPE_FORWARD_ONLY
	  (JDBC compliance).

	- Centralized setting of result set type and concurrency.

	- Re-factored how connection properties are set and exposed
	  as DriverPropertyInfo as well as Connection and DataSource
	  properties.

	- Support for NIO. Use 'useNIO=true' on platforms that support
	  NIO.

	- Support for SAVEPOINTs (MySQL >= 4.0.14 or 4.1.1).

	- Support for mysql_change_user()...See the changeUser() method
	  in com.mysql.jdbc.Connection.

	- Reduced number of methods called in average query to be more
	  efficient.

	- Prepared Statements will be re-prepared on auto-reconnect. Any errors
	  encountered are postponed until first attempt to re-execute the
	  re-prepared statement.

	- Ensure that warnings are cleared before executing queries
	  on prepared statements, as-per JDBC spec (now that we support
	  warnings).

	- Support 'old' profileSql capitalization in ConnectionProperties.
	  This property is deprecated, you should use 'profileSQL' if possible.

	- Optimized Buffer.readLenByteArray() to return shared empty byte array
	  when length is 0.

	- Allow contents of PreparedStatement.setBlob() to be retained
	  between calls to .execute*().

	- Deal with 0-length tokens in EscapeProcessor (caused by callable
	  statement escape syntax).

	- Check for closed connection on delete/update/insert row operations in
	  UpdatableResultSet.

	- Fix support for table aliases when checking for all primary keys in
	  UpdatableResultSet.

	- Removed useFastDates connection property.

	- Correctly initialize datasource properties from JNDI Refs, including
	  explicitly specified URLs.

	- DatabaseMetaData now reports supportsStoredProcedures() for
	  MySQL versions >= 5.0.0

	- Fixed stack overflow in Connection.prepareCall() (bad merge).

	- Fixed IllegalAccessError to Calendar.getTimeInMillis() in DateTimeValue
	  (for JDK < 1.4).

	- Fix for BUG#1673, where DatabaseMetaData.getColumns() is not
      returning correct column ordinal info for non '%' column name patterns.

    - Merged fix of datatype mapping from MySQL type 'FLOAT' to
      java.sql.Types.REAL from 3.0 branch.

    - Detect collation of column for RSMD.isCaseSensitive().

    - Fixed sending of queries > 16M.

    - Added named and indexed input/output parameter support to CallableStatement.
      MySQL-5.0.x or newer.

    - Fixed NullPointerException in ServerPreparedStatement.setTimestamp(),
      as well as year and month descrepencies in
      ServerPreparedStatement.setTimestamp(), setDate().

    - Added ability to have multiple database/JVM targets for compliance
      and regression/unit tests in build.xml.

    - Fixed NPE and year/month bad conversions when accessing some
      datetime functionality in ServerPreparedStatements and their
      resultant result sets.

    - Display where/why a connection was implicitly closed (to
      aid debugging).

    - CommunicationsException implemented, that tries to determine
      why communications was lost with a server, and displays
      possible reasons when .getMessage() is called.

    - Fixed BUG#2359, NULL values for numeric types in binary
      encoded result sets causing NullPointerExceptions.

    - Implemented Connection.prepareCall(), and DatabaseMetaData.
      getProcedures() and getProcedureColumns().

    - Reset 'long binary' parameters in ServerPreparedStatement when
      clearParameters() is called, by sending COM_RESET_STMT to the
      server.

    - Merged prepared statement caching, and .getMetaData() support
      from 3.0 branch.

    - Fixed off-by-1900 error in some cases for
      years in TimeUtil.fastDate/TimeCreate() when unpacking results
      from server-side prepared statements.

    - Fixed BUG#2502 -- charset conversion issue in getTables().

    - Implemented multiple result sets returned from a statement
      or stored procedure.

    - Fixed BUG#2606 -- Server side prepared statements not returning
      datatype 'YEAR' correctly.

    - Enabled streaming of result sets from server-side prepared
      statements.

    - Fixed BUG#2623 -- Class-cast exception when using
      scrolling result sets and server-side prepared statements.

	- Merged unbuffered input code from 3.0.

	- Fixed ConnectionProperties that weren't properly exposed
	  via accessors, cleaned up ConnectionProperties code.

	- Fixed BUG#2671, NULL fields not being encoded correctly in
	  all cases in server side prepared statements.

	- Fixed rare buffer underflow when writing numbers into buffers
	  for sending prepared statement execution requests.

	- Use DocBook version of docs for shipped versions of drivers.


02-18-03 - Version 3.1.0-alpha

    - Added 'requireSSL' property.

    - Added 'useServerPrepStmts' property (default 'false'). The
      driver will use server-side prepared statements when the
      server version supports them (4.1 and newer) when this
      property is set to 'true'. It is currently set to 'false'
      by default until all bind/fetch functionality has been
      implemented. Currently only DML prepared statements are
      implemented for 4.1 server-side prepared statements.

    - Track open Statements, close all when Connection.close()
      is called (JDBC compliance).

06-22-05 - Version 3.0.17-ga

    - Fixed BUG#5874, Timestamp/Time conversion goes in the wrong 'direction'
      when useTimeZone='true' and server timezone differs from client timezone.

	- Fixed BUG#7081, DatabaseMetaData.getIndexInfo() ignoring 'unique'
	  parameter.

	- Support new protocol type 'MYSQL_TYPE_VARCHAR'.

	- Added 'useOldUTF8Behavoior' configuration property, which causes
	  JDBC driver to act like it did with MySQL-4.0.x and earlier when
	  the character encoding is 'utf-8' when connected to MySQL-4.1 or
	  newer.

	- Fixed BUG#7316 - Statements created from a pooled connection were
	  returning physical connection instead of logical connection when
	  getConnection() was called.

	- Fixed BUG#7033 - PreparedStatements don't encode Big5 (and other
	  multibyte) character sets correctly in static SQL strings.

	- Fixed BUG#6966, connections starting up failed-over (due to down master)
      never retry master.

    - Fixed BUG#7061, PreparedStatement.fixDecimalExponent() adding extra
      '+', making number unparseable by MySQL server.

    - Fixed BUG#7686, Timestamp key column data needed "_binary'" stripped for
      UpdatableResultSet.refreshRow().

    - Backported SQLState codes mapping from Connector/J 3.1, enable with
      'useSqlStateCodes=true' as a connection property, it defaults to
      'false' in this release, so that we don't break legacy applications (it
      defaults to 'true' starting with Connector/J 3.1).

    - Fixed BUG#7601, PreparedStatement.fixDecimalExponent() adding extra
      '+', making number unparseable by MySQL server.

    - Escape sequence {fn convert(..., type)} now supports ODBC-style types
      that are prepended by 'SQL_'.

    - Fixed duplicated code in configureClientCharset() that prevented
      useOldUTF8Behavior=true from working properly.

    - Handle streaming result sets with > 2 billion rows properly by fixing
      wraparound of row number counter.

    - Fixed BUG#7607 - MS932, SHIFT_JIS and Windows_31J not recog. as
      aliases for sjis.

    - Fixed BUG#6549 (while fixing #7607), adding 'CP943' to aliases for
      sjis.

    - Fixed BUG#8064, which requires hex escaping of binary data when using
      multibyte charsets with prepared statements.

    - Fixed BUG#8812, NON_UNIQUE column from DBMD.getIndexInfo() returned
      inverted value.

    - Workaround for server BUG#9098 - default values of CURRENT_* for
      DATE/TIME/TIMESTAMP/TIMESTAMP columns can't be distinguished from
      'string' values, so UpdatableResultSet.moveToInsertRow() generates
      bad SQL for inserting default values.

    - Fixed BUG#8629 - 'EUCKR' charset is sent as 'SET NAMES euc_kr' which
      MySQL-4.1 and newer doesn't understand.

    - DatabaseMetaData.supportsSelectForUpdate() returns correct value based
      on server version.

    - Use hex escapes for PreparedStatement.setBytes() for double-byte charsets
      including 'aliases' Windows-31J, CP934, MS932.

    - Added support for the "EUC_JP_Solaris" character encoding, which maps
      to a MySQL encoding of "eucjpms" (backported from 3.1 branch). This only
      works on servers that support eucjpms, namely 5.0.3 or later.

11-15-04 - Version 3.0.16-ga

	- Re-issue character set configuration commands when re-using pooled
	  connections and/or Connection.changeUser() when connected to MySQL-4.1
	  or newer.

	- Fixed ResultSetMetaData.isReadOnly() to detect non-writable columns
	  when connected to MySQL-4.1 or newer, based on existence of 'original'
	  table and column names.

	- Fixed BUG#5664, ResultSet.updateByte() when on insert row
      throws ArrayOutOfBoundsException.

    - Fixed DatabaseMetaData.getTypes() returning incorrect (i.e. non-negative)
      scale for the 'NUMERIC' type.

    - Fixed BUG#6198, off-by-one bug in Buffer.readString(string).

    - Made TINYINT(1) -> BIT/Boolean conversion configurable via 'tinyInt1isBit'
      property (default 'true' to be JDBC compliant out of the box).

    - Only set 'character_set_results' during connection establishment if
      server version >= 4.1.1.

    - Fixed regression where useUnbufferedInput was defaulting to 'false'.

    - Fixed BUG#6231, ResultSet.getTimestamp() on a column with TIME in it
      fails.

09-04-04 - Version 3.0.15-ga

	- Fixed BUG#4010 - StringUtils.escapeEasternUnicodeByteStream is still
	  broken for GBK

	- Fixed BUG#4334 - Failover for autoReconnect not using port #'s for any
	  hosts, and not retrying all hosts. (WARN: This required a change to
	  the SocketFactory connect() method signature, which is now

	    public Socket connect(String host, int portNumber, Properties props),

	  therefore any third-party socket factories will have to be changed
	  to support this signature.

	- Logical connections created by MysqlConnectionPoolDataSource will
	  now issue a rollback() when they are closed and sent back to the pool.
	  If your application server/connection pool already does this for you, you
	  can set the 'rollbackOnPooledClose' property to false to avoid the
	  overhead of an extra rollback().

	- Removed redundant calls to checkRowPos() in ResultSet.

	- Fixed BUG#4742, 'DOUBLE' mapped twice in DBMD.getTypeInfo().

	- Added FLOSS license exemption.

	- Fixed BUG#4808, calling .close() twice on a PooledConnection causes NPE.

	- Fixed BUG#4138 and BUG#4860, DBMD.getColumns() returns incorrect JDBC
	  type for unsigned columns. This affects type mappings for all numeric
	  types in the RSMD.getColumnType() and RSMD.getColumnTypeNames() methods
	  as well, to ensure that 'like' types from DBMD.getColumns() match up
	  with what RSMD.getColumnType() and getColumnTypeNames() return.

	- 'Production' - 'GA' in naming scheme of distributions.

	- Fix for BUG#4880, RSMD.getPrecision() returning 0 for non-numeric types
	  (should return max length in chars for non-binary types, max length
	  in bytes for binary types). This fix also fixes mapping of
	  RSMD.getColumnType() and RSMD.getColumnTypeName() for the BLOB types based
	  on the length sent from the server (the server doesn't distinguish between
	  TINYBLOB, BLOB, MEDIUMBLOB or LONGBLOB at the network protocol level).

	- Fixed BUG#5022 - ResultSet should release Field[] instance in .close().

    - Fixed BUG#5069 -- ResultSet.getMetaData() should not return
	  incorrectly-initialized metadata if the result set has been closed, but
	  should instead throw a SQLException. Also fixed for getRow() and
	  getWarnings() and traversal methods by calling checkClosed() before
	  operating on instance-level fields that are nullified during .close().

	- Parse new timezone variables from 4.1.x servers.

	- Use _binary introducer for PreparedStatement.setBytes() and
	  set*Stream() when connected to MySQL-4.1.x or newer to avoid
	  misinterpretation during character conversion.

05-28-04 - Version 3.0.14-production

	- Fixed URL parsing error

05-27-04 - Version 3.0.13-production

	- Fixed BUG#3848 - Using a MySQLDatasource without server name fails

	- Fixed BUG#3920 - "No Database Selected" when using
	  MysqlConnectionPoolDataSource.

	- Fixed BUG#3873 - PreparedStatement.getGeneratedKeys() method returns only
	  1 result for batched insertions

05-18-04 - Version 3.0.12-production

	- Add unsigned attribute to DatabaseMetaData.getColumns() output
	  in the TYPE_NAME column.

	- Added 'failOverReadOnly' property, to allow end-user to configure
	  state of connection (read-only/writable) when failed over.

	- Backported 'change user' and 'reset server state' functionality
      from 3.1 branch, to allow clients of MysqlConnectionPoolDataSource
      to reset server state on getConnection() on a pooled connection.

    - Don't escape SJIS/GBK/BIG5 when using MySQL-4.1 or newer.

    - Allow 'url' parameter for MysqlDataSource and MysqlConnectionPool
      DataSource so that passing of other properties is possible from
      inside appservers.

    - Map duplicate key and foreign key errors to SQLState of
      '23000'.

    - Backport documentation tooling from 3.1 branch.

    - Return creating statement for ResultSets created by
      getGeneratedKeys() (BUG#2957)

    - Allow java.util.Date to be sent in as parameter to
      PreparedStatement.setObject(), converting it to a Timestamp
      to maintain full precision (BUG#3103).

    - Don't truncate BLOBs/CLOBs when using setBytes() and/or
      setBinary/CharacterStream() (BUG#2670).

    - Dynamically configure character set mappings for field-level
      character sets on MySQL-4.1.0 and newer using 'SHOW COLLATION'
      when connecting.

    - Map 'binary' character set to 'US-ASCII' to support DATETIME
      charset recognition for servers >= 4.1.2

    - Use 'SET character_set_results" during initialization to allow any
      charset to be returned to the driver for result sets.

    - Use charsetnr returned during connect to encode queries before
      issuing 'SET NAMES' on MySQL >= 4.1.0.

    - Add helper methods to ResultSetMetaData (getColumnCharacterEncoding()
      and getColumnCharacterSet()) to allow end-users to see what charset
      the driver thinks it should be using for the column.

    - Only set character_set_results for MySQL >= 4.1.0.

    - Fixed BUG#3511, StringUtils.escapeSJISByteStream() not covering all
      eastern double-byte charsets correctly.

    - Renamed StringUtils.escapeSJISByteStream() to more appropriate
      escapeEasternUnicodeByteStream().

    - Fixed BUG#3554 - Not specifying database in URL caused MalformedURL
      exception.

    - Auto-convert MySQL encoding names to Java encoding names if used
      for characterEncoding property.

    - Added encoding names that are recognized on some JVMs to fix case
      where they were reverse-mapped to MySQL encoding names incorrectly.

    - Use junit.textui.TestRunner for all unit tests (to allow them to be
      run from the command line outside of Ant or Eclipse).

    - Fixed BUG#3557 - UpdatableResultSet not picking up default values
      for moveToInsertRow().

    - Fixed BUG#3570 - inconsistent reporting of column type. The server
      still doesn't return all types for *BLOBs *TEXT correctly, so the
      driver won't return those correctly.

    - Fixed BUG#3520 -- DBMD.getSQLStateType() returns incorrect value.

    - Fixed regression in PreparedStatement.setString() and eastern character
      encodings.

    - Made StringRegressionTest 4.1-unicode aware.

02-19-04 - Version 3.0.11-stable

	- Trigger a 'SET NAMES utf8' when encoding is forced to 'utf8' _or_
	  'utf-8' via the 'characterEncoding' property. Previously, only the
	  Java-style encoding name of 'utf-8' would trigger this.

	- AutoReconnect time was growing faster than exponentially (BUG#2447).

	- Fixed failover always going to last host in list (BUG#2578)

	- Added 'useUnbufferedInput' parameter, and now use it by default
	  (due to JVM issue
	  http://developer.java.sun.com/developer/bugParade/bugs/4401235.html)

	- Detect 'on/off' or '1','2','3' form of lower_case_table_names on
	  server.

	- Return 'java.lang.Integer' for TINYINT and SMALLINT types from
	  ResultSetMetaData.getColumnClassName() (fix for BUG#2852).

	- Return 'java.lang.Double' for FLOAT type from ResultSetMetaData.
	  getColumnClassName() (fix for BUG#2855).

	- Return '[B' instead of java.lang.Object for BINARY, VARBINARY and
	  LONGVARBINARY types from ResultSetMetaData.getColumnClassName()
	  (JDBC compliance).

01-13-04 - Version 3.0.10-stable

    - Don't count quoted id's when inside a 'string' in PreparedStatement
      parsing (fix for BUG#1511).

    - 'Friendlier' exception message for PacketTooLargeException
       (BUG#1534).

    - Backported fix for aliased tables and UpdatableResultSets in
      checkUpdatability() method from 3.1 branch.

    - Fix for ArrayIndexOutOfBounds exception when using Statement.setMaxRows()
      (BUG#1695).

    - Fixed BUG#1576, dealing with large blobs and split packets not being
      read correctly.

    - Fixed regression of Statement.getGeneratedKeys() and REPLACE statements.

    - Fixed BUG#1630, subsequent call to ResultSet.updateFoo() causes NPE if
      result set is not updatable.

    - Fix for 4.1.1-style auth with no password.

    - Fix for BUG#1731, Foreign Keys column sequence is not consistent in
      DatabaseMetaData.getImported/Exported/CrossReference().

    - Fix for BUG#1775 - DatabaseMetaData.getSystemFunction() returning
      bad function 'VResultsSion'.

    - Fix for BUG#1592 -- cross-database updatable result sets
      are not checked for updatability correctly.

    - DatabaseMetaData.getColumns() should return Types.LONGVARCHAR for
      MySQL LONGTEXT type.

    - ResultSet.getObject() on TINYINT and SMALLINT columns should return
      Java type 'Integer' (BUG#1913)

    - Added 'alwaysClearStream' connection property, which causes the driver
      to always empty any remaining data on the input stream before
      each query.

    - Added more descriptive error message 'Server Configuration Denies
      Access to DataSource', as well as retrieval of message from server.

    - Autoreconnect code didn't set catalog upon reconnect if it had been
      changed.

    - Implement ResultSet.updateClob().

    - ResultSetMetaData.isCaseSensitive() returned wrong value for CHAR/VARCHAR
      columns.

    - Fix for BUG#1933 -- Connection property "maxRows" not honored.

    - Fix for BUG#1925 -- Statements being created too many times in
      DBMD.extractForeignKeyFromCreateTable().

    - Fix for BUG#1914 -- Support escape sequence {fn convert ... }

    - Fix for BUG#1958 -- ArrayIndexOutOfBounds when parameter number ==
      number of parameters + 1.

    - Fix for BUG#2006 -- ResultSet.findColumn() should use first matching
      column name when there are duplicate column names in SELECT query
      (JDBC-compliance).

    - Removed static synchronization bottleneck from
      PreparedStatement.setTimestamp().

    - Removed static synchronization bottleneck from instance factory
      method of SingleByteCharsetConverter.

    - Enable caching of the parsing stage of prepared statements via
      the 'cachePrepStmts', 'prepStmtCacheSize' and 'prepStmtCacheSqlLimit'
      properties (disabled by default).

    - Speed up parsing of PreparedStatements, try to use one-pass whenever
      possible.

    - Fixed security exception when used in Applets (applets can't
      read the system property 'file.encoding' which is needed
      for LOAD DATA LOCAL INFILE).

    - Use constants for SQLStates.

    - Map charset 'ko18_ru' to 'ko18r' when connected to MySQL-4.1.0 or
      newer.

    - Ensure that Buffer.writeString() saves room for the \0.

    - Fixed exception 'Unknown character set 'danish' on connect w/ JDK-1.4.0

    - Fixed mappings in SQLError to report deadlocks with SQLStates of '41000'.

    - 'maxRows' property would affect internal statements, so check it for all
      statement creation internal to the driver, and set to 0 when it is not.

10-07-03 - Version 3.0.9-stable

	- Faster date handling code in ResultSet and PreparedStatement (no longer
	  uses Date methods that synchronize on static calendars).

	- Fixed test for end of buffer in Buffer.readString().

	- Fixed ResultSet.previous() behavior to move current
	  position to before result set when on first row
	  of result set (bugs.mysql.com BUG#496)

	- Fixed Statement and PreparedStatement issuing bogus queries
	  when setMaxRows() had been used and a LIMIT clause was present
	  in the query.

	- Fixed BUG#661 - refreshRow didn't work when primary key values
	  contained values that needed to be escaped (they ended up being
	  doubly-escaped).

	- Support InnoDB contraint names when extracting foreign key info
	  in DatabaseMetaData BUG#517 and BUG#664
	  (impl. ideas from Parwinder Sekhon)

	- Backported 4.1 protocol changes from 3.1 branch (server-side SQL
	  states, new field info, larger client capability flags,
	  connect-with-database, etc).

	- Fix UpdatableResultSet to return values for getXXX() when on
	  insert row (BUG#675).

	- The insertRow in an UpdatableResultSet is now loaded with
	  the default column values when moveToInsertRow() is called
	  (BUG#688)

	- DatabaseMetaData.getColumns() wasn't returning NULL for
	  default values that are specified as NULL.

	- Change default statement type/concurrency to TYPE_FORWARD_ONLY
	  and CONCUR_READ_ONLY (spec compliance).

	- Don't try and reset isolation level on reconnect if MySQL doesn't
	  support them.

	- Don't wrap SQLExceptions in RowDataDynamic.

	- Don't change timestamp TZ twice if useTimezone==true (BUG#774)

	- Fixed regression in large split-packet handling (BUG#848).

	- Better diagnostic error messages in exceptions for 'streaming'
	  result sets.

	- Issue exception on ResultSet.getXXX() on empty result set (wasn't
	  caught in some cases).

	- Don't hide messages from exceptions thrown in I/O layers.

	- Don't fire connection closed events when closing pooled connections, or
	  on PooledConnection.getConnection() with already open connections (BUG#884).

	- Clip +/- INF (to smallest and largest representative values for the type in
	  MySQL) and NaN (to 0) for setDouble/setFloat(), and issue a warning on the
	  statement when the server does not support +/- INF or NaN.

	- Fix for BUG#879, double-escaping of '\' when charset is SJIS or GBK and '\'
	  appears in non-escaped input.

	- When emptying input stream of unused rows for 'streaming' result sets,
	  have the current thread yield() every 100 rows in order to not monopolize
	  CPU time.

	- Fixed BUG#1099, DatabaseMetaData.getColumns() getting confused about the
	  keyword 'set' in character columns.

	- Fixed deadlock issue with Statement.setMaxRows().

	- Fixed CLOB.truncate(), BUG#1130

	- Optimized CLOB.setChracterStream(), BUG#1131

	- Made databaseName, portNumber and serverName optional parameters
	  for MysqlDataSourceFactory (BUG#1246)

	- Fix for BUG#1247 -- ResultSet.get/setString mashing char 127

	- Backported auth. changes for 4.1.1 and newer from 3.1 branch.

	- Added com.mysql.jdbc.util.BaseBugReport to help creation of testcases
	  for bug reports.

	- Added property to 'clobber' streaming results, by setting the
	  'clobberStreamingResults' property to 'true' (the default is 'false').
	  This will cause a 'streaming' ResultSet to be automatically
	  closed, and any oustanding data still streaming from the server to
	  be discarded if another query is executed before all the data has been
	  read from the server.

05-23-03 - Version 3.0.8-stable

	- Allow bogus URLs in Driver.getPropertyInfo().

	- Return list of generated keys when using multi-value INSERTS
	  with Statement.getGeneratedKeys().

	- Use JVM charset with filenames and 'LOAD DATA [LOCAL] INFILE'

	- Fix infinite loop with Connection.cleanup().

	- Changed Ant target 'compile-core' to 'compile-driver', and
	  made testsuite compilation a separate target.

	- Fixed result set not getting set for Statement.executeUpdate(),
	  which affected getGeneratedKeys() and getUpdateCount() in
	  some cases.

	- Unicode character 0xFFFF in a string would cause the driver to
	  throw an ArrayOutOfBoundsException (Bug #378)

	- Return correct amount of generated keys when using 'REPLACE'
	  statements.

	- Fix problem detecting server character set in some cases.

	- Fix row data decoding error when using _very_ large packets.

	- Optimized row data decoding.

	- Issue exception when operating on an already-closed
	  prepared statement.

	- Fixed SJIS encoding bug, thanks to Naoto Sato.

    - Optimized usage of EscapeProcessor.

    - Allow multiple calls to Statement.close()

04-08-03 - Version 3.0.7-stable

    - Fixed MysqlPooledConnection.close() calling wrong event type.

    - Fixed StringIndexOutOfBoundsException in PreparedStatement.
      setClob().

    - 4.1 Column Metadata fixes

    - Remove synchronization from Driver.connect() and
      Driver.acceptsUrl().

    - IOExceptions during a transaction now cause the Connection to
      be closed.

    - Fixed missing conversion for 'YEAR' type in ResultSetMetaData.
      getColumnTypeName().

    - Don't pick up indexes that start with 'pri' as primary keys
      for DBMD.getPrimaryKeys().

    - Throw SQLExceptions when trying to do operations on a forcefully
      closed Connection (i.e. when a communication link failure occurs).

    - You can now toggle profiling on/off using
      Connection.setProfileSql(boolean).

    - Fixed charset issues with database metadata (charset was not
      getting set correctly).

    - Updatable ResultSets can now be created for aliased tables/columns
      when connected to MySQL-4.1 or newer.

    - Fixed 'LOAD DATA LOCAL INFILE' bug when file > max_allowed_packet.

    - Fixed escaping of 0x5c ('\') character for GBK and Big5 charsets.

    - Fixed ResultSet.getTimestamp() when underlying field is of type DATE.

    - Ensure that packet size from alignPacketSize() does not
      exceed MAX_ALLOWED_PACKET (JVM bug)

    - Don't reset Connection.isReadOnly() when autoReconnecting.

02-18-03 - Version 3.0.6-stable

    - Fixed ResultSetMetaData to return "" when catalog not known.
      Fixes NullPointerExceptions with Sun's CachedRowSet.

    - Fixed DBMD.getTypeInfo() and DBMD.getColumns() returning
      different value for precision in TEXT/BLOB types.

    - Allow ignoring of warning for 'non transactional tables' during
      rollback (compliance/usability) by setting 'ignoreNonTxTables'
      property to 'true'.

    - Fixed SQLExceptions getting swallowed on initial connect.

    - Fixed Statement.setMaxRows() to stop sending 'LIMIT' type queries
      when not needed (performance)

    - Clean up Statement query/method mismatch tests (i.e. INSERT not
      allowed with .executeQuery()).

    - More checks added in ResultSet traversal method to catch
      when in closed state.

    - Fixed ResultSetMetaData.isWritable() to return correct value.

    - Add 'window' of different NULL sorting behavior to
      DBMD.nullsAreSortedAtStart (4.0.2 to 4.0.10, true, otherwise,
      no).

    - Implemented Blob.setBytes(). You still need to pass the
      resultant Blob back into an updatable ResultSet or
      PreparedStatement to persist the changes, as MySQL does
      not support 'locators'.

    - Backported 4.1 charset field info changes from Connector/J 3.1

01-22-03 - Version 3.0.5-gamma

    - Fixed Buffer.fastSkipLenString() causing ArrayIndexOutOfBounds
      exceptions with some queries when unpacking fields.

    - Implemented an empty TypeMap for Connection.getTypeMap() so that
      some third-party apps work with MySQL (IBM WebSphere 5.0 Connection
      pool).

    - Added missing LONGTEXT type to DBMD.getColumns().

    - Retrieve TX_ISOLATION from database for
      Connection.getTransactionIsolation() when the MySQL version
      supports it, instead of an instance variable.

    - Quote table names in DatabaseMetaData.getColumns(),
      getPrimaryKeys(), getIndexInfo(), getBestRowIdentifier()

    - Greatly reduce memory required for setBinaryStream() in
      PreparedStatements.

    - Fixed ResultSet.isBeforeFirst() for empty result sets.

    - Added update options for foreign key metadata.


01-06-03 - Version 3.0.4-gamma

    - Added quoted identifiers to database names for
      Connection.setCatalog.

    - Added support for quoted identifiers in PreparedStatement
      parser.

    - Streamlined character conversion and byte[] handling in
      PreparedStatements for setByte().

    - Reduce memory footprint of PreparedStatements by sharing
      outbound packet with MysqlIO.

    - Added 'strictUpdates' property to allow control of amount
      of checking for 'correctness' of updatable result sets. Set this
      to 'false' if you want faster updatable result sets and you know
      that you create them from SELECTs on tables with primary keys and
      that you have selected all primary keys in your query.

    - Added support for 4.0.8-style large packets.

    - Fixed PreparedStatement.executeBatch() parameter overwriting.

12-17-02 - Version 3.0.3-dev

    - Changed charsToByte in SingleByteCharConverter to be non-static

    - Changed SingleByteCharConverter to use lazy initialization of each
      converter.

    - Fixed charset handling in Fields.java

    - Implemented Connection.nativeSQL()

    - More robust escape tokenizer -- recognize '--' comments, and allow
      nested escape sequences (see testsuite.EscapeProcessingTest)

    - DBMD.getImported/ExportedKeys() now handles multiple foreign keys
      per table.

    - Fixed ResultSetMetaData.getPrecision() returning incorrect values
      for some floating point types.

    - Fixed ResultSetMetaData.getColumnTypeName() returning BLOB for
      TEXT and TEXT for BLOB types.

    - Fixed Buffer.isLastDataPacket() for 4.1 and newer servers.

    - Added CLIENT_LONG_FLAG to be able to get more column flags
      (isAutoIncrement() being the most important)

    - Because of above, implemented ResultSetMetaData.isAutoIncrement()
      to use Field.isAutoIncrement().

    - Honor 'lower_case_table_names' when enabled in the server when
      doing table name comparisons in DatabaseMetaData methods.

    - Some MySQL-4.1 protocol support (extended field info from selects)

    - Use non-aliased table/column names and database names to fullly
      qualify tables and columns in UpdatableResultSet (requires
      MySQL-4.1 or newer)

    - Allow user to alter behavior of Statement/
      PreparedStatement.executeBatch() via 'continueBatchOnError' property
      (defaults to 'true').

    - Check for connection closed in more Connection methods
      (createStatement, prepareStatement, setTransactionIsolation,
      setAutoCommit).

    - More robust implementation of updatable result sets. Checks that
      _all_ primary keys of the table have been selected.

    - 'LOAD DATA LOCAL INFILE ...' now works, if your server is configured
      to allow it. Can be turned off with the 'allowLoadLocalInfile'
      property (see the README).

    - Substitute '?' for unknown character conversions in single-byte
      character sets instead of '\0'.

    - NamedPipeSocketFactory now works (only intended for Windows), see
      README for instructions.

11-08-02 - Version 3.0.2-dev

    - Fixed issue with updatable result sets and PreparedStatements not
      working

    - Fixed ResultSet.setFetchDirection(FETCH_UNKNOWN)

    - Fixed issue when calling Statement.setFetchSize() when using
      arbitrary values

    - Fixed incorrect conversion in ResultSet.getLong()

    - Implemented ResultSet.updateBlob().

    - Removed duplicate code from UpdatableResultSet (it can be inherited
      from ResultSet, the extra code for each method to handle updatability
      I thought might someday be necessary has not been needed).

    - Fixed "UnsupportedEncodingException" thrown when "forcing" a
      character encoding via properties.

    - Fixed various non-ASCII character encoding issues.

    - Added driver property 'useHostsInPrivileges'. Defaults to true.
      Affects whether or not '@hostname' will be used in
      DBMD.getColumn/TablePrivileges.

    - All DBMD result set columns describing schemas now return NULL
      to be more compliant with the behavior of other JDBC drivers
      for other databases (MySQL does not support schemas).

    - Added SSL support. See README for information on how to use it.

    - Properly restore connection properties when autoReconnecting
      or failing-over, including autoCommit state, and isolation level.

    - Use 'SHOW CREATE TABLE' when possible for determining foreign key
      information for DatabaseMetaData...also allows cascade options for
      DELETE information to be returned

    - Escape 0x5c character in strings for the SJIS charset.

    - Fixed start position off-by-1 error in Clob.getSubString()

    - Implemented Clob.truncate()

    - Implemented Clob.setString()

    - Implemented Clob.setAsciiStream()

    - Implemented Clob.setCharacterStream()

    - Added com.mysql.jdbc.MiniAdmin class, which allows you to send
      'shutdown' command to MySQL server...Intended to be used when 'embedding'
      Java and MySQL server together in an end-user application.

    - Added 'connectTimeout' parameter that allows users of JDK-1.4 and newer
      to specify a maxium time to wait to establish a connection.

    - Failover and autoReconnect only work when the connection is in a
      autoCommit(false) state, in order to stay transaction safe

    - Added 'queriesBeforeRetryMaster' property that specifies how many
      queries to issue when failed over before attempting to reconnect
      to the master (defaults to 50)

    - Fixed DBMD.supportsResultSetConcurrency() so that it returns true
      for ResultSet.TYPE_SCROLL_INSENSITIVE and ResultSet.CONCUR_READ_ONLY or
      ResultSet.CONCUR_UPDATABLE

    - Fixed ResultSet.isLast() for empty result sets (should return false).

    - PreparedStatement now honors stream lengths in setBinary/Ascii/Character
      Stream() unless you set the connection property
      'useStreamLengthsInPrepStmts' to 'false'.

    - Removed some not-needed temporary object creation by using Strings
      smarter in EscapeProcessor, Connection and DatabaseMetaData classes.

09-21-02 - Version 3.0.1-dev

    - Fixed ResultSet.getRow() off-by-one bug.

    - Fixed RowDataStatic.getAt() off-by-one bug.

    - Added limited Clob functionality (ResultSet.getClob(),
      PreparedStatemtent.setClob(),
      PreparedStatement.setObject(Clob).

    - Added socketTimeout parameter to URL.

    - Connection.isClosed() no longer "pings" the server.

    - Connection.close() issues rollback() when getAutoCommit() == false

    - Added "paranoid" parameter...sanitizes error messages removing
      "sensitive" information from them (i.e. hostnames, ports,
      usernames, etc.), as well as clearing "sensitive" data structures
      when possible.

    - Fixed ResultSetMetaData.isSigned() for TINYINT and BIGINT.

    - Charsets now automatically detected. Optimized code for single-byte
      character set conversion.

    - Implemented ResultSet.getCharacterStream()

    - Added "LOCAL TEMPORARY" to table types in DatabaseMetaData.getTableTypes()

    - Massive code clean-up to follow Java coding conventions (the time had come)


07-31-02 - Version 3.0.0-dev

    - !!! LICENSE CHANGE !!! The driver is now GPL. If you need
      non-GPL licenses, please contact me <mark@mysql.com>

    - JDBC-3.0 functionality including
      Statement/PreparedStatement.getGeneratedKeys() and
      ResultSet.getURL()

    - Performance enchancements - driver is now 50-100% faster
      in most situations, and creates fewer temporary objects

    - Repackaging...new driver name is "com.mysql.jdbc.Driver",
      old name still works, though (the driver is now provided
      by MySQL-AB)

    - Better checking for closed connections in Statement
      and PreparedStatement.

    - Support for streaming (row-by-row) result sets (see README)
      Thanks to Doron.

    - Support for large packets (new addition to MySQL-4.0 protocol),
      see README for more information.

    - JDBC Compliance -- Passes all tests besides stored procedure tests


    - Fix and sort primary key names in DBMetaData (SF bugs 582086 and 582086)

    - Float types now reported as java.sql.Types.FLOAT (SF bug 579573)

    - ResultSet.getTimestamp() now works for DATE types (SF bug 559134)

    - ResultSet.getDate/Time/Timestamp now recognizes all forms of invalid
      values that have been set to all zeroes by MySQL (SF bug 586058)

    - Testsuite now uses Junit (which you can get from www.junit.org)

    - The driver now only works with JDK-1.2 or newer.

    - Added multi-host failover support (see README)

    - General source-code cleanup.

    - Overall speed improvements via controlling transient object
      creation in MysqlIO class when reading packets

    - Performance improvements in  string handling and field
      metadata creation (lazily instantiated) contributed by
      Alex Twisleton-Wykeham-Fiennes


05-16-02 - Version 2.0.14

    - More code cleanup

    - PreparedStatement now releases resources on .close() (SF bug 553268)

    - Quoted identifiers not used if server version does not support them. Also,
      if server started with --ansi or --sql-mode=ANSI_QUOTES then '"' will be
      used as an identifier quote, otherwise '`' will be used.

    - ResultSet.getDouble() now uses code built into JDK to be more precise (but slower)

    - LogicalHandle.isClosed() calls through to physical connection

    - Added SQL profiling (to STDERR). Set "profileSql=true" in your JDBC url.
      See README for more information.

    - Fixed typo for relaxAutoCommit parameter.

04-24-02 - Version 2.0.13

    - More code cleanup.

    - Fixed unicode chars being read incorrectly (SF bug 541088)

    - Faster blob escaping for PrepStmt

    - Added set/getPortNumber() to DataSource(s) (SF bug 548167)

    - Added setURL() to MySQLXADataSource (SF bug 546019)

    - PreparedStatement.toString() fixed (SF bug 534026)

    - ResultSetMetaData.getColumnClassName() now implemented

    - Rudimentary version of Statement.getGeneratedKeys() from JDBC-3.0
      now implemented (you need to be using JDK-1.4 for this to work, I
      believe)

    - DBMetaData.getIndexInfo() - bad PAGES fixed (SF BUG 542201)

04-07-02 - Version 2.0.12

    - General code cleanup.

    - Added getIdleFor() method to Connection and MysqlLogicalHandle.

    - Relaxed synchronization in all classes, should fix 520615 and 520393.

    - Added getTable/ColumnPrivileges() to DBMD (fixes 484502).

    - Added new types to getTypeInfo(), fixed existing types thanks to
      Al Davis and Kid Kalanon.

    - Added support for BIT types (51870) to PreparedStatement.

    - Fixed getRow() bug (527165) in ResultSet

    - Fixes for ResultSet updatability in PreparedStatement.
    - Fixed timezone off by 1-hour bug in PreparedStatement (538286, 528785).

    - ResultSet: Fixed updatability (values being set to null
      if not updated).

    - DataSources - fixed setUrl bug (511614, 525565),
      wrong datasource class name (532816, 528767)

    - Added identifier quoting to all DatabaseMetaData methods
      that need them (should fix 518108)

    - Added support for YEAR type (533556)

    - ResultSet.insertRow() should now detect auto_increment fields
      in most cases and use that value in the new row. This detection
      will not work in multi-valued keys, however, due to the fact that
      the MySQL protocol does not return this information.

    - ResultSet.refreshRow() implemented.

    - Fixed testsuite.Traversal afterLast() bug, thanks to Igor Lastric.

01-27-02 - Version 2.0.11

    - Fixed missing DELETE_RULE value in
      DBMD.getImported/ExportedKeys() and getCrossReference().

    - Full synchronization of Statement.java.

    - More changes to fix "Unexpected end of input stream"
      errors when reading BLOBs. This should be the last fix.

01-24-02 - Version 2.0.10

     - Fixed spurious "Unexpected end of input stream" errors in
       MysqlIO (bug 507456).

     - Fixed null-pointer-exceptions when using
       MysqlConnectionPoolDataSource with Websphere 4 (bug 505839).

01-13-02 - Version 2.0.9

     - Ant build was corrupting included jar files, fixed
       (bug 487669).

     - Fixed extra memory allocation in MysqlIO.readPacket()
       (bug 488663).

     - Implementation of DatabaseMetaData.getExported/ImportedKeys() and
       getCrossReference().

     - Full synchronization on methods modifying instance and class-shared
       references, driver should be entirely thread-safe now (please
       let me know if you have problems)

     - DataSource implementations moved to org.gjt.mm.mysql.jdbc2.optional
       package, and (initial) implementations of PooledConnectionDataSource
       and XADataSource are in place (thanks to Todd Wolff for the
       implementation and testing of PooledConnectionDataSource with
       IBM WebSphere 4).

     - Added detection of network connection being closed when reading packets
       (thanks to Todd Lizambri).

     - Fixed quoting error with escape processor (bug 486265).

     - Report batch update support through DatabaseMetaData (bug 495101).

     - Fixed off-by-one-hour error in PreparedStatement.setTimestamp()
       (bug 491577).

     - Removed concatenation support from driver (the '||' operator),
       as older versions of VisualAge seem to be the only thing that
       use it, and it conflicts with the logical '||' operator. You will
       need to start mysqld with the "--ansi" flag to use the '||'
       operator as concatenation (bug 491680)

     - Fixed casting bug in PreparedStatement (bug 488663).

11-25-01 - Version 2.0.8

     - Batch updates now supported (thanks to some inspiration
       from Daniel Rall).

     - XADataSource/ConnectionPoolDataSource code (experimental)

     - PreparedStatement.setAnyNumericType() now handles positive
       exponents correctly (adds "+" so MySQL can understand it).

     - DatabaseMetaData.getPrimaryKeys() and getBestRowIdentifier()
       are now more robust in identifying primary keys (matches
       regardless of case or abbreviation/full spelling of Primary Key
       in Key_type column).

10-24-01 - Version 2.0.7

     - PreparedStatement.setCharacterStream() now implemented

     - Fixed dangling socket problem when in high availability
       (autoReconnect=true) mode, and finalizer for Connection will
       close any dangling sockets on GC.

     - Fixed ResultSetMetaData.getPrecision() returning one
       less than actual on newer versions of MySQL.

     - ResultSet.getBlob() now returns null if column value
       was null.

     - Character sets read from database if useUnicode=true
       and characterEncoding is not set. (thanks to
       Dmitry Vereshchagin)

     - Initial transaction isolation level read from
       database (if avaialable) (thanks to Dmitry Vereshchagin)

     - Fixed DatabaseMetaData.supportsTransactions(), and
       supportsTransactionIsolationLevel() and getTypeInfo()
       SQL_DATETIME_SUB and SQL_DATA_TYPE fields not being
       readable.

     - Fixed PreparedStatement generating SQL that would end
       up with syntax errors for some queries.

     - Fixed ResultSet.isAfterLast() always returning false.

     - Fixed timezone issue in PreparedStatement.setTimestamp()
       (thanks to Erik Olofsson)

     - Captialize type names when "captializeTypeNames=true"
       is passed in URL or properties (for WebObjects, thanks
       to Anjo Krank)

     - Updatable result sets now correctly handle NULL
       values in fields.

     - PreparedStatement.setDouble() now uses full-precision
       doubles (reverting a fix made earlier to truncate them).

     - PreparedStatement.setBoolean() will use 1/0 for values
       if your MySQL Version >= 3.21.23.

06-16-01 - Version 2.0.6

Fixed PreparedStatement parameter checking

     - Fixed case-sensitive column names in ResultSet.java

06-13-01 - Version 2.0.5

     - Fixed ResultSet.getBlob() ArrayIndex out-of-bounds

     - Fixed ResultSetMetaData.getColumnTypeName for TEXT/BLOB

     - Fixed ArrayIndexOutOfBounds when sending large BLOB queries
       (Max size packet was not being set)

     - Added ISOLATION level support to Connection.setIsolationLevel()

     - Fixed NPE on PreparedStatement.executeUpdate() when all columns
       have not been set.

     - Fixed data parsing of TIMESTAMPs with 2-digit years

     - Added Byte to PreparedStatement.setObject()

     - ResultSet.getBoolean() now recognizes '-1' as 'true'

     - ResultSet has +/-Inf/inf support

     - ResultSet.insertRow() works now, even if not all columns are
       set (they will be set to "NULL")

     - DataBaseMetaData.getCrossReference() no longer ArrayIndexOOB

     - getObject() on ResultSet correctly does TINYINT->Byte and
       SMALLINT->Short

12-03-00 - Version 2.0.3

     - Implemented getBigDecimal() without scale component
       for JDBC2.

     - Fixed composite key problem with updateable result sets.

     - Added detection of -/+INF for doubles.

     - Faster ASCII string operations.

     - Fixed incorrect detection of MAX_ALLOWED_PACKET, so sending
       large blobs should work now.

     - Fixed off-by-one error in java.sql.Blob implementation code.

     - Added "ultraDevHack" URL parameter, set to "true" to allow
       (broken) Macromedia UltraDev to use the driver.

04-06-00 - Version 2.0.1

     - Fixed RSMD.isWritable() returning wrong value.
       Thanks to Moritz Maass.

     - Cleaned up exception handling when driver connects

     - Columns that are of type TEXT now return as Strings
       when you use getObject()

     - DatabaseMetaData.getPrimaryKeys() now works correctly wrt
       to key_seq. Thanks to Brian Slesinsky.

     - No escape processing is done on PreparedStatements anymore
       per JDBC spec.

     - Fixed many JDBC-2.0 traversal, positioning bugs, especially
       wrt to empty result sets. Thanks to Ron Smits, Nick Brook,
       Cessar Garcia and Carlos Martinez.

     - Fixed some issues with updatability support in ResultSet when
       using multiple primary keys.

02-21-00 - Version 2.0pre5

     - Fixed Bad Handshake problem.

01-10-00 - Version 2.0pre4

     - Fixes to ResultSet for insertRow() - Thanks to
       Cesar Garcia

     - Fix to Driver to recognize JDBC-2.0 by loading a JDBC-2.0
       class, instead of relying on JDK version numbers. Thanks
       to John Baker.

     - Fixed ResultSet to return correct row numbers

     - Statement.getUpdateCount() now returns rows matched,
       instead of rows actually updated, which is more SQL-92
       like.

10-29-99

     - Statement/PreparedStatement.getMoreResults() bug fixed.
       Thanks to Noel J. Bergman.

     - Added Short as a type to PreparedStatement.setObject().
       Thanks to Jeff Crowder

     - Driver now automagically configures maximum/preferred packet
       sizes by querying server.

     - Autoreconnect code uses fast ping command if server supports
       it.

     - Fixed various bugs wrt. to packet sizing when reading from
       the server and when alloc'ing to write to the server.

08-17-99 - Version 2.0pre

     - Now compiles under JDK-1.2. The driver supports both JDK-1.1
       and JDK-1.2 at the same time through a core set of classes.
       The driver will load the appropriate interface classes at
       runtime by figuring out which JVM version you are using.

     - Fixes for result sets with all nulls in the first row.
       (Pointed out by Tim Endres)

     - Fixes to column numbers in SQLExceptions in ResultSet
       (Thanks to Blas Rodriguez Somoza)

     - The database no longer needs to specified to connect.
       (Thanks to Christian Motschke)

07-04-99 - Version 1.2b

     - Better Documentation (in progress), in doc/mm.doc/book1.html

     - DBMD now allows null for a column name pattern (not in
       spec), which it changes to '%'.

     - DBMD now has correct types/lengths for getXXX().

     - ResultSet.getDate(), getTime(), and getTimestamp() fixes.
       (contributed by Alan Wilken)

     - EscapeProcessor now handles \{ \} and { or } inside quotes
       correctly. (thanks to Alik for some ideas on how to fix it)

     - Fixes to properties handling in Connection.
       (contributed by Juho Tikkala)

     - ResultSet.getObject() now returns null for NULL columns
       in the table, rather than bombing out.
       (thanks to Ben Grosman)

     - ResultSet.getObject() now returns Strings for types
       from MySQL that it doesn't know about. (Suggested by
       Chris Perdue)

     - Removed DataInput/Output streams, not needed, 1/2 number
       of method calls per IO operation.

     - Use default character encoding if one is not specified. This
       is a work-around for broken JVMs, because according to spec,
       EVERY JVM must support "ISO8859_1", but they don't.

     - Fixed Connection to use the platform character encoding
       instead of "ISO8859_1" if one isn't explicitly set. This
       fixes problems people were having loading the character-
       converter classes that didn't always exist (JVM bug).
       (thanks to Fritz Elfert for pointing out this problem)

     - Changed MysqlIO to re-use packets where possible to reduce
       memory usage.

     - Fixed escape-processor bugs pertaining to {} inside
       quotes.

04-14-99 - Version 1.2a

     - Fixed character-set support for non-Javasoft JVMs
       (thanks to many people for pointing it out)

     - Fixed ResultSet.getBoolean() to recognize 'y' & 'n'
       as well as '1' & '0' as boolean flags.
       (thanks to Tim Pizey)

     - Fixed ResultSet.getTimestamp() to give better performance.
       (thanks to Richard Swift)

     - Fixed getByte() for numeric types.
       (thanks to Ray Bellis)

     - Fixed DatabaseMetaData.getTypeInfo() for DATE type.
       (thanks to Paul Johnston)

     - Fixed EscapeProcessor for "fn" calls.
       (thanks to Piyush Shah at locomotive.org)

     - Fixed EscapeProcessor to not do extraneous work if there
       are no escape codes.
       (thanks to Ryan Gustafson)

     - Fixed Driver to parse URLs of the form "jdbc:mysql://host:port"
       (thanks to Richard Lobb)

03-24-99 - Version 1.1i

     - Fixed Timestamps for PreparedStatements

     - Fixed null pointer exceptions in RSMD and RS

     - Re-compiled with jikes for valid class files (thanks ms!)

03-08-99 - Version 1.1h

     - Fixed escape processor to deal with un-matched { and }
       (thanks to Craig Coles)

     - Fixed escape processor to create more portable (between
       DATETIME and TIMESTAMP types) representations so that
       it will work with BETWEEN clauses.
       (thanks to Craig Longman)

     - MysqlIO.quit() now closes the socket connection. Before,
       after many failed connections some OS's would run out
       of file descriptors. (thanks to Michael Brinkman)

     - Fixed NullPointerException in Driver.getPropertyInfo.
       (thanks to Dave Potts)

     - Fixes to MysqlDefs to allow all *text fields to be
       retrieved as Strings.
       (thanks to Chris at Leverage)

     - Fixed setDouble in PreparedStatement for large numbers
       to avoid sending scientific notation to the database.
       (thanks to J.S. Ferguson)

     - Fixed getScale() and getPrecision() in RSMD.
       (contrib'd by James Klicman)

     - Fixed getObject() when field was DECIMAL or NUMERIC
       (thanks to Bert Hobbs)

     - DBMD.getTables() bombed when passed a null table-name
       pattern. Fixed. (thanks to Richard Lobb)

     - Added check for "client not authorized" errors during
       connect. (thanks to Hannes Wallnoefer)

02-19-99 - Version 1.1g

     - Result set rows are now byte arrays. Blobs and Unicode
       work bidriectonally now. The useUnicode and encoding
       options are implemented now.

     - Fixes to PreparedStatement to send binary set by
       setXXXStream to be sent un-touched to the MySQL server.

     - Fixes to getDriverPropertyInfo().

12-31-98 - Version 1.1f

     - Changed all ResultSet fields to Strings, this should allow
       Unicode to work, but your JVM must be able to convert
       between the character sets. This should also make reading
       data from the server be a bit quicker, because there is now
       no conversion from StringBuffer to String.

     - Changed PreparedStatement.streamToString() to be more
       efficient (code from Uwe Schaefer).

     - URL parsing is more robust (throws SQL exceptions on errors
       rather than NullPointerExceptions)

     - PreparedStatement now can convert Strings to Time/Date values
       via setObject() (code from Robert Currey).

     - IO no longer hangs in Buffer.readInt(), that bug was
       introduced in 1.1d when changing to all byte-arrays for
       result sets. (Pointed out by Samo Login)

11-03-98 - Version 1.1b

     - Fixes to DatabaseMetaData to allow both IBM VA and J-Builder
       to work. Let me know how it goes. (thanks to Jac Kersing)

     - Fix to ResultSet.getBoolean() for NULL strings
       (thanks to Barry Lagerweij)

     - Beginning of code cleanup, and formatting. Getting ready
       to branch this off to a parallel JDBC-2.0 source tree.

     - Added "final" modifier to critical sections in MysqlIO and
       Buffer to allow compiler to inline methods for speed.

9-29-98

     - If object references passed to setXXX() in PreparedStatement are
       null, setNull() is automatically called for you. (Thanks for the
       suggestion goes to Erik Ostrom)

     - setObject() in PreparedStatement will now attempt to write a
       serialized  representation of the object to the database for
       objects of Types.OTHER and objects of unknown type.

     - Util now has a static method readObject() which given a ResultSet
       and a column index will re-instantiate an object serialized in
       the above manner.

9-02-98 - Vesion 1.1

     - Got rid of "ugly hack" in MysqlIO.nextRow(). Rather than
       catch an exception, Buffer.isLastDataPacket() was fixed.

     - Connection.getCatalog() and Connection.setCatalog()
       should work now.

     - Statement.setMaxRows() works, as well as setting
       by property maxRows. Statement.setMaxRows() overrides
       maxRows set via properties or url parameters.

     - Automatic re-connection is available. Because it has
       to "ping" the database before each query, it is
       turned off by default. To use it, pass in "autoReconnect=true"
       in the connection URL. You may also change the number of
       reconnect tries, and the initial timeout value via
       "maxReconnects=n" (default 3) and "initialTimeout=n"
       (seconds, default 2) parameters. The timeout is an
       exponential backoff type of timeout, e.g. if you have initial
       timeout of 2 seconds, and maxReconnects of 3, then the driver
       will timeout 2 seconds, 4 seconds, then 16 seconds between each
       re-connection attempt.

8-24-98 - Version 1.0

     - Fixed handling of blob data in Buffer.java

     - Fixed bug with authentication packet being
       sized too small.

     - The JDBC Driver is now under the LPGL

8-14-98 -

     - Fixed Buffer.readLenString() to correctly
          read data for BLOBS.

     - Fixed PreparedStatement.stringToStream to
          correctly read data for BLOBS.

     - Fixed PreparedStatement.setDate() to not
       add a day.
       (above fixes thanks to Vincent Partington)

     - Added URL parameter parsing (?user=... etc).


8-04-98 - Version 0.9d

     - Big news! New package name. Tim Endres from ICE
       Engineering is starting a new source tree for
       GNU GPL'd Java software. He's graciously given
       me the org.gjt.mm package directory to use, so now
       the driver is in the org.gjt.mm.mysql package scheme.
       I'm "legal" now. Look for more information on Tim's
       project soon.

     - Now using dynamically sized packets to reduce
       memory usage when sending commands to the DB.

     - Small fixes to getTypeInfo() for parameters, etc.

     - DatabaseMetaData is now fully implemented. Let me
       know if these drivers work with the various IDEs
       out there. I've heard that they're working with
       JBuilder right now.

     - Added JavaDoc documentation to the package.

     - Package now available in .zip or .tar.gz.

7-28-98 - Version 0.9

     - Implemented getTypeInfo().
       Connection.rollback() now throws an SQLException
       per the JDBC spec.

     - Added PreparedStatement that supports all JDBC API
       methods for PreparedStatement including InputStreams.
       Please check this out and let me know if anything is
       broken.

     - Fixed a bug in ResultSet that would break some
       queries that only returned 1 row.

     - Fixed bugs in DatabaseMetaData.getTables(),
       DatabaseMetaData.getColumns() and
       DatabaseMetaData.getCatalogs().

     - Added functionality to Statement that allows
       executeUpdate() to store values for IDs that are
       automatically generated for AUTO_INCREMENT fields.
       Basically, after an executeUpdate(), look at the
       SQLWarnings for warnings like "LAST_INSERTED_ID =
       'some number', COMMAND = 'your SQL query'".

       If you are using AUTO_INCREMENT fields in your
       tables and are executing a lot of executeUpdate()s
       on one Statement, be sure to clearWarnings() every
       so often to save memory.

7-06-98 - Version 0.8

     - Split MysqlIO and Buffer to separate classes. Some
       ClassLoaders gave an IllegalAccess error for some
       fields in those two classes. Now mm.mysql works in
       applets and all classloaders.

       Thanks to Joe Ennis <jce@mail.boone.com> for pointing
       out the problem and working on a fix with me.

7-01-98 - Version 0.7

     - Fixed DatabaseMetadata problems in getColumns() and
       bug in switch statement in the Field constructor.

       Thanks to Costin Manolache <costin@tdiinc.com> for
       pointing these out.

5-21-98 - Version 0.6

     - Incorporated efficiency changes from
       Richard Swift <Richard.Swift@kanatek.ca> in
       MysqlIO.java and ResultSet.java

     - We're now 15% faster than gwe's driver.

     - Started working on DatabaseMetaData.

       The following methods are implemented:
        * getTables()
        * getTableTypes()
        * getColumns
        * getCatalogs()<|MERGE_RESOLUTION|>--- conflicted
+++ resolved
@@ -1,33 +1,33 @@
 # Changelog
 # $Id$
-<<<<<<< HEAD
-10-19-15 - Version 6.0.1
-
-  - Removed useJvmCharsetConverters connection property. JVM charset converters are now used in all cases.
-
-  - Refactored value decoding and removed all date/time connection properties
-
-  - Refactored connection properties
-
-  - Assume existence of INFORMATION_SCHEMA.PARAMETERS (and thus MySQL 5.5) when preparing stored procedure calls.
-
-  - Removed retainStatementAfterResultSetClose connection property.
-
-  - Null-merge of Bug#54095 (11761585) fix.
-
-  - Removed support code for MySQL server versions < 5.7.
-
-  - Merged version 5.1.37.
-=======
-dd-mm-yy - Version 5.1.38
+dd-mm-yy - Version 6.0.2
+
+  - Merged version 5.1.38.
 
   - Fix for Bug#21934573, FABRIC CODE INVOLVED IN THREAD DEADLOCK.
     Duplicate: Bug#78710 (21966391), Deadlock on ReplicationConnection and ReplicationConnectionGroup when failover.
 
-10-15-15 - Version 5.1.37
->>>>>>> 685c8719
+  - Merged version 5.1.37.
 
   - Fix for Bug#21876798, CONNECTOR/J WITH MYSQL FABRIC AND SPRING PRODUCES PROXY ERROR.
+
+10-19-15 - Version 6.0.1
+
+  - Removed useJvmCharsetConverters connection property. JVM charset converters are now used in all cases.
+
+  - Refactored value decoding and removed all date/time connection properties
+
+  - Refactored connection properties
+
+  - Assume existence of INFORMATION_SCHEMA.PARAMETERS (and thus MySQL 5.5) when preparing stored procedure calls.
+
+  - Removed retainStatementAfterResultSetClose connection property.
+
+  - Null-merge of Bug#54095 (11761585) fix.
+
+  - Removed support code for MySQL server versions < 5.7.
+
+  - Merged version 5.1.37.
 
   - Fix for Bug#76859 (20969312), DBMD getColumns using I_S doesn't have column IS_GENERATEDCOLUMN as per JDBC 4.1.
     Added support for GENERATED COLUMNS.
