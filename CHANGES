--- conflicted
+++ resolved
@@ -2,16 +2,14 @@
 # $Id$
 mm-dd-yy - Version 6.0.4
 
-<<<<<<< HEAD
-  - Fix for Bug#82046 (23743947), MYSQL CONNECTOR JAVA OSGI METADATA BROKEN.
-=======
   - The X DevAPI Table object now represents both database tables and views.
 
   - Added support for matching against pattern for X DevAPI list_objects calls.
     Added Schema.getCollections(String pattern) and Schema.getTables(String pattern) interface methods.
 
   - Switched to "mysqlx" namespace for X DevAPI StmtExecute messages. This change is incompatible to MySQL server versions < 5.7.14.
->>>>>>> 30ca0045
+
+  - Fix for Bug#82046 (23743947), MYSQL CONNECTOR JAVA OSGI METADATA BROKEN.
 
   - Fix for Bug#21690043, CONNECT FAILS WHEN PASSWORD IS BLANK.
 
