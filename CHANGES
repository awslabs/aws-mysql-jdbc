--- conflicted
+++ resolved
@@ -1,19 +1,9 @@
 # Changelog
 # https://dev.mysql.com/doc/relnotes/connector-j/8.0/en/
 
-<<<<<<< HEAD
 Version 8.0.8
-=======
-Version 5.1.43
 
   - WL#10536, Deprecating COM_SHUTDOWN.
-
-  - Fix for Bug#25650305, GETDATE(),GETTIME() AND GETTIMESTAMP() CALL WITH NULL CALENDAR RETURNS NPE.
-
-  - Fix for Bug#26239946, C/J 5.1 GIS TESTS ARE FAILING WITH MYSQL 8.0.1.
-
-  - Fix for Bug#26090721, CONNECTION FAILING WHEN SERVER STARTED WITH COLLATION UTF8MB4_DE_PB_0900_AI_CI.
->>>>>>> 109e7a5e
 
   - Fix for Bug#25946965, UPDATE THE TIME ZONE MAPPINGS WITH LATEST TZ DATABASES.
 
