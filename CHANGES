--- conflicted
+++ resolved
@@ -1,6 +1,5 @@
 # Changelog
 # $Id$
-<<<<<<< HEAD
 nn-nn-15 - Version 6.0.0
 
   - Removed useJvmCharsetConverters connection property. JVM charset converters are now used in all cases.
@@ -17,16 +16,13 @@
 
   - Removed support code for MySQL server versions < 5.7.
 
+  - Merged version 5.1.37.
+
+  - Fix for Bug#76187 (20675539), getTypeInfo report maximum precision of 255 for varchar.
+
   - Merged version 5.1.36.
-=======
-mm-dd-15 - Version 5.1.37
-
-  - Fix for Bug#76187 (20675539), getTypeInfo report maximum precision of 255 for varchar.
-
-06-30-15 - Version 5.1.36
 
   - Add test for new syntax 'ALTER TABLE ... DISCARD|IMPORT PARTITION ...' introduced in MySQL 5.7.4.
->>>>>>> 13af4677
 
   - Fix for Bug#20727196, GETPROCEDURECOLUMNS() RETURNS EXCEPTION FOR FUNCTION WHICH RETURNS ENUM/SET TYPE.
 
