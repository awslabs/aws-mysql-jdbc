--- conflicted
+++ resolved
@@ -1,13 +1,9 @@
 # Changelog
-<<<<<<< HEAD
 # https://dev.mysql.com/doc/relnotes/connector-j/6.0/en/
-=======
-# $Id$
-mm-dd-yy - Version 5.1.42
+
+Version 6.0.7
 
   - Fix for Bug#25556597, RESULTSETTEST.TESTPADDING UNIT TEST IS FAILING IN 5.1.41 RELEASE PACKAGE.
-
-02-28-17 - Version 5.1.41
 
   - Fix for Bug#25517837, CONNECT PERFORMNACE DEGRADED BY 10% IN 5.1.41.
 
@@ -22,20 +18,11 @@
 
   - Fix for Bug#81706 (23535001), NullPointerException in driver.
 
-  - Fix for Bug#81108 (23264511), FabricMySQLConnectionProxy.setShardTable method logic miss.
-
   - Fix for Bug#83052 (25048543), static method in com.mysql.jdbc.Util relies on null object.
 
-  - Fix for Bug#82203 (24289730), com.mysql.fabric.HashShardMapping is not thread safe.
-
-  - Updated collations map.
-
   - Fix for Bug#69526 (17035755), 'Abandoned connection cleanup thread' at mysql-connector-java-5.1.25.
 
   - Fix for Bug#82826 (24942672), Unneeded version requirement for javax.net.ssl Import-Package on OSGi MANIFEST.MF.
->>>>>>> dc0f8124
-
-Version 6.0.7
 
 Version 6.0.6
 
