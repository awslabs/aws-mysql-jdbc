--- conflicted
+++ resolved
@@ -2,11 +2,9 @@
 # $Id$
 mm-dd-yy - Version 5.1.39
 
-<<<<<<< HEAD
+  - Fix for Bug#59462 (16736619), ConcurrentModificationException inside ConnectionImpl.closeAllOpenStatements().
+
   - Fix for Bug#22848249, LOADBALANCECONNECTIONGROUPMANAGER.REMOVEHOST() NOT WORKING AS EXPECTED.
-=======
-  - Fix for Bug#59462 (16736619), ConcurrentModificationException inside ConnectionImpl.closeAllOpenStatements()
->>>>>>> df6563c4
 
   - Fix for Bug#22730682, ARRAYINDEXOUTOFBOUNDSEXCEPTION FROM CONNECTIONGROUPMANAGER.REMOVEHOST().
 
