# Changelog
# $Id$
nn-nn-15 - Version 6.0.0

  - Removed useJvmCharsetConverters connection property. JVM charset converters are now used in all cases.

  - Refactored value decoding and removed all date/time connection properties

  - Refactored connection properties

  - Assume existence of INFORMATION_SCHEMA.PARAMETERS (and thus MySQL 5.5) when preparing stored procedure calls.

  - Removed retainStatementAfterResultSetClose connection property.

  - Null-merge of Bug#54095 (11761585) fix.

  - Removed support code for MySQL server versions < 5.7.

  - Merged version 5.1.36.

  - Fix for Bug#20825727, CONNECT FAILURE WHEN TRY TO CONNECT SHA USER WITH DIFFERENT CHARSET.

  - Flag RowDataDynamic.isInterrupted removed as it isn't needed.

  - Fix for Bug#20518653, XSL FILES IN PACKAGES

  - Fix for Bug#20804635, GETTIME() AND GETDATE() FUNCTIONS FAILS WHEN FRACTIONAL PART EXISTS

  - Fix for Bug#62452 (16444069), NPE thrown in JDBC4MySQLPooledException when statement is closed.

  - Fix for BUG#70927 (17810800), Connector/J COM_CHANGE_USER handling is broken

  - Fix for Bug#75335 (20283655), Maven artifact for Connector/J is missing source jar.

  - Fix for BUG#75592 (20408891), "SHOW VARIABLES WHERE" is expensive.

<<<<<<< HEAD
  - Merged version 5.1.35.
=======
  - Fix for Bug#75113, Fail in failover of the connection in MySQL fabric

03-23-15 - Version 5.1.35
>>>>>>> 54462c6b

  - Fix for Bug#19536760, GETSTRING() CALL AFTER RS.RELATIVE() RETURNS NULLPOINTEREXCEPTION

  - Fix for BUG#20453712, CLOB.SETSTRING() WITH VALID INPUT RETURNS EXCEPTION

  - Fix for BUG#20453671, CLOB.POSITION() API CALL WITH CLOB INPUT RETURNS EXCEPTION

  - Fix for Bug#20685022, SSL CONNECTION TO MYSQL 5.7.6 COMMUNITY SERVER FAILS.

  - Fix for Bug#20606107, TEST FAILURES WHEN RUNNING AGAINST 5.7.6 SERVER VERSION

  - Fix for Bug#20533907, BUG#20204783 FIX EXPOSES WRONG BEAHAVIORS IN FAILOVER CONNECTIONS.
    This fix is a refactoring of the default failover feature which is no longer attached to load-balancing support.

  - Fix for Bug#20504139, GETFUNCTIONCOLUMNS() AND GETPROCEDURECOLUMNS() RETURNS ERROR FOR VALID INPUTS.

  - Expose PreparedStatment.ParseInfo for external usage, with no capture of the connection, which allows for global, highly-concurrent parse caches to be
    implemented.

  - Fix for Bug#75309 (20272931), mysql connector/J driver in streaming mode will in the blocking state.

  - New property 'readOnlyPropagatesToServer' controls the implicit propagation of read only transaction access mode to server.

  - Fix for Bug#54095 (11761585), Unnecessary call in newSetTimestampInternal.
    Test case only. The bug was fixed as a consequence of the patch for Bug#71084.

  - Fix for Bug#67760 (15936413), Deadlock when concurrently executing prepared statements with Timestamp objects.

  - Fix for Bug#71084 (18028319), Wrong java.sql.Date stored if client and server time zones differ.
    Two connection properties added, "noTimezoneConversionForDateType" and "cacheDefaultTimezone", to define if and how time zone conversions are available to
    DATE data type values. 

  - Fix for Bug#75080 (20217686), NullPointerException during setTimestamp on Fabric connection.

  - Fix for Bug#75168 (20204783), loadBalanceExceptionChecker interface cannot work using JDBC4/JDK7.

  - Fix for Bug#73595 (19465516), Replace usage of StringBuffer in JDBC driver.

  - Fix for Bug#18925727, SQL INJECTION IN MYSQL JDBC DRIVER.

  - Fix for Bug#74998 (20112694), readRemainingMultiPackets not computed correctly for rows larger than 16 MB.

  - Merged version 5.1.34.

  - Fix for Bug#73012 (19219158), Precedence between timezone options is unclear.

  - Implement support for connecting through SOCKS proxies (WL#8105). Connection properties supporting this are socksProxyHost, socksProxyPort.

  - Ant buildfile reworked to fix incompatibilities with latest Eclipse, to remove dependency from ant-contrib and to improve structure and documentation.

  - Fix for Bug#18474141, TESTSUITE.FABRIC TEST CASES FAIL IF NO FABRIC.TESTSUITE PROPERTIES PROVIDED

  - Fix for Bug#19383371, CONNECT USING MYSQL_OLD_PASSWORD USER FAILS WHEN PWD IS BLANK

  - Merged version 5.1.33.

  - Fix for Bug#17441747, C/J DOESN'T SUPPORT XA RECOVER OUTPUT FORMAT CHANGED IN MYSQL 5.7.
    Test case was disabled for affected server versions 5.7.0 - 5.7.4.

  - Fix for Bug#19145408, Error messages may not be interpreted according to the proper character set

  - Fix for Bug#19505524, UNIT TEST SUITE DOES NOT CONSIDER ALL THE PARAMETERS PASSED TO BUILD.XML.

  - Fix for Bug#73474 (19365473), Invalid empty line in MANIFEST.MF

  - Fix for Bug#70436 (17527948), Incorrect mapping of windows timezone to Olson timezone.
    TimeZone mappings were revised in order to use latest data from IANA Time Zone Database and Unicode CLDR.

  - Fix for Bug73163 (19171665), IndexOutOfBoundsException thrown preparing statement.
    Regression test added. Fix was included in patch from 5.1.32: "Fix for failing tests when running test suite with Java 6+".

  - Added support for gb18030 character set

  - Fix for Bug#73663 (19479242), utf8mb4 does not work for connector/j >=5.1.13

  - Fix for Bug#73594 (19450418), ClassCastException in MysqlXADataSource if pinGlobalTxToPhysicalConnection=true

  - Fix for Bug#19354014, changeUser() call results in "packets out of order" error when useCompression=true.

  - Fix for Bug#73577 (19443777), CHANGEUSER() CALL WITH USECOMPRESSION=TRUE COULD LEAD TO IO FREEZE

  - Fix for Bug#19172037, TEST FAILURES WHEN RUNNING AGAINST 5.6.20 SERVER VERSION

  - Merged version 5.1.32

  - Fix for Bug#71923 (18344403), Incorrect generated keys if ON DUPLICATE KEY UPDATE not exact.
    Additionally several methods in StringUtils were fixed/upgraded.

  - Fix for Bug#72502 (18691866), NullPointerException in isInterfaceJdbc() when using DynaTrace

  - Fix for Bug#72890 (18970520), Java jdbc driver returns incorrect return code when it's part of XA transaction.

  - Fabric client now supports Fabric 1.5. Older versions are no longer supported.

  - Fix for Bug#71672 (18232840), Every SQL statement is checked if it contains "ON DUPLICATE KEY UPDATE" or not.
    Thanks to Andrej Golovnin for his contribution.

  - Fix for Bug#73070 (19034681), Preparing a stored procedure call with Fabric results in an exception

  - Fix for Bug#73053 (19022745), Endless loop in MysqlIO.clearInputStream due to Linux kernel bug.
    In the source of this issue is a Linux kernel bug described in the patch "tcp: fix FIONREAD/SIOCINQ" 
    (https://git.kernel.org/cgit/linux/kernel/git/torvalds/linux.git/commit/?id=a3374c4).

  - Fix for Bug#18869381, CHANGEUSER() FOR SHA USER RESULTS IN NULLPOINTEREXCEPTION

  - Fix for Bug#62577 (16722757), XA connection fails with ClassCastException

  - Fix for Bug#18852587, CONNECT WITH A USER CREATED USING SHA256_PASSWORD PLUGIN FAILS WHEN PWD IS BLANK

  - Fix for Bug#18852682, TEST TESTSHA256PASSWORDPLUGIN FAILS WHEN EXECUTE AGAINST COMMERCIAL SERVER

  - Fix for failing tests when running test suite with Java 6+.
    Includes fix for Bug#35829 (11748301), build.xml check for java6 should use or instead of and.

  - Charset mappings refactored.

  - Fix for Bug#72712 (18836319), No way to configure Connector JDBC to not do extra queries on connection

06-09-14 - Version 5.1.31

  - Fix for Bug#66947 (16004987), Calling ServerPreparedStatement.close() twice corrupts cached statements.

  - Fix for Bug#61213 (18009254), ON DUPLICATE KEY UPDATE breaks generated key list when extended INSERT is used

  - Test cases updated to comply with MySQL 5.7.4 new STRICT_MODE behavior and no longer supported IGNORE clause in
    ALTER TABLE statement.

  - Added support for sha256_password authentication with RSA encryption.

  - Fix for Bug#71753 (18260918), Bad SSL socket transform.

  - Added tests for changes in GET DIAGNOSTIC syntax introduced in MySQL 5.7.0.

  - Fix for Bug#67803 (16708231), XA commands sent twice to MySQL server.
    Thanks to Andrej Golovnin for his contribution.

  - Fix for Bug#55680 (16737192), MySQL Connector/J memory leak

  - Fix for Bug#72326 (18598665), Typo in fullDebug.properties - gatherPerMetrics should be gatherPerfMetrics

  - Fix for Bug#72023 (18403456), Avoid byte array creation in MysqlIO#unpackBinaryResultSetRow.
    Thanks to Andrej Golovnin for his contribution.

  - Fix for Bug#72000 (18402873), java.lang.ArrayIndexOutOfBoundsException on java.sql.ResultSet.getInt(String).

  - Fix for Bug#71850 (18318197), init() is called twice on exception interceptors

  - Fix for Bug#72008 (18389973), Avoid useless object creation in StringUtils#getBytes-methods.
    Thanks to Andrej Golovnin for his contribution.

  - Fix for Bug#72006 (18403199), Avoid creation of a character array in PreparedStatement$ParseInfo.
    Thanks to Andrej Golovnin for his contribution.
    Additionally, unneeded StringBuffer replaced by StringBuilder instances in StringUtils.

  - Fix for Bug#72301 (18549472), Fabric driver swallows exceptions thrown during connection creation using JDBC4

03-28-14 - Version 5.1.30

  - Fix for Bug#71679 (18236388), Avoid iterator creation when invoking statement interceptors in MysqlIO.
    Thanks to Andrej Golovnin for his contribution.

  - Fix for Bug#70944 (17831255), community and commercial builds should have the same line number tables

  - Fix for Bug#71861 (18327245), Avoid manual array copy in MysqlIO and LoadBalancingConnectionProxy.
    Thanks to Andrej Golovnin for his contribution.

  - Fix for Bug#71623 (18228668), Field#getStringFromBytes() creates useless byte array when using JVM converter.
    Thanks to Andrej Golovnin for his contribution.

  - Fix for Bug#71621 (18228302), MysqlXAConnection#xidToString(Xid xid) produces too much garbage.
    Thanks to Andrej Golovnin for his contribution.

  - Fix for Bug#67318 (16722637), SQLException thrown on already closed ResultSet. Thanks to Thomas Manville and Andrej Golovnin for their contribution.

  - Fix for Bug#71396 (18110320), setMaxRows (SQL_SELECT_LIMIT) from one query used in later queries (sometimes).
    Additionally, SQL_SELECT_LIMIT is no longer sent unnecessarily between consecutive queries.

  - Fix for Bug#71432 (18107621), Key store files not closed when making SSL connection

  - Reserved words lists updated from latest official SQL:92 and SQL:2003 specifications.

  - Fix for Bug#18091639, STRINGINDEXOUTOFBOUNDSEXCEPTION IN PREPAREDSTATEMENT.SETTIMESTAMP WITH 5.6.15

  - Added Fabric support

02-10-14 - Version 5.1.29

  - Fix for Bug#70701 (17647584), DatabaseMetaData.getSQLKeywords() doesn't match MySQL 5.6 reserved words.

  - Fix for Bug#17435879, REMOVE SRC/LIB-NODIST DIRECTORY FROM LAUNCHPAD DISTRIBUTION.
    Additional "com.mysql.jdbc.extra.libs" parameter must be used for ant build.

  - Fix for Bug#71038, Add an option for custom collations detection.
    Added new connection property detectCustomCollations=[true|false], with default false.
    Please be aware that these changed the previous default behavior and if you use custom charsets or collations
    you need to set detectCustomCollations=true.

  - Added tests for new index renaming syntax introduced in 5.7.1.

12-23-13 - Version 5.1.28

  - Fix for Bug#69579, DriverManager.setLoginTimeout not honored.

  - Fix for Bug#51313, Escape processing is confused by multiple backslashes.

  - Fix for Bug#55340, initializeResultsMetadataFromCache fails on second call to stored proc.

  - Fix for Bug#70969, Shadow declaration of OperationNotSupportedException in RowDataDynamic.

  - Fix for Bug#70835 (17750877), SQLExceptions thrown because of query interruption (KILL QUERY, query timeout, etc.)
    didn't extend java.sql.SQLNonTransientException for JDBC4+ deployments.

  - Fix for Bug#24344 test case, test fails if it's run with UTC timezone settings. 

  - Fix for Bug#69777, Setting maxAllowedPacket below 8203 makes blobSendChunkSize negative.

  - Fix for Bug#35115, yearIsDateType=false has no effect on result's column type and class.

  - Fix for Bug#68916 (16691047), closeOnCompletion doesn't work.

  - Fix for Bug #69746 (17164058), ResultSet closed after Statement.close() when dontTrackOpenResources=true

  - Fix for Bug#70842 (17753369), Adding live management of replication host topographies.

11-04-13 - Version 5.1.27

  - Fix for Bug#17248345, getFunctionColumns() method returns columns of procedure.

  - Fix for Bug#69290 (16879239), JDBC Table type "SYSTEM TABLE" is used inconsistently.

  - Fix for Bug#68562, Combination rewriteBatchedStatements and useAffectedRows not working as expected.

  - Fix for Bug#69452 (17015673), memory size connection property doesn't support large values well.

  - Added tests for InnoDB full-text search support introduced in 5.6GA.

  - Extended slow query warning with query execution plan for INSERT, REPLACE, UPDATE and DELETE.

  - Added tests for IPv6 functions introduced in 5.6GA.

  - Added support of authentication data up to 2^64-1 bytes.

  - Fix for Bug#38252, ResultSet.absolute(0) is not behaving according to JDBC specification.

  - Fix for Bug#62469, JDBC Authentication Fails with Null Byte in Scramble

  - Fix for Bug#69506, XAER_DUPID error code is not returned when a duplicate XID is offered in Java.

  - Added support for multi-master replication topographies in ReplicationDriver.  ReplicationDriver now uses two discrete load-balanced
    connections, one each for master and slave connections.  The same load-balancing options which apply to load-balanced connections
    now also apply to ReplicationConnections.  By default, this means that when a ReplicationConnection uses master connections
    (because the read-only property of the Connection is false), work may be re-balanced between configured master hosts at transaction 
    boundaries.  As with load-balanced connections, the ReplicationConnection host list may be managed within the JVM (see
    com.mysql.jdbc.ReplicationConnectionGroupManager) or optionally via JMX (using replicationEnableJMX configuration option; see
    com.mysql.jdbc.jmx.ReplicationGroupManagerMBean).  To specify multi-master replication topographies, define each host "type"
    property using the following format:
 
    address=(host=hostname)(port=3306)(type=[master|slave])

    In the absense of explicit type definitions, the driver will assume a single master listed first, with all subsequently-listed
    hosts configured as slaves.

  - Fix for Bug#63354 (16443992), JDBC cannot make new connections if master is down.

  - Fix for Bug#17003626, REGRESSION TEST FAILURE WITH SERVER VERSION 5.7.1

  - Removed ant-contrib.jar from C/J distribution.

  - Added tests for GIS precise spatial operations introduced in 5.6GA.

  - Fixed META-INF information

  - Fix for Bug#17251955, ARRAYINDEXOUTOFBOUNDSEXCEPTION ON LONG MULTI-BYTE DB/USER NAMES

  - Fix for Bug#50538, DatabaseMetaData.getDriverVersion() contains unexpanded ${bzr.revision-id}

08-05-13 - Version 5.1.26

  - Fix for Bug#69298 (16845965), Methods DatabaseMetaData.getProcedures() and DatabaseMetaData.getProcedureColumns(), in JDBC4,
    return stored procedure only or both stored procedures and functions metadata information, depending on the value set in the
    connection property "getProceduresReturnsFunctions", having default value 'true'. Several fixes in Functions and
    Procedures metadata so that consulting I__S and MySQL/DDL returns the same info.

  - Fix for Bug#69308 (16879267), Avoid calling batchedStatement.close() twice, and thus raising and ignoring an undercover SQLException, in methods
    PreparedStatement.executeBatchedInserts and PreparedStatement.executePreparedBatchAsMultiStatement.

  - Fix for Bug#68400, useCompression=true and connect to server, zip native method cause out of memory.
    CompressedInputStream now does not keep reference to connection.
    Thank Dominic Tootell for his investigation, proposed solution and all the help he provided.

  - Fix for Bug#65871, DatabaseMetaData.getColumns() throws an MySQLSyntaxErrorException.
    Delimited names of databases and tables are handled correctly now. The edge case is ANSI quoted
    identifiers with leading and trailing "`" symbols, for example CREATE DATABASE "`dbname`". Methods
    like DatabaseMetaData.getColumns() allow parameters passed both in unquoted and quoted form,
    quoted form is not JDBC-compliant but used by third party tools. So when you pass the indentifier
    "`dbname`" in unquoted form (`dbname`) driver handles it as quoted by "`" symbol. To handle such
    identifiers correctly a new behavior was added to pedantic mode (connection property pedantic=true),
    now if it set to true methods like DatabaseMetaData.getColumns() treat all parameters as unquoted.

  - Fix for Bug#45757 (11754192), Don't allow updateRow() to be called when updatable cursor is positioned on insert row.

  - Fix for Bug#68098 (16224299), Return indexes sorted by NON_UNIQUE, TYPE, INDEX_NAME, and ORDINAL_POSITION in DatabaseMetaData.getIndexInfo.
  
  - Fix for Bug#68307 (16707803), Return correct COLUMN_TYPE from both getProcedureColumns() and getFunctionColumns().

  - Fix for Bug#42267, PreparedStatementWrapper doesn't have a toString() implementation

  - Fix for Bug#44451 (11753081), Added missing fields in methods getColumns(), getProcedureColumns(), getTables() and getUDTs().
    Methods getClientInfoProperties() and getFunctions() were made available in all *DatabaseMetaDataUsingInfoSchema implementations.

05-06-13 - Version 5.1.25

  - Fix for Bug#68801, java webstart mysql-connector-java lib calls -bin library.

  - Fix for Bug#16426462, SyntaxRegressionTest failing on C/J 5.1.24 against MySQL 5.6.10

  - Fix for Bug#60816, Cannot pass NULL to an INOUT procedure parameter.

  - Added support for Connection Attributes when used with MySQL Server versions (5.6+) which support this feature.  
    By default, the following standard attributes are sent to the server, where they can be seen in the 
    performance_schema.session_connect_attrs table:
     * _client_version : the version of MySQL Connector Java in use
     * _client_name : "MySQL Connector Java"
     * _runtime_version : the version of the Java runtime environment in which the driver is running
     * _runtime_vendor : the name of company which produced the Java runtime environment
    Additionally, users may supply their own key/value attributes to be exposed by providing them in 
    "key1:value1,key2:value2" format in the connectionAttributes connection property.
    To avoid sending any connection attributes to the server, set connectionAttributes property to "none".
    
  - Fix for Bug#68763 (16545334), ReplicationConnection.isMasterConnection() returns false always.

  - Fix for Bug#68733 (16526938), ReplicationConnection doesn't ping all slaves.

  - Fix for Bug#68556, Tomcat can't stop a cleanup thread by clearReferencesStopThreads.

  - Fix for Bug#16436511, getDriverName() returns a string with company name "MySQL-AB". Driver name changed to "MySQL Connector Java".

  - Fix for Bug#68664 (16486957), Enable packaging of .JAR file from Eclipse.

03-05-13 - Version 5.1.24

  - Fix for Bug#64204, ResultSet.close hangs if streaming query is killed.

  - Fix for Bug#16224249, Deadlock on concurrently used LoadBalancedMySQLConnection:
    1) abortInternal() method was moved from com.mysql.jdbc.MySQLConnection to com.mysql.jdbc.Connection interface;
    2) load-balanced/failover proxy now broadcasts abortInternal() to all underlying physical connections;
    3) load-balanced/failover proxy now prevents picking of new physical connection after close() or abortInternal() were called explicitly on proxy;
    4) connection synchronization mutex was refactored, now mutex is proxy instance for proxied connection or connection instance itself if there is no proxy.

  - Fix for Bug#64805, StatementImpl$CancelTask occasionally throws NullPointerExceptions.

  - Fixed typos in descriptions of properties.

  - Fix for Bug#68011, Invalid error message noDatetimeSync property instead of noDatetimeStringSync.

02-04-13 - Version 5.1.23

  - Fix for Bug#35653, executeQuery() in Statement.java let "TRUNCATE" queries being executed. "TRUNCATE" and "RENAME" are now filtered for executeQuery().

  - Fix for Bug#65909, referenceThread causes memory leak in Tomcat.
    Abandoned connection cleanup thread was refactored to have static shutdown method.
    If you encountered this leak problem, your application should implement context listener with
    AbandonedConnectionCleanupThread.shutdown() call in contextDestroyed method.

    For example:
       @WebListener
       public class YourThreadsListener implements ServletContextListener {
          public void contextDestroyed(ServletContextEvent arg0) {
             try {
                 AbandonedConnectionCleanupThread.shutdown();
             } catch (InterruptedException e) {
             }
          }
          ...
       }

    Note that if container does not support annotations you should add description to web.xml:
       <listener>
          <listener-class>user.package.YourThreadsListener</listener-class>
       </listener>

  - Added tests for explicit partition selection syntax introduced in 5.6GA.

  - Added support of password expiration protocol. This introduces new boolean connection property disconnectOnExpiredPasswords.
    If disconnectOnExpiredPasswords = true and password expired then connection will be rejected by server with ErrorCode == 1820 (ER_MUST_CHANGE_PASSWORD).
    If disconnectOnExpiredPasswords = false then connection will enter to "sandbox" mode,
    all commands except SET PASSWORD = ... and SET PASSWORD FOR CURRRENT_USER() = ... will cause an error to be thrown.

  - Added tests for EXCHANGE PARTITION syntax introduced in 5.6GA.

  - Added tests for transportable tablespaces syntax introduced in 5.6GA.

  - Added tests for CREATE TABLE syntax changed in 5.6GA: CREATE TABLE ... DATA DIRECTORY = 'absolute/path/to/directory/'

  - Added tests for ALTER TABLE syntax changed in 5.6GA: ALGORITHM and LOCK keywords.

  - Fix for Bug#67954, stack trace used for point-of-origin in log and exception messages
    causes permgen leak with webapp classloader on application redeploy. We no longer store the entire
    stack trace, only the calling class and method, and even then, that only when using the usage advisor
    or when profiling.
    
  - Fix for Bug#11237, useCompression=true and LOAD DATA LOCAL INFILE SQL Command.

  - Static charset/collation maps were updated.

  - Fix for Bug#14260352, difference in Timestamp value returned with rewriteBatchedStatements=true.

  - Fix for Bug#60598, nativeSQL() truncates fractional seconds.

  - Fix for Bug#40279, Timestamp values get truncated when passed as prepared statement parameters.
    This was partly fixed in 5.1.19 but that fix did not cover useLegacyDatetimeCode=true case.

  - Fix for Bug#14665141, Diff results returned from ResultSet and CachedRowSet with new password hashing.
    Test suite modified to don't perform comparison of PASSWORD() results if old_passwords=2
    because with SHA-256 password hashing enabled they are nondeterministic.
    
  - The driver now allows the mechanism for caching MySQL server configuration values replaceable at runtime,
    via the "serverConfigCacheFactory" property. The default is an implementation that is a per-VM concurrent
    map, keyed by URL. The driver will invalidate cache entries when SQLExceptions that indicate communications
    errors are thrown (on the assumption that the server has been or is restarting), or if the server version
    that is being connected to, differs from the one that was present when the cached values were populated.
    
    To replace the default implementation, implement CacheAdapterFactory<String, Map<String, String>>, and
    use the fully-qualified class name of this implementation for "serverConfigCacheFactory".
    
  - Connection.setReadOnly() will take advantage of server-side support for read-only transactions
    present in MySQL-5.6 and newer. Calling .isReadOnly() will incur a round-trip if useLocalSessionState
    is not enabled.

09-06-12 - Version 5.1.22
  - Fix for Bug#57662, Incorrect Query Duration When useNanosForElapsedTime Enabled.

  - Fix for Bug#65503, ResultSets created by PreparedStatement.getGeneratedKeys() are not close()d.

  - Fix for Bug#63800, getVersionColumns() does not return timestamp fields; always empty.
    Added support of ON UPDATE CURRENT_TIMESTAMP for TIMESTAMP and DATETIME fields.

  - Fix for Bug#41752, Can't connect mysqld which character_set_server=ucs2.

  - Fix for Bug#65508, getCharsetNameForIndex() should be faster.

  - Fix for Bug#14563127, Load-balanced connection fails to select valid host, closes connection
    on re-balance.

07-05-12 - Version 5.1.21
  - Added new built-in authentication plugin com.mysql.jdbc.authentication.Sha256PasswordPlugin
    ("sha256_password").

  - Fix for Bug#64731, StringUtils.getBytesWrapped throws StringIndexOutOfBoundsException.

  - Added new built-in authentication plugin com.mysql.jdbc.authentication.MysqlClearPasswordPlugin
    ("mysql_clear_password"). It allows C/J based clients to connect to MySQL accounts which use
    PAM authentication for example. SSL connection required for this authentication method.
    If SSL is not enabled then authentication which requires "mysql_clear_password" will lead to an error.

  - Fix for Bug#13980303, Auth plugin's confidentiality requirements are not checked after Auth Switch Request.

  - Fix for Bug#64205, Connected through Connector/J 5.1 to MySQL 5.5, the error message is garbled.

  - Fix for Bug#37931, Null Pointer Exception Thrown When specifying invalid character_set_results enc.

  - Fix for Bug#36662, TimeUtil.java: MEST mapping n/a.

  - Fix a scalability/memory footprint issue where Object.finalize() was being used on 
    ConnectionImpl to clean up the low-level network connection to MySQL should a 
    connection be abandoned by the application before being cleanly close()d. We now
    track connections in a phantom reference queue, and have a single thread per-vm
    clean these up when the VM notices the connection is no longer referenced by
    anything else.
    
  - Added the ability to add new client-side prepared statement parse info caches by
    implementing com.mysql.jdbc.CacheAdapterFactory and telling the driver to use it
    when "cachePrepStmts=true" via the "parseInfoCacheFactory" configuration property. 
    
  - Implemented JDBC-4.1 methods from Java-7:
  
       - Connection.setSchema(String) - no-op, until we support database==schema in the driver
       - Connection.getSchema() - see above
       - Connection.abort(Executor executor)
       - Connection.setNetworkTimeout(Executor, int)
       - Connection.getNetworkTimeout() throws SQLException;
       - CallableStatement.getObject(int, Class<T>)
       - CallableStatement.getObject(String, Class<T>)
       - DBMD.getPseudoColumns() - returns an empty result set
       - DBMD.generatedKeyAlwaysReturned() - always true for MySQL
       - ResultSet.getObject(int, Class<T>)
       - ResultSet.getObject(String, Class<T>)
       - Statement.closeOnCompletion()
       - Statement.isCloseOnCompletion()

05-02-12 - Version 5.1.20
  - Fix for Bug#64983, 5.1.19 not working with JBoss AS 4.2.3.GA.

  - Fix for Bug#13960556, java.lang.StringIndexOutOfBoundsException in com.mysql.jdbc.PreparedStatement.formatNanos(int nanos).

  - Fix for pluggable authentication tests to run on Windows.

  - Fix for Bug#13897714, NPE in testsuite.regression.StatementRegressionTest.testBug1933() with 5.6.5_m8 server.

  - Fix for Bug#55962, Savepoint identifier is occasionally considered as floating point numbers.

  - Fix for Bug#13955027, SET OPTION syntax was removed starting from 5.6.5 server version.

  - Fix for Bug#13958793, ClassCastException in ConnectionImpl.buildCollationMapping() with 4.1 server.

  - Fix for Bug#36478, Client prepared statement bugged if word 'limit' included in the query.

04-02-12 - Version 5.1.19
  - Fix for Bug#64621, setMaxRows was not correctly processed during CS PS metadata
    collection causing entire resultset to be fetched and possibly leading to OOM.

  - Fix for Bug#63456, MetaData precision is different when using UTF8 or Latin1 tables.
	The problem was in finding maxBytesPerChar through versioned mapping from Java charset to MySQL charset.
	That map returns "utf8mb4" instead "utf8" for server versions starting with 5.5.2.
	CharsetMapping, ConnectionImpl and Field have been reorganized to use static maps INDEX_TO_MYSQL_CHARSET,
	STATIC_CHARSET_TO_NUM_BYTES_MAP instead. Also dynamic maps ConnectionImpl.indexToCustomMysqlCharset
	and ConnectionImpl.mysqlCharsetToCustomMblen have been added for custom charsets.

  - Added support for pluggable authentication via the com.mysql.jdbc.AuthenticationPlugin
    interface (which extends standard "extension" interface). Examples are in
    com/mysql/jdbc/authentication and in testsuite.regression.ConnectionRegressionTest.
    This introduces three new properties:

       authenticationPlugins defines comma-delimited list of classes that implement
       com.mysql.jdbc.AuthenticationPlugin and which will be used for authentication
       unless disabled by "disabledAuthenticationPlugins" property.

       disabledAuthenticationPlugins defines comma-delimited list of classes implementing
       com.mysql.jdbc.AuthenticationPlugin or mechanisms, i.e. "mysql_native_password".
       The authentication plugins or mechanisms listed will not be used for authentication
       which will fail if it requires one of them. It is an error to disable the default
       authentication plugin (either the one named by "defaultAuthenticationPlugin" property
       or the hard-coded one if "defaultAuthenticationPlugin" propery is not set).

       defaultAuthenticationPlugin defines name of a class implementing
       com.mysql.jdbc.AuthenticationPlugin which will be used as the default authentication
       plugin. It is an error to use a class which is not listed in "authenticationPlugins"
       nor it is one of the built-in plugins. It is an error to set as default a plugin
       which was disabled with "disabledAuthenticationPlugins" property. It is an error
       to set this value to null or the empty string (i.e. there must be at least a valid
       default authentication plugin specified for the connection, meeting all constraints
       listed above).

  - Fix for Bug#63526. The problem happens in com.mysql.jdbc.EscapeProcessor#escapeSQL.  The function recognizes the string in the create table statement as an escape sequence (line 136+138). The "if" construct beginning in line 182 tries to match a white-space collapsed version of the string to prefixes for valid jdbc-escapes (till line 300). Since no matching escape sequence is found and no "else" clause is defined, neither the token, nor replacement are added to the resulting escaped SQL string.

  - Fix for Bug#61203, noAccessToProcedureBodies does not work anymore.

  - Fix for Bug#63811, pointless Socket.bind() when using ephemeral ports and interfaces, which limits scalability on some platforms.
    
  - Connection.changeUser() would not check for closed connections, leading to NPEs when this method was called on a closed connection.
	
  - Fix for Bug#63284, memory leak with Failover proxied Statement/PreparedStatement with DBCP due to improper implementation of equals().
    
  - Prepared statements would needlessly allocate a 4K buffer for converting
    streams when no set*Stream() methods had been used.
  
10-03-11 - Version 5.1.18
 
  - Fix for Bug#12565726, not putting the space between VALUES() and ON DUPLICATE KEY UPDATE
	causes C/J a) enter rewriting the query although it has ON UPDATE 
	and b) to generate the wrong query with multiple ON DUPLICATE KEY

  - Fix for Bug#12784170, "process fork failure" errors while running test suite via ant on Windows.
    Added new ant flag, com.mysql.jdbc.junit.fork, which controls whether JUnit will fork new processes
    for testing ("on", default and legacy behavior) or not ("off", required for Windows).  

  - Reverting changes made to ConnectionImpl.java,
    private boolean characterSetNamesMatches function.

  - Added function MYSQL_INDEX_TO_MYSQL_CHARSET to retrieve server charset name
    using index instead of parsing variables to CharsetMapping.java.

  - Completed fix for Bug#61201/12649557, fixed tests failures.
  
  - Fix for Bug#61201/12649557, Can't establish connection when url has
    sessionVariables and characterEncoding. Fix covers only MySQL server 4.1+
    
  - Fix for Bug#61501 - Calling Statement.cancel() on a statement that isn't
    currently executing will cause some later-executed query on the same
    connection to be cancelled unexpectedly. The driver now guards against this
    condition, but it is an underlying server issue. The MySQL statement "KILL QUERY"
    (which is what the driver uses to implement Statement.cancel()) is rather
    non-deterministic, and thus the use of Statement.cancel() should be avoided
    if possible.
    
  - Fix for Bug#61866/12791594 - Calling Statement.getWarnings() after
    Statement.clearWarnings() has been called, returns the "old" warnings.
    
  - Fix for Bug#13036537 - LRUCache was really a least-recently-added cache.

  - Fix for Bug#13036309, Correcting parameter name in maxPerformance.properties.


07-04-11 - Version 5.1.17

  - Fix for Bug#61332 - LIKE not optimized in server when run against I__S tables and no wildcards used.
    Databases/tables with "_" and/or "%" in their names (escaped or not) will be handled by this code path,
	although slower, since it's rare to find these characters in table names in SQL. If there's a "_" or "%"
	in the string, LIKE will take care of that, otherwise we now use = . The only exception is
	information_schema database which is handled separately. Patch covers both getTables() and getColumns().

  - Fix for Bug#61150 - First call to stored procedure fails with "No Database Selected".
	The workaround introduced in DatabaseMetaData.getCallStmtParameterTypes to fix
	the bug in server where SHOW CREATE PROCEDURE was not respecting lower-case table names
	is misbehaving when connection is not attached to database and on non-casesensitive OS.

  - Fix for Bug#61105 - Avoid a concurrent bottleneck in Java's character set
    encoding/decoding when converting bytes to/from Strings.
    
04-21-11 - Version 5.1.16

  - Partial fix for BUG#54135 - setQueryTimeout unsafe across VIP. Fix prevents c/J from 
    killing the right ConnectionID but on wrong server.

  - Fix for BUG#57808 - wasNull not set for DATE field with value 0000-00-00
	in getDate() although zeroDateTimeBehavior is convertToNull.

  - Fix for Bug#54425 - Bypassing the server protocol bug where DB should be null-terminated
    whether it exists or not. Affects COM_CHANGE_USER.
	
  - Fix for Bug#60313 (11890729), bug in 
    com.mysql.jdbc.ResultSetRow.getTimestampFast().

  - Fix for bug 11782297, DBMD.getTables (so thus getColumns too) fails with 
    table names containing dot (like "junk_[Sp:e,c/ C-h+a=.r]").
  
  - Added the ability to determine if the connection is against a server on the 
    same host via the Connection.isServerLocal() method.
    
  - Fix for bug 12325877, Setting "autoReconnect=true" and 
    "cacheServerConfiguration=true" would cause connections created after
    an existing connection fails to have non-existent values for server
    variables which lead to exceeding of max allowed packet exceptions when the
    new connections were used.

02-08-11 - Version 5.1.15

   - Fix for Bug#38367, parameters metadata did not reflect the fact that NULL is allowed 
     parameter value. So DatabaseMetaData.getProcedureColumns will set isNullable member to
	 java.sql.DatabaseMetaData.procedureNullable now.

   - Completed fix for Bug#27916.

   - Fix for Bug#59224, adding 5.5 reserved words to DatabaseMetaData.getSQLKeywords().

   - Fixed an issue where statement comments set via Connection.setStatementComment()
     weren't represented in autoGenerateTestcaseScript=true output.
     
   - Added ability to include the current java thread dump in the exception message
     given for deadlock/wait lock timeout exceptions, enable with 
     "includeThreadDumpInDeadlockExceptions=true" in your JDBC url.

   - Added ability to include current thread name as a statement comment visible
     in MySQL's "SHOW PROCESSLIST" and Innodb deadlock diagnostics, enable with
     "includeThreadNamesAsStatementComment=true".
     
   - Added an SLF4J logging adapter. Enable by adding setting the connection 
     property "logger" to "Slf4JLogger" and placing the appropriate bridge
     from SLF4J to the logging framework of choice in your CLASSPATH. As with
     other Connector/J logging adapters, the log category name used by the 
     driver is "MySQL". See http://www.slf4j.org/manual.html for more details. 
     
12-06-10 - Version 5.1.14

   - Fix for Bug#58728, NPE in com.mysql.jdbc.jdbc2.optional.StatementWrappe.getResultSet()
     if rs is null. Regression test case added to Statement regression tests.

   - Fix for Bug#58751, DatabaseMetadata.getIndexInfo() CARDINALITY now clamped
     to Integer.MAX_VALUE.

   - Fix for BUG#58590
   - Testsuite.Simple.DateTest, MetadataTest, NumbersTest and StatementsTest cleaned and fixed.

   - Testsuite.simple, ConenctionTest & DataSourceTest are up to date. Major rework on 
     ConnectionTest.testDeadlockDetection (Sveta) and testUseCompress.
   
   - Testsuite.simple, CallableStatementTest & CharsetTests are up to date.
   
   - Testsuite.regression SubqueriesRegressionTest and StringRegressionTest are up to date.

   - Testsuite.regression MicroPerformanceRegressionTest, NumbersRegressionTest, PooledConnectionRegressionTest,
     ResultSetRegressionTest are up to date.

   - Testsuite.regression.MetaDataRegressionTest up to date.
   
   - Typo in StatementRegressionTest.testLikeWithBackslashes fixed. StatementRegressionTest
     is up to date.

   - Fix for Bug#58232 - CallableStatement fails to fetch OUT parameter against 5.5 server
   
   - Testsuite.regression.Connection, tests for BUG#45419 refined by Todd so not to cause failures.

   - Testsuite.regression.CallableStatement, tests for BUG#26959 failing against 5.5+ server.

   - Bringing testsuite.regression.CachedRowsetTest up to date.

   - Bringing BLOBregression tests up to date.

   - Fix for Bug#58042 - Statements test failure not handled.

   - Fix for Bug#57850 - Refresh SELECT statement doesn't use correct data type.
     Added Field.valueNeedsQuoting (private final boolean) and protected boolean getvalueNeedsQuoting().
	 UpdatableResultSet refresher and updater call upon this value now.
	 
   - Removing commented source in fix for Bug#57697
   - Fix for Bug#57697 - Metadata getTables() was not checking for table_name already been quoted.
   - Fix for Bug#57694 - 3byte UTF8 can not be used with 5.5.3+ server.
   - Fix for Bug#57701 - StatementsTest.testBatchRewriteErrors() failing on new servers.
   
   - Fix for Bug#54756 - Cannot retrieve data from ResultSet by column name from a Sphinx daemon.
     We were relying only on "server version string" passed. Now, determining
	 server version is done via protocol flags too, where applicable.

   - Fix for Bug#57022 - cannot execute a store procedure with output parameters,
     database parameter was ignored in db.sp notation. The fix is to "sanitize" 
	 db.sp call just like in patch for noAccessToProcedureBodies. BaseTestCase
	 extended with createDatabase and dropDatabase. Regression test added.

   - Fix for Bug#57262 - "useOldUTF8Behavior" behavior was broken since 5.1.3,
     now explicitly sets connection character set to latin1 ("SET NAMES latin1")
     during connection post-handshake process.
     
   - Patch for problem where "noAccessToProcedureBodies=true" was causing 
     "underprivileged" user not to have access to procedures created by him.

   - Patch for Bug#56305, unhandled NPE in DatabaseMetaData.java when calling 
     wrong-cased function without access to mysql.proc. Although simple by 
     itself, some more enhancements were needed for everything to function 
     properly.  So, along with catching potential NPE due to server bug, a 
     guard against calling JDBC functions with db_name.proc_name notation was 
     also added. Necessary changes added to StringUtils.java too.

   - Added ability to load-balance while auto-commit is enabled.  This 
     introduces two new properties:

       loadBalanceAutoCommitStatementThreshold defines the number of matching 
       statements which will trigger the driver to (potentially) swap physical 
       server connections, 

       loadBalanceAutoCommitStatementRegex defines the regular expression 
       against which statements must match.  The default values (0 and blank, 
       respectively) retain the previously-established behavior that 
       connections with auto-commit enabled are never balanced.  Feature 
       request documented in Bug#55723.

   - Minor fix in getProcedureColumns() DisplaySize for Bug#51712. Fix for 
     Bug#41269 is not complete without this.  getColumnDisplaySize on a 
     ResultSet already consisting of metadata is now functional thanks to 
     Bogdan.

   - Minor fix for Bug#55217, return 4 as a result of DataBaseMetadata.getJDBCMajorVersion() as per manual.

   - Added support for hosts specified in the URL of the form: 
     address=(key=value), supported keys are:
       
       (protocol=tcp or pipe (for named pipes on Windows)
       (path=[] for named pipes)
       (host=[]) for TCP connections 
       (port=[]) for TCP connections 
       
       An example would be:
       
       jdbc:mysql://address=(protocol=tcp)(host=localhost)(port=3306)(user=test)/db
       
      Any other parameters are treated as host-specific properties that follow 
      the conventions of the JDBC URL properties. This now allows per-host 
      overrides of any configuration property for multi-host connections 
      (failover, loadbalance, replication). We do recommend that the overrides 
      are limited to user, password, network timeouts and statement and 
      metadata cache sizes. Unexpected behavior may be observed with other 
      per-host overrides.

    - Fix for Bug#56099 - Added support for JDBC4-specific functionality when 
      using load-balanced connections.

    - Fix for Bug#56200 - Added diagnostic information to SQLException message 
      thrown when a closed load-balanced connection is reused.  This 
      information will identify the conditions which caused the connection to 
      be closed.
      
    - Fix for Bug#56429 - When using Connector/J configured for failover 
      (jdbc:mysql://host1,host2,... URLs), the non-primary servers re-balance 
      and spawned new idle connections when the transactions on the master were
      committed or rolled-back, eventually exceeding max_connections. It was 
      also discovered that session state (autocommit, isolation level, catalog)
      wasn't  being copied from the primary connection to secondary 
      connections correctly because of the same changes that caused this bug, 
      and this was fixed as well.
     
    - Fix for Bug#56706 - Ensure read-only state is synchronized when new 
      load-balanced connections are selected.
      
    - Fixed Bug#56955 - Connection properties "trustCertificateKeyStoreType" 
      and "clientCertificateKeyStoreType" have invalid defaults, therefore 
      connections that specify "useSSL" will sometimes fail with exceptions 
      from JSSE unless "JKS" has been specified for both of these properties. 
      The default value for these properties is now "JKS", and thus it no 
      longer has to be specified.
      
    - Fixed Bug#56979 - Improper connection closing logic leads to TIME_WAIT 
      sockets on server
      
    - Fixed Bug#57380 - DatabaseMetaData.supportsMultipleResultSets() now returns
      true when connected to a 4.1 version or later server.
      
    - Fixed Bug#58706 - Failover connections didn't honor "failOverReadOnly=false", and in some
      situations would not fall back.
      
    - Removed logging integrations with log4j and apache-commons-logging due to license 
      incompatibility. Replacing with SLF4J integration in next release.

06-24-10 - Version 5.1.13

   - Minor fix in previous patch for Bug#51904. Function ConnectionImpl.setCatalog() was passed quoted argument thus breaking with "...for the right syntax to use near 'test``'"
	  
    - Fix for Bug#51912 - Passing NULL as cat. param to getProcedureColumns with !nullCatalogMeansCurrent
	
    - Fix for Bug#52167 - Can't parse parameter list with special characters inside
	
    - Fix for Bug#51904 - getProcedureColumns() always returns PROCEDURE_CAT result column as NULL
	
    - Fix for Bug#51712 - Display Size is always 0 for columns returned by getProcedureColumns()

    - Fix for Bug#51908 - db variable might have end up unassigned when calling
      getProcedureColumns()/Functions(). This is a followup on code changes made
      for Bug#51022.
    
    - Fixed Bug#51266 - jdbc:mysql:loadbalance:// would stick to the first
      host in the list in some cases, especially exacerbated if the host was
      down.
      
    - Replaced URLs of the form jdbc:mysql://host-1,host-2 with a composite of
      a normal connection and a jdbc:mysql:loadbalance:// connection for more 
      robustness and cleaner code.
      
    - Fixed BUG#51643 - Connections using jdbc:mysql:loadbalance:// would 
      have statements (and prepared statements) that did not have their connections
      changed upon commit()/rollback(), and thus applications that held statement
      instances past commit()/rollback() could have data written to or read from
      un-intended connections.
      
    - Fixed BUG#51666 - StatementInterceptors were never "un-safed" after connection 
      establishment, causing interceptors which returned result sets pre/post execution
      would not work.
      
    - Fixed BUG#51783 - Load-balanced connections could throw a SQLException
      incorrectly on commit() or rollback().  This was not caused by failures in commit
      or rollback, but rather by the possibility that the newly-selected physical
      connection was stale.  Added logic to catch and retry if this happens, up to
      the number of hosts specified for load-balancing.  Also added new property,
      loadBalanceValidateConnectionOnSwapServer, which controls whether to explicitly
      ping the selected host (otherwise, the host is presumed to be up, and will only
      be noticed if auto-commit or transaction isolation state needs to be set and
      fails).
      
    - Added loadBalancePingTimeout property to allow a specific timeout to be set
      for each ping executed against the servers.  This ping is executed when the
      physical connections are rebalanced (commit/rollback or communication exception),
      or when a query starting with (exactly) "/* ping */" is executed.  The latter
      causes each open underlying physical connection to be pinged.

    - Fixed BUG#51776 - Connection.rollback() could swallow exceptions incorrectly.

    - Fixed BUG#52231 - Differences in definitions of which SQLExceptions trigger
      a failover event could result in failure to try more than a single host in 
      certain situations.
      
    - Fixed BUG#52534 - Performance regression using load-balanced connection.  

    - More aggressively purge the statement timeout timers after they've been cancelled to
      trade time for memory. This purge only happens if statement timeouts are in use.
      
    - Added management of running load-balanced connections.  Statistics can be obtained,
      and hosts added/dropped via com.mysql.jdbc.ConnectionGroupManager or the JMX
      implementation.  This functionality is enabled by setting the new paramenter,
      loadBalanceConnectionGroup to the name of the logical grouping of connections.
      All load-balanced connections sharing the same loadBalanceConnectionGroup value,
      regardless of how the application creates them, will be managed together.  To
      enable JMX-based management, set loadBalanceEnableJMX=true and ensure that remote
      JMX is enabled in the JRE (eg, use -Dcom.sun.management.jmxremote).
      
    - Added loadBalanceExceptionChecker property, which takes a fully-qualified class
      name implementing com.mysql.jdbc.LoadBalancedExceptionChecker interface.  This
      allows custom evaluation of SQLExceptions thrown to determine whether they should
      trigger failover to an alternate host in load-balanced deployments.  The default
      is com.mysql.jdbc.StandardLoadBalanceExceptionChecker.
      
    - Added two new properties which allow more flexibility in determining which
      SQLExceptions should trigger failover in a load-balanced deployment.  The new
      loadBalanceSQLStateFailover property takes a comma-delimited list of SQLState
      codes which are compared to the SQLState of the SQLException (matching done
      with trailing wildcard), while loadBalanceSQLExceptionSubclassFailover takes
      a comma-delimited list of fully-qualified class/interface names, against
      which the SQLException is checked to determine if it is an instance of any.
      Matches trigger failover to an alternate host.
      
    - Fixed Bug#51704 - Re-written batched statements don't honor escape processing 
      flag of their creator.
      
    - Fixed Bug#43576 - Sometimes not able to register OUT parameters for 
      CallableStatements.
      
    - Fixed Bug#54175 - Driver doesn't support utf8mb4 for servers 5.5.2 and newer. The
      driver now auto-detects servers configured with character_set_server=utf8mb4 or
      treats the Java encoding "utf-8" passed via "characterEncoding=..." as utf8mb4 in
      the "SET NAMES=" calls it makes when establishing the connection. 
    
02-18-10 - Version 5.1.12

    - NO_INDEX_USED and NO_GOOD_INDEX used were only being set when profileSQL 
      was set to "true", and in some cases their values were reversed.

    - Fix for Bug#51022 - conn.getMetaData().getProcedures("schema",null,"%"); 
      returns all stored procedures from all databases and not only for given 
      one.
	
    - Fixed Bug#50538 - ${svn.revno} shows up in DBMD.getDriverVersion().
    
    - Removed usage of timestamp nanoseconds in PreparedStatement.setTimestamp(),
      as long as Bug#50774 exists in the server and there's no real support
      for nanos/micros in TIMESTAMPs, avoid the performance regression usage of 
      them causes.

    
01-20-10 - Version 5.1.11
 
    - Fix for BUG#50288 - NullPointerException possible during invalidateCurrentConnection() for load-balanced
      connections.
 
    - Fix for BUG#49745 - deleteRow() for updatable result sets can cause full table scan because escaped hex 
      values are used for primary key identifiers.
 
    - Fix for BUG#49607 - Provide Connection context in ExceptionInterceptor.
 
    - Fix for BUG#48605 - Ping leaves closed connections in liveConnections, causing subsequent Exceptions when
      that connection is used.
 
    - Fix for BUG#48442 - Load-balanced Connection object returns inconsistent results for hashCode() and equals()
      dependent upon state of underlying connections.
 
    - Fix for BUG#48172 - Batch rewrite requires space immediately after "VALUES"
    
    - Statement Interceptors didn't completely intercept server-side prepared statements.
    
    - Fix for BUG#48486 Cannot use load balanced connections with MysqlConnectionPoolDataSource.
    
    - Fix for Bug#32525 - "noDatetimeStringSync" doesn't work for server-side prepared statements. Now it does.

    - Hooked up exception interceptors so they get called now.
    
    - Rev'd the statement interceptor interface to pass on some server flags, warning counts and errors. See 
      the com.mysql.jdbc.StatementInteceptorsV2 interface for more details. The driver will create adaptors to
      transparently convert older implementations to the newer interface at runtime.
      
    - Statement Interceptors are now enabled at connection instantiation, but 
      can not return result sets (they will be ignored)  until the connection 
      has bootstrapped itself. If during the init() method your interceptor 
      requires access to the connection itself, it should ensure that methods 
      that might throw exceptions if the connection is closed should handle 
      this in a robust manner.
      
    - "Replication" connections (those with URLs that start with 
      jdbc:mysql:replication) now use a jdbc:mysql:loadbalance connection
      under the hood for the slave "pool". This also means that one can set
      load balancing properties such as "loadBalanceBlacklistTimeout" and
      "loadBalanceStrategy" to choose a mechanism for balancing the load and
      failover/fault tolerance strategy for the slave pool. This work was done
      in order to fix Bug#49537.
      
    - Fixed Bug#36565 - permgen leak from java.util.Timer. Unfortunately no great
      fix exists that lets us keep the timer shared amongst connection instances, so
      instead it's lazily created if need be per-instance, and torn down when the 
      connection is closed.
      
    - Fixed BUG#49700 - Connections from ConnectionPoolDataSource don't
      maintain any values set with "sesssionVariables=...". This was a bug
      in Connection.changeUser()/resetServerState(), we now resubmit the
      session variables during the execution of these methods.
    
09-22-09 - Version 5.1.10

    - Fix for BUG#47494 - Non standard port numbers in the URL are not honored.

09-16-09 - Version 5.1.9

    - The driver has been OSGi-ified. The bundle symbolic name is "com.mysql.jdbc", see META-INF/MANIFEST.MF to see
      what interfaces we export.
      
    - Fixed BUG#45040, adding missing tags from SVN import to BZR branch for
      5.1.
      
    - Fix for a variant of Bug#41484 - ResultSet.find*(String) failed when using cached result set
      metadata.
      
    - Fixed BUG#46637 - When the driver encounters an error condition that causes it to create a 
      CommunicationsException, it tries to build a friendly error message that helps diagnose 
      what is wrong. However, if there has been no network packets received from the server, 
      the error message contains bogus information like:

      "The last packet successfully received from the server was 1,249,932,468,916 milliseconds ago.  
      The last packet sent successfully to the server was 0 milliseconds ago."
      
      Now the error message states that it has never received any packets from the server in this
      scenario.
      
    - Added a new option, "queryTimeoutKillsConnection", when set to "true" will cause timeouts set
      by Statement.setQueryTimeout() to forcibly kill the connection, not just the query.
      
    - Fixed BUG#32216, "PORT" property filled in by Driver.parseURL() not always present. The driver 
      will now always fill in the "PORT" (using 3306 if not specified) property, and the "HOST" property 
      (using "localhost" if not specified) when parseURL() is called. The driver also parses a list of hosts 
      into HOST.n and PORT.n properties as well as adding a property "NUM_HOSTS" for the number of hosts 
      it has found. If a list of hosts is passed to the driver, "HOST" and "PORT" will be set to the 
      values given by "HOST.1" and "PORT.1" respectively. This change has centralized and cleaned up a large
      swath of code used to generate lists of hosts, both for load-balanced and fault tolerant connections and
      their tests.
      
    - Fixed the ResultSet side of BUG#23584 - Calendar discared when retrieving dates from server-side prepared
      statements. The other cases of this bug were fixed when "useLegacyDatetimeCode=false" became the default.

    - Fixed Bug#44324 - Data truncation exceptions did not return the vendor error code from the server. Note that
      the vendor error code is not hard-coded to 1265 as in the bug report, because the server returns different
      error codes for different types of truncations, and we did not want to mask those.
      
    - Fixed Bug#27431 - ResultSet.deleteRow() advances the cursor. The driver now places the cursor on the prior
      row in the result set, or before the start of the result set if the result set is empty after the deletion.
      
    - Fixed Bug#43759 - ResultSet.deleteRow() generates corrupt DELETE statement for primary keys with binary
      data.
      
    - Fixed Bug#46925 - Suspendable XA connections were not pinned to the XID for the global transaction, leading
      to failure when attempting to suspend/resume/commit from different logical XA connections.
      
    - Fixed Bug#44508 - DatabaseMetadata.getSuperTypes() returns result set with incorrect column names.
      
    - Fixed Bug#46788 - Batched prepared statements with ON DUPLICATE KEY UPDATE are rewritten incorrectly when
      when there are parameters as part of the UPDATE clause. Statements of this form can not be rewritten
      as multi-value INSERTs so they are rewritten into multi-statements instead.

07-16-09 - Version 5.1.8
    - Fixed BUG#44588 - Fixed error message for connection exceptions when
      streaming result sets are used.
      
    - Modified/fixed test cases using UnreliableSocketFactory.

    - Fixed BUG#43421 - Made doPing() global blacklist-aware, so that it does not
      throw Exceptions when at least a single load-balanced server is available.

    - Fixed BUG#43071 - Specifying ASCII encoding for converting seed String to
      byte array; allowing system default encoding to be used causes auth failures
      on EBCDIC platforms.

    - Fixed BUG#43070 - traceProtocol parameter isn't configured early enough to
      capture handshake protocol.

    - Fixed BUG#41161 - PreparedStatement.addBatch() doesn't check for all parameters
      being set, which leads to a NullPointerException when calling executeBatch() and
      rewriting batched statements into multi-value or multi-statement statements.

    - Fixed BUG#42055 - ConcurrentModificationException possible when removing items
      from global blacklist.
      
    - Fixed Bug #42309 - Statement.getGeneratedKeys() returns 2 keys when
      using ON DUPLICATE KEY UPDATE
      
    - Fixed some quoting of substituted parameter issues in localized error messages.
    
    - Added a version check around getting the variable 'auto_increment_increment' for
      servers < 5.0.2, which quiets down a warning message that the driver would log
      when connecting to MySQL-4.1 or older.
      
    - The driver will automatically disable elideSetAutoCommit and useLocalTransactionState
      if it detects a MySQL server version older than 6.0.10 with the query cache enabled, due
      to Bug#36326 which can cause the server to report bogus transaction state.
      
    - Fixed a performance regression (Bug#41532) in rewritten batched inserts when "ON DUPLICATE KEY" 
      was present.
      
      Fixes include an improvement to token searching in the statement, and the ability for the driver
      to rewrite prepared statements that include "ON DUPLICATE KEY UPDATE" into multi-valued inserts as
      long as there is no use of LAST_INSERT_ID() in the update clause (as this would render 
      getGeneratedKey() values incorrect).
      
    - Fixed Bug#44056 - Statement.getGeneratedKeys() retains result set instances until statement is closed,
      thus causing memory leaks for long-lived statements, or statements used in tight loops.
      
    - Fixed issues with server-side prepared statement batch re-writing caused by the fix to Bug#41532.
      Rewriting of batched statements now works the same between normal prepared statements and server-side
      prepared statements.
      
    - Fixed Bug#44862 - getBestRowIdentifier does not return resultset as per JDBC API specifications

    - Fixed Bug#44683 - getVersionColumns does not return resultset as per JDBC API specifications

    - Fixed Bug#44865 - getColumns does not return resultset as per JDBC API specifications

    - Fixed Bug#44868 - getTypeInfo does not return resultset as per JDBC API specifications

    - Fixed Bug#44869 - getIndexInfo does not return resultset as per JDBC API specifications

    - Fixed Bug#44867 - getImportedKeys/exportedKeys/crossReference doesn't have correct type for DEFERRABILITY

    - Fixed Bug#41730 - SQL Injection when using U+00A5 and SJIS
    
    - Fixed Bug#43196 - Statement.getGeneratedKeys() doesn't return values for UNSIGNED BIGINTS with values > Long.MAX_VALUE.
      Unfortunately, because the server doesn't tell clients what TYPE the auto increment value is, the driver can't consistently 
      return BigIntegers for the result set returned from getGeneratedKeys(), it will only return them if the value is > Long.MAX_VALUE. 
      If your application needs this consistency, it will need to check the class of the return value from .getObject() on the 
      ResultSet returned by Statement.getGeneratedKeys() and if it's not a BigInteger, create one based on the java.lang.Long that 
      is returned.
      
    - Fixed Bug#38387 - "functionsNeverReturnBlobs=true" now works for SQL functions that return binary/binary collation VAR_STRINGS.

    - Fixed Bug#45171 - Connection.serverPrepareStatement() returns wrong default result set types
    
    - Fixed Bug #43714 - useInformationSchema with
      DatabaseMetaData.getExportedKeys() throws exception

    - Fixed Bug #42253 - multiple escaped quotes cause exception from
      EscapeProcessor

    - Fixed Bug #41566 - Quotes within comments not correctly ignored by
      statement parser

    - Fixed Bug #41269 - DatabaseMetadata.getProcedureColumns() returns
      wrong value for column length

    - Fixed Bug #40439 - Error rewriting batched statement if table name
      ends with "values".

    - Fixed Bug #41484 Accessing fields by name after the ResultSet is closed throws
      NullPointerException.

    - Fixed Bug #39426 - executeBatch passes most recent PreparedStatement params
      to StatementInterceptor
      
    - Support use of INFORMATION_SCHEMA.PARAMETERS when "useInformationSchema" is set "true" and the view exists
      for DatabaseMetaData.getProcedureColumns() and getFunctionColumns().
      
    - When "logSlowQueries" is set to "true", and the driver has made a connection to a server that has suport
      for the SERVER_QUERY_WAS_SLOW flag in the protocol, the query will be logged if the server indicates the
      query has passed the slow query threshold.

    - Added new property, "maxAllowedPacket" to set maximum allowed packet size to
      send to server.

10-22-08 - Version 5.1.7
	- Fixed BUG#33861 - Added global blacklist for LoadBalancingConnectionProxy and
	  implemented in RandomBalanceStrategy and BestResponseTimeBalanceStrategy.
	  Added new property, "loadBalanceBlacklistTimeout", to control how long a
	  server lives in the global blacklist.
	  
	- Fixed BUG#38782 - Possible IndexOutOfBoundsException in random load balancing
	  strategy.
	  
	- Fixed BUG#39784 - invalidateCurrentConnection() does not manage global blacklist
	  when handling connection exceptions.

	- Fixed BUG#40031 - Adding support for CallableStatement.execute() to call
	  stored procedures that are defined as NO SQL or SQL READ DATA when failed
	  over to a read-only slave with replication driver.

	- Fixed BUG#35170- ResultSet.isAfterLast() doesn't work with for
	  streaming result sets.
	  
	- Fixed BUG#35199 - Parse error for metadata in stored function.
	
	- Fixed BUG#35415 - When result set is from views without access to underlying
	  columns and is opened with CONCUR_UPDATABLE, don't throw SQLExceptions when
	  checking updatability due to access permissions, instead return
	  CONCUR_READONLY from getConcurrency.
	  
	- Fixed BUG#35666 - NullPointerException when using "logSlowQueries=true" with
	  server-side prepared statements enabled.
	  
	- Fixed BUG#35660 - Calling equals() on connections created with "jdbc:mysql:loadbalance:"
	  URLs did not have the same behavior as "plain" connections. The behavior we use
	  is the implementation in java.lang.Object, load-balanced connections just happened
	  to be using a java.lang.reflect.Proxy which required some custom behavior in 
	  equals() to make it work the same as "plain" connections.
	  
	  Note that there is no *specified* equals contract for JDBC connections in the
	  JDBC specification itself, but the test makes sure that our implementation is
	  at least consistent.
	    
	- Fixed BUG#35810 - Properties set in URLs and then passed to DataSources via setUrl() 
	  did not take effect in certain circumstances. This also fixes related bugs BUG#13261 and
	  BUG#35753.
	  
	- Fixed BUG#36051 - ResultSet.getTime() won't accept value of '24' for hours component of
	  a java.sql.Time.
	  
	- Fixed BUG#36830 - DBMD.getColumns() doesn't return correct COLUMN_SIZE for SET columns. The
	  logic wasn't accounting for the ","s in the column size.
	  
    - Fixed BUG#35610, BUG#35150- ResultSet.findColumn() and ResultSet.get...(String) doesn't allow
      column names to be used, and isn't congruent with ResultSetMetadata.getColumnName().
      
      By default, we follow the JDBC Specification here, in that the 4.0 behavior
	  is correct. Calling programs should use ResultSetMetaData.getColumnLabel() to dynamically determine
	  the correct "name" to pass to ResultSet.findColumn() or ResultSet.get...(String) whether or not the
	  query specifies an alias via "AS" for the column. ResultSetMetaData.getColumnName() will return the
	  actual name of the column, if it exists, and this name can *not* be used as input to ResultSet.findColumn()
	  or ResultSet.get...(String).
	  
	  The JDBC-3.0 (and earlier) specification has a bug, but you can get the buggy behavior
	  (allowing column names *and* labels to be used for ResultSet.findColumn() and get...(String)) by setting 
	  "useColumnNamesInFindColumn" to "true".
	
	- Fixed BUG#35489 - Prepared statements from pooled connections cause NPE when closed() under JDBC-4.0.
	
	- Added connection property "useLocalTransactionState" which configures if the driver use the in-transaction 
	  state provided by the MySQL protocol to determine if a commit() or rollback() should actually be sent to the database.
	  (disabled by default).
	  
	- Use socket timeouts for JDBC-4.0's Connection.isValid(int timeout) instead of timer tasks, for scalability. As a side effect
	  internally, any communications with the database can use a timeout different than the configured timeout, but this isn't currently
	  used.
	  
	- The number and position of columns for "SHOW INNODB STATUS" changed in MySQL-5.1, which caused the 
	  "includeInnodbStatusInDeadlockExceptions" feature to not show data about the deadlock.
	  
	- Implemented support of INFORMATION_SCHEMA for DatabaseMetadata.getTables() (views there are available as "SYSTEM TABLE"), and thus
	  also made INFORMATION_SCHEMA tables available via DatabaseMetadata.getColumns().
	  
	- Fixed BUG#39352, "INSERT ... ON DUPLICATE KEY UPDATE" doesn't return "0" for un-affected rows. This requires the driver to not
	  send the "CLIENT_FOUND_ROWS" flag to the server when it connects if the connection property "useAffectedRows" is set to "true", 
	  which breaks JDBC-compliance, but currently there is no other way to get correct return values from the server.
	  
	- Fixed BUG#38747 - ResultSets in "streaming" mode throw an exception when closed when the connection is set as "read-only".
	  
	- Fixed BUG#37570 - Can't use non-latin1 passwords. Added connection property "passwordCharacterEncoding". Leaving this set to 
	  the default value (null), uses the platform character set, which works for ISO8859_1 (i.e. "latin1") passwords. For passwords 
	  in other character encodings, the encoding will have to be specified with this property, as it's not possible for the driver to 
	  auto-detect this.
	  
	- Fixed BUG#39911 - We don't retrieve nanos correctly when -parsing- a string for a TIMESTAMP. MySQL itself doesn't support micros
	  or nanos in timestamp values, but if they're stored as strings, historically we try and parse the nanos portion as well. 
	  Unfortunately we -interpreted- them as micros. This fix includes correcting that behavior, and setting the milliseconds portion of
	  such TIMESTAMPs to a correct value as well.
	  
	- Fixed BUG#39962 - ResultSet.findColumn() is slow for applications that call it too often (we're looking at -you- Hibernate). We're
	  using TreeMaps to get case-insensitive comparisons (required for JDBC compliance), but they can be slower than hash maps, so using the
	  approach Alex Burgel points out in this bug seems to help.
	  
	- Fixed BUG#39956 - Statement.getGeneratedKeys() doesn't respect the 'auto_increment_increment' value. We now grab the *session-scoped* 
	  value, and use that. Beware that using "cacheServerConfig=true" will cause us to cache this value, so new connections won't see changes
	  that are applied via something like "init-sql".
	  
	- Fixed BUG#39611 - ReplicationConnection never sends queries to last host in slave list.
	
	- Fixed BUG#34185 - Statement.getGeneratedKeys() does not raise exception when statement was not 
	  created with Statement.RETURN_GENERATED_KEYS flags.
	  
	- Using autoGenerateTestcaseScript=true now logs all statements, regardless or not if they cause errors when processed by MySQL.
	  A "clock" value (millis since epoch) was added in the comment that is pre-pended with the idea that it can then be used
	  when post-processing output to sequence things correctly for a multi-threaded testcase, or to replay the test case with the
	  correct think times.
	
03-06-08 - Version 5.1.6

    - JDBC-4.0-ized XAConnections and datasources.
    
    - Fixed BUG#31790 MysqlValidConnectionChecker 
      doesn't properly handle ReplicationConnection
    
    - Fixed Bug#20491 - DatabaseMetadata.getColumns() doesn't
      return correct column names if connection character set
      isn't UTF-8. (There was a server-side component of this that
      was fixed late in the 5.0 development cycle, it seems, this
      is the last piece that fixes some loose ends in the JDBC
      driver). This fix touches *all* metadata information coming
      from the MySQL server itself.
      
    - Fixed MysqlIO.nextRowFast() to only attempt to read server
      warning counts and status if talking to a 4.1 or newer server
      (fixes a hang when reading data from 4.0 servers).
      
    - Made profiler event handling extensible via the "profilerEventHandler"
      connection property.
      
    - Fixed Bug#31823 - CallableStatement.setNull() on a stored function would 
      throw an ArrayIndexOutOfBounds when setting the last parameter to null when calling setNull().

    - Added SSL-related configuration property "verifyServerCertificate". If set to "false", the driver won't verify 
      the server's certificate when "useSSL" is set to "true".
      
      When using this feature, the keystore parameters should be specified by the 
      "clientCertificateKeyStore*" properties, rather than system properties, as the JSSE doesn't
      make it straightforward to have a non-verifying trust store and the "default" key store.
      
    - Fixed ResultSetMetadata.getColumnName() for result sets returned from
      Statement.getGeneratedKeys() - it was returning null instead of
      "GENERATED_KEY" as in 5.0.x.
      
    - More applicable fix for the "random" load balance strategy in the face
      of node non-responsive, it re-tries a *different* random node, rather 
      than waiting for the node to recover (for BUG#31053)
      
    - Fixed BUG#32577 - no way to store two timestamp/datetime values that happens
      over the DST switchover, as the hours end up being the same when sent as
      the literal that MySQL requires.

      Note that to get this scenario to work with MySQL (since it doesn't support
      per-value timezones), you need to configure your server (or session) to be in UTC,
      and tell the driver not to use the legacy date/time code by setting
      "useLegacyDatetimeCode" to "false". This will cause the driver to always convert
      to/from the server and client timezone consistently.
      
      This bug fix also fixes BUG#15604, by adding entirely new date/time handling
      code that can be switched on by "useLegacyDatetimeCode" being set to "false" as
      a JDBC configuration property. For Connector/J 5.1.x, the default is "true",
      in trunk and beyond it will be "false" (i.e. the old date/time handling code, warts
      and all will be deprecated).
      
    - Fixed BUG#32877 - Load balancing connection using best response time would incorrectly
      "stick" to hosts that were down when the connection was first created.
      
      We solve this problem with a black list that is used during the picking of new hosts.
      If the black list ends up including all configured hosts, the driver will retry for
      a configurable number of times (the "retriesAllDown" configuration property, with a default
      of 120 times), sleeping 250ms between attempts to pick a new connection.
      
      We've also went ahead and made the balancing strategy extensible. To create a new strategy,
      implement the interface com.mysql.jdbc.BalanceStrategy (which also includes our standard
      "extension" interface), and tell the driver to use it by passing in the
      class name via the "loadBalanceStrategy" configuration property. 
      
    - Fixed BUG#30508 - ResultSet returned by Statement.getGeneratedKeys() is not closed 
      automatically when statement that created it is closed.
      
    - Added two new connection properties, "selfDestructOnPingSecondsLifetime" and 
      "selfDestructOnPingMaxOperations" designed to control overall connection lifetime
      (useful to reclaim resources on the server side) for connection pools that don't have such a 
      facility. 
      
      The driver will consult the values of these properties when a ping is sent, either through 
      calling Connection.ping(), issuing the "ping marker" query (any query that starts with 
      "/* ping */"), or when using JDBC-4.0, calling Connection.isValid(). 
      
      If the connection has issued too many operations, or is too old, the driver will
      throw a SQLException with the SQLState of "08S01" at the time of the ping, which
      will cause the connection to be invalidated with most pools in use today.
      
    - Fixed issue where driver could send invalid server-side prepared statement 
      IDs to the server when the driver was setup to do auto-reconnect as the
      connection could get set up enough to start sending queries on one thread,
      while the thread that "noticed" the connection was down hasn't completed
      re-preparing all of the server-side prepared statements that were open when
      the connection died.
      
      Potentially fixes cause for bug 28934. Potentially fixes other possible race
      conditions where one thread that has created a connection "shares" it with other
      threads if the connection is reconnected due to auto-reconnect functionality.
      
    - Fixed BUG#33823 - Public interface ResultSetInternalMethods with reference to 
      non-public class com.mysql.jdbc.CachedResultSetMetaData.
      
    - For any SQLException caused by another Throwable, besides dumping the message or stack
      trace as a string into the message, set the underlying Throwable as the cause for
      the SQLException, making it accessible via getCause().  
     
    - Fixed BUG#34093 - Statements with batched values do not return correct values for 
      getGeneratedKeys() when "rewriteBatchedStatements" is set to "true", and the 
      statement has an "ON DUPLICATE KEY UPDATE" clause.

    - Fixed BUG#31192 - Encoding Issue retrieving serverVersion in MysqlIO in the 
      method doHandshake when encoding doesn't contain ASCII characters in the "standard"
      place (i.e. ebcdic).
      
    - Fixed issue where META-INF in the binary .jar file wasn't packed correctly,
      leading to failure of the JDBC-4.0 SPI mechanism.
       
    - CallableStatements that aren't really stored procedure or stored function calls can
      now be used, for tools such as Oracle JDeveloper ADF that issue statements such as 
      DDL through CallableStatements.
    
    - Fixed BUG#34518 - Statements using cursor fetch leaked internal prepared statements
      until connection was closed. The internal prepared statement is now held open while
      the result set is open, and closed by the result set itself being closed.

    - Fixed BUG#34677 - Blob.truncate() wouldn't take "0" as an argument.

    - CommunicationExceptions now carry information about the last time a packet
      was received from the MySQL server, as well as when the last packet was sent
      to one, in an effort to make it easier to debug communications errors caused
      by network timeouts.
      
    - Reverted a change to DatabaseMetadata.getColumns() from 5.0, where
      getColumns() would report NULL for COLUMN_SIZE for TIME, DATE, DATETIME
      and TIMESTAMP types. It now reports the column size, in the 
      DatabaseMetadata implementations that use "SHOW" commands, and the 
      INFORMATION_SCHEMA.
      
    - Fixed Bug#34762 - RowDataStatic does't always set the metadata in 
      ResultSetRow, which can lead to failures when unpacking DATE,
      TIME, DATETIME and TIMESTAMP types when using absolute, relative,
      and previous result set navigation methods.
      
    - Fixed BUG#34703 - Connection.isValid() invalidates connection after
      timeout, even if connection is actually valid.
      
    - Fixed BUG#34194 - ResultSetMetaData.getColumnTypeName() returns
      "UNKNOWN" for GEOMETRY type.
      
    - Fixed BUG#33162 - NullPointerException instead of SQLException 
      thrown for ResultSet.getTimestamp() when not positioned on a
      row.

    - The ConnectionLifecycleInterceptor interface now has callback methods for
      transaction initiation (transactionBegun()), and completion 
      (transactionCompleted()), as reported by the *server* (i.e. 
      calling Connection.setAutoCommit(false) will not trigger 
      transactionBegun() being called, however the first statement
      which causes a transaction to start on the server will cause
      transactionBegun() to be called *after* the statement has been processed
      on the server).

    - Fixed Bug#34913 - ResultSet.getTimestamp() returns incorrect
      values for month/day of TIMESTAMPs when using server-side
      prepared statements (not enabled by default).
      
    - Fixed BUG#34937 - MysqlConnectionPoolDataSource does not support 
      ReplicationConnection. Notice that we implemented com.mysql.jdbc.Connection
      for ReplicationConnection, however, only accessors from ConnectionProperties
      are implemented (not the mutators), and they return values from the currently
      active connection. All other methods from com.mysql.jdbc.Connection are
      implemented, and operate on the currently active connection, with the exception of
      resetServerState() and changeUser().
      
    - Connections created with jdbc:mysql:replication:// URLs now force
      roundRobinLoadBalance=true on the slaves, and round-robin loadbalancing
      now uses a "random" choice to more evenly distribute load across slave
      servers, especially in connection pools. Connections that are configured
      with "roundRobinLoadBalance=true" no longer set the failover state,
      as it's assumed that we're not attempting to fall-back to a master
      server. This fixes BUG#34963.
    
10-09-07 - Version 5.1.5

    - Released instead of 5.1.4 to pickup patch for BUG#31053
      from 5.0.8.
      
10-09-07 - Version 5.1.4 

    - Added "autoSlowLog" configuration property, overrides 
      "slowQueryThreshold*" properties, driver determines slow
      queries by those that are slower than 5 * stddev of the mean
      query time (outside the 96% percentile).
      
    - Fixed BUG#28256 - When connection is in read-only mode, 
      queries that are wrapped in parentheses incorrectly identified 
      as DML.
       
09-07-07 - Version 5.1.3 RC

	- Setting "useBlobToStoreUTF8OutsideBMP" to "true" tells the
	  driver to treat [MEDIUM/LONG/TINY]BLOB columns as [LONG]VARCHAR
	  columns holding text encoded in UTF-8 that has characters
	  outside the BMP (4-byte encodings), which MySQL server
	  can't handle natively.

	  Set "utf8OutsideBmpExcludedColumnNamePattern" to a regex so that
	  column names matching the given regex will still be treated
	  as BLOBs The regex must follow the patterns used for the
	  java.util.regex package. The default is to exclude no columns,
	  and include all columns.

	  Set "utf8OutsideBmpIncludedColumnNamePattern" to specify exclusion
	  rules to "utf8OutsideBmpExcludedColumnNamePattern". The regex must
	  follow the patterns used for the java.util.regex package.

	- New methods on com.mysql.jdbc.Statement: setLocalInfileInputStream()
	  and getLocalInfileInputStream().

	  setLocalInfileInputStream() sets an InputStream instance that will be used to send data
      to the MySQL server for a "LOAD DATA LOCAL INFILE" statement
      rather than a FileInputStream or URLInputStream that represents
      the path given as an argument to the statement.

      This stream will be read to completion upon execution of a
      "LOAD DATA LOCAL INFILE" statement, and will automatically
      be closed by the driver, so it needs to be reset
      before each call to execute*() that would cause the MySQL
      server to request data to fulfill the request for
      "LOAD DATA LOCAL INFILE".

      If this value is set to NULL, the driver will revert to using
      a FileInputStream or URLInputStream as required.

      getLocalInfileInputStream() returns the InputStream instance that will be used to send
      data in response to a "LOAD DATA LOCAL INFILE" statement.

      This method returns NULL if no such stream has been set
      via setLocalInfileInputStream().

    - The driver now connects with an initial character set
      of "utf-8" solely for the purposes of authentication to
      allow usernames and database names in any character set to
      be used in the JDBC URL.

    - Errors encountered during Statement/PreparedStatement/CallableStatement.executeBatch()
      when "rewriteBatchStatements" has been set to "true" now return
      BatchUpdateExceptions according to the setting of "continueBatchOnError".
      
      If "continueBatchOnError" is set to "true", the update counts for the
      "chunk" that were sent as one unit will all be set to EXECUTE_FAILED, but
      the driver will attempt to process the remainder of the batch. You can determine which
      "chunk" failed by looking at the update counts returned in the BatchUpdateException.
      
      If "continueBatchOnError" is set to "false", the update counts returned
      will contain the failed "chunk", and stop with the failed chunk, with all 
      counts for the failed "chunk" set to EXECUTE_FAILED.
      
      Since MySQL doesn't return multiple error codes for multiple-statements, or
      for multi-value INSERT/REPLACE, it is the application's responsibility to handle 
      determining which item(s) in the "chunk" actually failed.
      
    - Statement.setQueryTimeout()s now affect the entire batch for batched 
      statements, rather than the individual statements that make up the batch.
      
06-29-07 - Version 5.1.2 Beta

    - Setting the configuration property "rewriteBatchedStatements"
      to "true" will now cause the driver to rewrite batched prepared
      statements with more than 3 parameter sets in a batch into
      multi-statements (separated by ";") if they are not plain
      (i.e. without SELECT or ON DUPLICATE KEY UPDATE clauses) INSERT
      or REPLACE statements.

06-22-07 - Version 5.1.1 Alpha

    - Pulled vendor-extension methods of Connection implementation out
      into an interface to support java.sql.Wrapper functionality from
      ConnectionPoolDataSource. The vendor extensions are javadoc'd in
      the com.mysql.jdbc.Connection interface.

      For those looking further into the driver implementation, it is not
      an API that is used for plugability of implementations inside our driver
      (which is why there are still references to ConnectionImpl throughout the
      code).

      Incompatible change: Connection.serverPrepare(String) has been re-named
      to Connection.serverPrepareStatement() for consistency with
      Connection.clientPrepareStatement().

      We've also added server and client prepareStatement() methods that cover
      all of the variants in the JDBC API.

    - Similar to Connection, we pulled out vendor extensions to Statement
      into an interface named "com.mysql.Statement", and moved the Statement
      class into com.mysql.StatementImpl. The two methods (javadoc'd in
      "com.mysql.Statement" are enableStreamingResults(), which already existed,
      and disableStreamingResults() which sets the statement instance back to
      the fetch size and result set type it had before enableStreamingResults()
      was called.

    - Added experimental support for statement "interceptors" via the
      com.mysql.jdbc.StatementInterceptor interface, examples are
      in com/mysql/jdbc/interceptors.

      Implement this interface to be placed "in between" query execution, so that
      you can influence it. (currently experimental).

      StatementInterceptors are "chainable" when configured by the user, the
      results returned by the "current" interceptor will be passed on to the next
      on in the chain, from left-to-right order, as specified by the user in the
      JDBC configuration property "statementInterceptors".

      See the sources (fully javadoc'd) for com.mysql.jdbc.StatementInterceptor
      for more details until we iron out the API and get it documented in the
      manual.

    - Externalized the descriptions of connection properties.

    - The data (and how it's stored) for ResultSet rows are now behind an
      interface which allows us (in some cases) to allocate less memory
      per row, in that for "streaming" result sets, we re-use the packet
      used to read rows, since only one row at a time is ever active.

    - Made it possible to retrieve prepared statement parameter bindings
      (to be used in StatementInterceptors, primarily).

    - Row navigation now causes any streams/readers open on the result set
      to be closed, as in some cases we're reading directly from a shared network
      packet and it will be overwritten by the "next" row.

    - Setting "rewriteBatchedStatements" to "true" now causes CallableStatements
      with batched arguments to be re-written in the form "CALL (...); CALL (...); ..."
      to send the batch in as few client-server round trips as possible.

    - Driver now picks appropriate internal row representation (whole row in one
      buffer, or individual byte[]s for each column value) depending on heuristics,
      including whether or not the row has BLOB or TEXT types and the overall
      row-size. The threshold for row size that will cause the driver to
      use a buffer rather than individual byte[]s is configured by the
      configuration property "largeRowSizeThreshold", which has a default
      value of 2KB.

04-11-07 - Version 5.1.0 Alpha

	- Bumped JDBC Specification version number in jar-file manifest.

	- Re-worked Ant buildfile to build JDBC-4.0 classes separately, as well
	  as support building under Eclipse (since Eclipse can't mix/match JDKs).

	  To build, you must set JAVA_HOME to J2SDK-1.4.2 or Java-5, and set
	  the following properties on your Ant commandline:

	  com.mysql.jdbc.java6.javac - full path to your Java-6 javac executable
	  com.mysql.jdbc.java6.rtjar - full path to your Java-6 rt.jar file

	- New feature - driver will automatically adjust session variable
	  "net_write_timeout" when it determines its been asked for a "streaming"
	  result, and resets it to the previous value when the result set
	  has been consumed. (configuration property is named
	  "netTimeoutForStreamingResults", value has unit of seconds,
	  the value '0' means the driver will not try and adjust this value).

    - Added support for JDBC-4.0 categorized SQLExceptions.

	- Refactored CommunicationsException into a JDBC3 version, and a JDBC4
	  version (which extends SQLRecoverableException, now that it exists).

	  This change means that if you were catching
	  com.mysql.jdbc.CommunicationsException in your applications instead
	  of looking at the SQLState class of "08", and are moving to Java 6
	  (or newer), you need to change your imports to that exception
	  to be com.mysql.jdbc.exceptions.jdbc4.CommunicationsException, as
	  the old class will not be instantiated for communications link-related
	  errors under Java 6.

	- Added support for JDBC-4.0's client information. The backend storage
	  of information provided via Connection.setClientInfo() and retrieved
	  by Connection.getClientInfo() is pluggable by any class that implements
	  the com.mysql.jdbc.JDBC4ClientInfoProvider interface and has a no-args
	  constructor.

	  The implementation used by the driver is configured using the
	  "clientInfoProvider" configuration property (with a default of value
	  of "com.mysql.jdbc.JDBC4CommentClientInfoProvider", an implementation
	  which lists the client info as a comment prepended to every query
	  sent to the server).

	  This functionality is only available when using Java-6 or newer.

	- Added support for JDBC-4.0's SQLXML interfaces.

	- Added support for JDBC-4.0's Wrapper interface.

	- Added support for JDBC-4.0's NCLOB, and NCHAR/NVARCHAR types.

nn-nn-07 - Version 5.0.9

    - Driver now calls SocketFactory.afterHandshake() at appropriate time.
    
10-09-07 - Version 5.0.8

    - Fixed BUG#30550, executeBatch() would fail with an ArithmeticException
      and/or NullPointerException when the batch had zero members and
      "rewriteBatchedStatements" was set to "true" for the connection.
    
    - Added two configuration parameters (both default to "false")
    
            * blobsAreStrings  - Should the driver always treat BLOBs as Strings 
                                 specifically to work around dubious metadata returned 
                                 by the server for GROUP BY clauses?
            
            * functionsNeverReturnBlobs - Should the driver always treat data from 
                                          functions returning BLOBs as Strings - 
                                          specifically to work around dubious metadata 
                                          returned by the server for GROUP BY clauses?

    - Fixed BUG#29106 - Connection checker for JBoss didn't use same method parameters
      via reflection, causing connections to always seem "bad".
      
    - Fixed BUG#30664 - Note that this fix only works for MySQL server 
      versions 5.0.25 and newer, since earlier versions didn't consistently 
      return correct metadata for functions, and thus results from 
      subqueries and functions were indistinguishable from each other, 
      leading to type-related bugs.

    - Fixed BUG#28972 - DatabaseMetaData.getTypeInfo() for the types DECIMAL
      and NUMERIC will return a precision of 254 for server versions older than
      5.0.3, 64 for versions 5.0.3-5.0.5 and 65 for versions newer than 5.0.5.
    
    - Fixed BUG#29852 - Closing a load-balanced connection would cause a
      ClassCastException.
    
    - Fixed BUG#27867 - Schema objects with identifiers other than
      the connection character aren't retrieved correctly in 
      ResultSetMetadata.
      
    - Fixed BUG#28689 - CallableStatement.executeBatch() doesn't work when 
      connection property "noAccessToProcedureBodies" has been set to "true".
     
      The fix involves changing the behavior of "noAccessToProcedureBodies",in 
      that the driver will now report all paramters as "IN" paramters
      but allow callers to call registerOutParameter() on them without throwing
      an exception.
      
    - Fixed BUG#27182 - Connection.getServerCharacterEncoding() doesn't work
      for servers with version >= 4.1.

    - Fixed BUG#27915 - DatabaseMetaData.getColumns() doesn't
      contain SCOPE_* or IS_AUTOINCREMENT columns.

    - Fixed BUG#30851, NPE with null column values when
      "padCharsWithSpace" is set to "true".
    
    - Specifying a "validation query" in your connection pool 
      that starts with "/* ping */" _exactly_ will cause the driver to 
      instead send a ping to the server and return a fake result set (much 
      lighter weight), and when using a ReplicationConnection or a LoadBalancedConnection, 
      will send the ping across all active connections.
      
    - Fixed Bug#30892 setObject(int, Object, int, int) delegate in
      PreparedStatmentWrapper delegates to wrong method.
      
    - XAConnections now start in auto-commit mode (as per JDBC-4.0 specification
      clarification).
     
    - Fixed Bug#27412 - cached metadata with PreparedStatement.execute()
      throws NullPointerException.
      
    - Driver will now fall back to sane defaults for max_allowed_packet and
      net_buffer_length if the server reports them incorrectly (and will log
      this situation at WARN level, since it's actually an error condition).
    
    - Fixed BUG#27916 - UNSIGNED types not reported via DBMD.getTypeInfo(), and 
      capitalization of type names is not consistent between DBMD.getColumns(), 
      RSMD.getColumnTypeName() and DBMD.getTypeInfo().

      This fix also ensures that the precision of UNSIGNED MEDIUMINT
      and UNSIGNED BIGINT is reported correctly via DBMD.getColumns().

    - Fixed BUG#31053 - Connections established using URLs of the form
      "jdbc:mysql:loadbalance://" weren't doing failover if they tried to 
      connect to a MySQL server that was down. The driver now attempts
      connections to the next "best" (depending on the load balance strategy
      in use) server, and continues to attempt connecting to the next "best"
      server every 250 milliseconds until one is found that is up and running 
      or 5 minutes has passed.
      
      If the driver gives up, it will throw the last-received SQLException.
      
07-19-07 - Version 5.0.7

    - Setting the configuration parameter "useCursorFetch" to "true" for
      MySQL-5.0+ enables the use of cursors that allow Connector/J to save
      memory by fetching result set rows in chunks (where the chunk size
      is set by calling setFetchSize() on a Statement or ResultSet) by
      using fully-materialized cursors on the server.

      The driver will will now automatically set "useServerPrepStmts" to
      "true" when "useCursorFetch" has been set to "true", since the feature
      requires server-side prepared statements in order to function.

	- Fixed BUG#28469 - PreparedStatement.getMetaData() for statements
	  containing leading one-line comments is not returned correctly.

	  As part of this fix, we also overhauled detection of DML for
	  executeQuery() and SELECTs for executeUpdate() in plain and
	  prepared statements to be aware of the same  types of comments.

    - Added configuration property "useNanosForElapsedTime" - for
      profiling/debugging functionality that measures elapsed time,
      should the driver try to use nanoseconds resolution if available
      (requires JDK >= 1.5)?

    - Added configuration property "slowQueryThresholdNanos" - if
      "useNanosForElapsedTime" is set to "true", and this property
      is set to a non-zero value the driver will use this threshold
      (in nanosecond units) to determine if a query was slow, instead
      of using millisecond units.

      Note, that if "useNanosForElapsedTime" is set to "true", and this
      property is set to "0" (or left default), then elapsed times will
      still be measured in nanoseconds (if possible), but the slow query
      threshold will be converted from milliseconds to nanoseconds, and thus
      have an upper bound of approximately 2000 millesconds (as that threshold
      is represented as an integer, not a long).

	- Added configuration properties to allow tuning of TCP/IP socket
	  parameters:

	  	"tcpNoDelay" - Should the driver set SO_TCP_NODELAY (disabling the
	  	               Nagle Algorithm, default "true")?

		"tcpKeepAlive" - Should the driver set SO_KEEPALIVE (default "true")?

		"tcpRcvBuf" - Should the driver set SO_RCV_BUF to the given value?
		              The default value of '0', means use the platform default
		              value for this property.

		"tcpSndBuf" - Should the driver set SO_SND_BUF to the given value?
		              The default value of '0', means use the platform default
		              value for this property.

		"tcpTrafficClass" - Should the driver set traffic class or
		                    type-of-service fields? See the documentation
		                    for java.net.Socket.setTrafficClass() for more
		                    information.

	- Give more information in EOFExceptions thrown out of MysqlIO (how many
	  bytes the driver expected to read, how many it actually read, say that
	  communications with the server were unexpectedly lost).

	- Setting "useDynamicCharsetInfo" to "false" now causes driver to use
	  static lookups for collations as well (makes
	  ResultSetMetadata.isCaseSensitive() much more efficient, which leads
	  to performance increase for ColdFusion, which calls this method for
	  every column on every table it sees, it appears).

	- Driver detects when it is running in a ColdFusion MX server (tested
	  with version 7), and uses the configuration bundle "coldFusion",
	  which sets useDynamicCharsetInfo to "false" (see previous entry), and
	  sets useLocalSessionState and autoReconnect to "true".

	- Fixed BUG#28851 - parser in client-side prepared statements
	  eats character following '/' if it's not a multi-line comment.

	- Fixed BUG#28956 - parser in client-side prepared statements
	  runs to end of statement, rather than end-of-line for '#' comments.

	  Also added support for '--' single-line comments.

	- Don't send any file data in response to LOAD DATA LOCAL INFILE
	  if the feature is disabled at the client side. This is to prevent
	  a malicious server or man-in-the-middle from asking the client for
	  data that the client is not expecting. Thanks to Jan Kneschke for
	  discovering the exploit and Andrey "Poohie" Hristov, Konstantin Osipov
	  and Sergei Golubchik for discussions about implications and possible
	  fixes. This fixes BUG 29605 for JDBC.

	- Added new debugging functionality - Setting configuration property
	  "includeInnodbStatusInDeadlockExceptions" to "true" will cause the driver
	  to append the output of "SHOW ENGINE INNODB STATUS" to deadlock-related
	  exceptions, which will enumerate the current locks held inside InnoDB.

05-15-07 - Version 5.0.6

	- Fixed BUG#25545 - Client options not sent correctly when using SSL,
	  leading to stored procedures not being able to return results. Thanks
	  to Don Cohen for the bug report, testcase and patch.

	- Fixed BUG#26592 - PreparedStatement is not closed in
	  BlobFromLocator.getBytes().

	- Fixed BUG#25624 - Whitespace surrounding storage/size specifiers in
	  stored procedure parameters declaration causes NumberFormatException to
	  be thrown when calling stored procedure on JDK-1.5 or newer, as the Number
	  classes in JDK-1.5+ are whitespace intolerant.

	- Fixed BUG#26173 - When useCursorFetch=true, sometimes server would return
	  new, more exact metadata during the execution of the server-side prepared
	  statement that enables this functionality, which the driver ignored (using
	  the original metadata returned during prepare()), causing corrupt reading
	  of data due to type mismatch when the actual rows were returned.

	- Fixed BUG#26959 - comments in DDL of stored procedures/functions confuse
	  procedure parser, and thus metadata about them can not be created, leading to
	  inability to retrieve said metadata, or execute procedures that have certain
	  comments in them.

	- Give better error message when "streaming" result sets, and the connection
	  gets clobbered because of exceeding net_write_timeout on the server. (which is
	  basically what the error message says too).

	- Fixed BUG#26789 - fast date/time parsing doesn't take into
	  account 00:00:00 as a legal value.

	- Fixed BUG#27317 - ResultSet.get*() with a column index < 1 returns
	  misleading error message.

	- Fixed BUG#25517 - Statement.setMaxRows() is not effective on result
	  sets materialized from cursors.

	- New configuration property, "enableQueryTimeouts" (default "true").
	  When enabled, query timeouts set via Statement.setQueryTimeout() use a
	  shared java.util.Timer instance for scheduling. Even if the timeout
	  doesn't expire before the query is processed, there will be
	  memory used by the TimerTask for the given timeout which won't be
	  reclaimed until the time the timeout would have expired if it
	  hadn't been cancelled by the driver. High-load environments
	  might want to consider disabling this functionality. (this configuration
	  property is part of the "maxPerformance" configuration bundle).

	- Fixed BUG#27400 - CALL /* ... */ some_proc() doesn't work. As a side effect
	  of this fix, you can now use /* */ and # comments when preparing statements using
	  client-side prepared statement emulation.

	  If the comments happen to contain parameter markers '?', they will be treated
	  as belonging to the comment (i.e. not recognized) rather than being a parameter
	  of the statement.

	  Note that the statement when sent to the server will contain the comments
	  as-is, they're not stripped during the process of preparing the PreparedStatement
	  or CallableStatement.

	- Fixed BUG#25328 - BIT(> 1) is returned as java.lang.String from ResultSet.getObject()
	  rather than byte[].

	- Fixed BUG#25715 - CallableStatements with OUT/INOUT parameters that
	  are "binary" (blobs, bits, (var)binary, java_object) have extra 7 bytes
	  (which happens to be the _binary introducer!)

	- Added configuration property "padCharsWithSpace" (defaults to "false"). If set
	  to "true", and a result set column has the CHAR type and the value does not
	  fill the amount of characters specified in the DDL for the column, the driver
	  will pad the remaining characters with space (for ANSI compliance).

	- Fixed BUG#27655 - Connection.getTransactionIsolation() uses
	  "SHOW VARIABLES LIKE" which is very inefficient on MySQL-5.0+

	- Added configuration property "useDynamicCharsetInfo". If set to "false"
	  (the default), the driver will use a per-connection cache of character set
	  information queried from the server when necessary, or when set to "true",
	  use a built-in static mapping that is more efficient, but isn't aware of
	  custom character sets or character sets implemented after the release of
	  the JDBC driver.

	  Note: this only affects the "padCharsWithSpace" configuration property and the
            ResultSetMetaData.getColumnDisplayWidth() method.

	- More intelligent initial packet sizes for the "shared" packets are used
	  (512 bytes, rather than 16K), and initial packets used during handshake are
	  now sized appropriately as to not require reallocation.

	- Fixed issue where calling getGeneratedKeys() on a prepared statement after
	  calling execute() didn't always return the generated keys (executeUpdate()
	  worked fine however).

	- Fixed issue where a failed-over connection would let an application call
	  setReadOnly(false), when that call should be ignored until the connection
	  is reconnected to a writable master unless "failoverReadOnly" had been set
	  to "false".

	- Fixed BUG#28085 - Generate more useful error messages for diagnostics
	  when the driver thinks a result set isn't updatable. (Thanks to Ashley Martens
	  for the patch).

	- Driver will now use INSERT INTO ... VALUES (DEFAULT) form of statement
	  for updatable result sets for ResultSet.insertRow(), rather than
	  pre-populating the insert row with values from DatabaseMetaData.getColumns()
	  (which results in a "SHOW FULL COLUMNS" on the server for every result
	  set). If an application requires access to the default values before
	  insertRow() has been called, the JDBC URL should be configured with
	  "populateInsertRowWithDefaultValues" set to "true".

	  This fix specifically targets performance issues with ColdFusion and the
	  fact that it seems to ask for updatable result sets no matter what the
	  application does with them.

	- com.mysql.jdbc.[NonRegistering]Driver now understands URLs of the format
	  "jdbc:mysql:replication://" and "jdbc:mysql:loadbalance://" which will
	  create a ReplicationConnection (exactly like when
	  using [NonRegistering]ReplicationDriver) and an experimenal load-balanced
	  connection designed for use with SQL nodes in a MySQL Cluster/NDB environment,
	  respectively.

	  In an effort to simplify things, we're working on deprecating multiple
	  drivers, and instead specifying different core behavior based upon JDBC URL
	  prefixes, so watch for [NonRegistering]ReplicationDriver to eventually
	  disappear, to be replaced with com.mysql.jdbc[NonRegistering]Driver with
	  the new URL prefix.

	- Added an experimental load-balanced connection designed for use with SQL nodes
      in a MySQL Cluster/NDB environment (This is not for master-slave replication.
      For that, we suggest you look at ReplicationConnection or "lbpool").

	  If the JDBC URL starts with "jdbc:mysql:loadbalance://host-1,host-2,...host-n",
	  the driver will create an implementation of java.sql.Connection that load
	  balances requests across a series of MySQL JDBC connections to the given hosts,
	  where the balancing takes place after transaction commit.

      Therefore, for this to work (at all), you must use transactions, even if only
      reading data.

      Physical connections to the given hosts will not be created until needed.

      The driver will invalidate connections that it detects have had
      communication errors when processing a request. A new connection to the
      problematic host will be attempted the next time it is selected by the load
      balancing algorithm.

      There are two choices for load balancing algorithms, which may be specified
      by the "loadBalanceStrategy" JDBC URL configuration property:

      * "random" - the driver will pick a random host for each request. This tends
        to work better than round-robin, as the randomness will somewhat account for
        spreading loads where requests vary in response time, while round-robin
        can sometimes lead to overloaded nodes if there are variations in response times
        across the workload.

      * "bestResponseTime" - the driver will route the request to the host that had
        the best response time for the previous transaction.

    - When "useLocalSessionState" is set to "true" and connected to a MySQL-5.0 or
      later server, the JDBC driver will now determine whether an actual "commit" or
      "rollback" statement needs to be sent to the database when Connection.commit()
      or Connection.rollback() is called.

      This is especially helpful for high-load situations with connection pools that
      always call Connection.rollback() on connection check-in/check-out because it
      avoids a round-trip to the server.

03-01-07 - Version 5.0.5

    - Fixed BUG#23645 - Some collations/character sets reported as "unknown"
	  (specifically cias variants of existing character sets), and inability to override
	  the detected server character set.

	- Performance enhancement of initial character set configuration, driver
      will only send commands required to configure connection character set
      session variables if the current values on the server do not match
      what is required.

    - Fixed BUG#24360 .setFetchSize() breaks prepared SHOW and other commands.

    - Fixed BUG#24344 - useJDBCCompliantTimezoneShift with server-side prepared
	  statements gives different behavior than when using client-side prepared
	  statements. (this is now fixed if moving from server-side prepared statements
	  to client-side prepared statements by setting "useSSPSCompatibleTimezoneShift" to
	  true", as the driver can't tell if this is a new deployment that never used
	  server-side prepared statements, or if it is an existing deployment that is
	  switching to client-side prepared statements from server-side prepared statements.

    - Fixed BUG#23304 - DBMD using "show" and DBMD using information_schema do
      not return results consistent with each other. (note this fix only
      addresses the inconsistencies, not the issue that the driver is
      treating schemas differently than some users expect. We will revisit
      this behavior when there is full support for schemas in MySQL).

    - Fixed BUG#25073 - rewriting batched statements leaks internal statement
	  instances, and causes a memory leak.

	- Fixed issue where field-level for metadata from DatabaseMetaData when using
	  INFORMATION_SCHEMA didn't have references to current connections,
	  sometimes leading to NullPointerExceptions when intropsecting them via
	  ResultSetMetaData.

	- Fixed BUG#25025 - Client-side prepared statement parser gets confused by
	  in-line (/* ... */) comments and therefore can't rewrite batched statements
	  or reliably detect type of statements when they're used.

	- Fixed BUG#24065 - Better error message when server doesn't return enough
	  information to determine stored procedure/function parameter types.

	- Fixed BUG#21438 - Driver sending nanoseconds to server for timestamps when
	  using server-side prepared statements, when server expects microseconds.

	- Fixed BUG#25514 - Timer instance used for Statement.setQueryTimeout()
	  created per-connection, rather than per-VM, causing memory leak

	- Fixed BUG#25009 - Results from updates not handled correctly in
	  multi-statement queries, leading to erroneous "Result is from UPDATE"
	  exceptions.

	- Fixed BUG#25047 - StringUtils.indexOfIgnoreCaseRespectQuotes() isn't
	  case-insensitive on the first character of the target. This bug broke
	  rewriteBatchedStatements functionality when prepared statements don't
	  use upper-case for the VALUES clause in their statements.

	- Fixed BUG#21480 - Some exceptions thrown out of StandardSocketFactory
	  were needlessly wrapped, obscurring their true cause, especially when
	  using socket timeouts.

	- Fixed BUG#23303 - DatabaseMetaData.getSchemas() doesn't return a
	  TABLE_CATALOG column.

    - Fixed BUG#25399 - EscapeProcessor gets confused by multiple
      backslashes. We now push the responsibility of syntax errors back
      on to the server for most escape sequences.

	- Fixed BUG#25379 - INOUT parameters in CallableStatements get
	  doubly-escaped.

	- Removed non-short-circuited logical ORs from "if" statements.

	- Re-worked stored procedure parameter parser to be more robust. Driver no
	  longer requires "BEGIN" in stored procedure definition, but does have
	  requirement that if a stored function begins with a label directly after the
	  "returns" clause, that the label is not a quoted identifier.
    - Reverted back to internal character conversion routines for single-byte
      character sets, as the ones internal to the JVM are using much more CPU
      time than our internal implementation.

	- Changed cached result set metadata (when using
	  "cacheResultSetMetadata=true") to be cached per-connection rather
	  than per-statement as previously implemented.

	- Use a java.util.TreeMap to map column names to ordinal indexes for
	  ResultSet.findColumn() instead of a HashMap. This allows us to have
	  case-insensitive lookups (required by the JDBC specification) without
	  resorting to the many transient object instances needed to support this
	  requirement with a normal HashMap with either case-adjusted keys, or
	  case-insensitive keys. (In the worst case scenario for lookups of a 1000
	  column result set, TreeMaps are about half as fast wall-clock time as
	  a HashMap, however in normal applications their use gives many orders
	  of magnitude reduction in transient object instance creation which pays
	  off later for CPU usage in garbage collection).

	- Avoid static synchronized code in JVM class libraries for dealing with
	  default timezones.

	- Fixed cases where ServerPreparedStatements weren't using cached metadata
	  when "cacheResultSetMetadata=true" was configured.

	- Use faster datetime parsing for ResultSets that come from plain or
	  non-server-side prepared statements. (Enable old implementation with
	  "useFastDateParsing=false" as a configuration parameter).

	- Fixed BUG#24794 - DatabaseMetaData.getSQLKeywords() doesn't return
	  all reserved words for current MySQL version. The current fix/implementation
	  returns keywords for MySQL-5.1, and doesn't distinguish between different
	  versions of the server.

	- When using cached metadata, skip field-level metadata packets coming from
	  the server, rather than reading them and discarding them without creating
	  com.mysql.jdbc.Field instances.

	- Fixed BUG#25836 - Statement execution which timed out doesn't always
	  throw MySQLTimeoutException.

	- Throw exceptions encountered during timeout to thread
	  calling Statement.execute*(), rather than RuntimeException.

	- Added configuration property "localSocketAddress",which is the hostname or
	  IP address given to explicitly configure the interface that the driver will
	  bind the client side of the TCP/IP connection to when connecting.

	- Take "localSocketAddress" property into account when creating instances
	  of CommunicationsException when the underyling exception is a
	  java.net.BindException, so that a friendlier error message is given with
	  a little internal diagnostics.

	- Fixed some NPEs when cached metadata was used with UpdatableResultSets.

	- The "rewriteBatchedStatements" feature can now be used with server-side
	  prepared statements.

	- Fixed BUG#26326 - Connection property "socketFactory" wasn't exposed via
	  correctly named mutator/accessor, causing data source implementations that
	  use JavaBean naming conventions to set properties to fail to set the property
	  (and in the case of SJAS, fail silently when trying to set this parameter).

	- Fixed BUG#25787 - java.util.Date should be serialized for
	  PreparedStatement.setObject().

	  We've added a new configuration option "treatUtilDateAsTimestamp", which is
	  false by default, as (1) We already had specific behavior to treat
	  java.util.Date as a java.sql.Timestamp because it's useful to many folks,
	  and (2) that behavior will very likely be required for drivers JDBC-post-4.0.

    - Fixed BUG#22628 - Driver.getPropertyInfo() throws NullPointerException for
      URL that only specifies host and/or port.

	- Fixed BUG#21267, ParameterMetaData throws NullPointerException when
	  prepared SQL actually has a syntax error. Added
	  "generateSimpleParameterMetadata" configuration property, which when set
	  to "true" will generate metadata reflecting VARCHAR for every parameter
	  (the default is "false", which will cause an exception to be thrown if no
	  parameter metadata for the statement is actually available).

	- When extracting foreign key information from "SHOW CREATE TABLE " in
	  DatabaseMetaData, ignore exceptions relating to tables being missing
	  (which could happen for cross-reference or imported-key requests, as
	  the list of tables is generated first, then iterated).

	- Fixed logging of XA commands sent to server, it's now configurable
	  via "logXaCommands" property (defaults to "false").

	- Fixed issue where XADataSources couldn't be bound into JNDI,
	  as the DataSourceFactory didn't know how to create instances
	  of them.

	- Fixed issue where XADataSources couldn't be bound into JNDI,
	  as the DataSourceFactory didn't know how to create instances
	  of them.

	- Usage advisor will now issue warnings for result sets with large numbers
	  of rows (size configured by "resultSetSizeThreshold" property, default
	  value is 100).

10-20-06 - Version 5.0.4

    - Fixed BUG#21379 - column names don't match metadata in cases
      where server doesn't return original column names (column functions)
	  thus breaking compatibility with applications that expect 1-1 mappings
	  between findColumn() and rsmd.getColumnName(), usually manifests itself
	  as "Can't find column ('')" exceptions.

    - Fixed BUG#21544 - When using information_schema for metadata,
	  COLUMN_SIZE for getColumns() is not clamped to range of
	  java.lang.Integer as is the case when not using
	  information_schema, thus leading to a truncation exception that
	  isn't present when not using information_schema.

    - Fixed configuration property "jdbcCompliantTruncation" was not
      being used for reads of result set values.

    - Fixed BUG#22024 - Newlines causing whitespace to span confuse
	  procedure parser when getting parameter metadata for stored
	  procedures.

	- Driver now supports {call sp} (without "()" if procedure has no
	  arguments).

	- Fixed BUG#22359 - Driver was using milliseconds for
	  Statement.setQueryTimeout() when specification says argument is
	  to be in seconds.

	- Workaround for server crash when calling stored procedures
	  via a server-side prepared statement (driver now detects
	  prepare(stored procedure) and substitutes client-side prepared
	  statement), addresses BUG#22297.

	- Added new _ci collations to CharsetMapping, fixing
	  Bug#22456 - utf8_unicode_ci not working.

	- Fixed BUG#22290 - Driver issues truncation on write exception when
	  it shouldn't (due to sending big decimal incorrectly to server with
	  server-side prepared statement).

	- Fixed BUG#22613 - DBMD.getColumns() does not return expected
	  COLUMN_SIZE for the SET type, now returns length of largest possible
	  set disregarding whitespace or the "," delimitters to be consistent
	  with the ODBC driver.

	- Driver now sends numeric 1 or 0 for client-prepared statement
	  setBoolean() calls instead of '1' or '0'.

	- DatabaseMetaData correctly reports true for supportsCatalog*()
	  methods.

07-26-06 - Version 5.0.3

    - Fixed BUG#20650 - Statement.cancel() causes NullPointerException
      if underlying connection has been closed due to server failure.

    - Added configuration option "noAccessToProcedureBodies" which will
      cause the driver to create basic parameter metadata for
      CallableStatements when the user does not have access to procedure
      bodies via "SHOW CREATE PROCEDURE" or selecting from mysql.proc
      instead of throwing an exception. The default value for this option
      is "false".

07-11-06 - Version 5.0.2-beta (5.0.1 not released due to packaging error)

    - Fixed BUG#17401 - Can't use XAConnection for local transactions when
      no global transaction is in progress.

    - Fixed BUG#18086 - Driver fails on non-ASCII platforms. The driver
      was assuming that the platform character set would be a superset
      of MySQL's "latin1" when doing the handshake for authentication,
      and when reading error messages. We now use Cp1252 for all strings
      sent to the server during the handshake phase, and a hard-coded mapping
      of the "language" server variable to the character set that
      is used for error messages.

    - Fixed BUG#19169 - ConnectionProperties (and thus some
	  subclasses) are not serializable, even though some J2EE containers
	  expect them to be.

	- Fixed BUG#20242 - MysqlValidConnectionChecker for JBoss doesn't
	  work with MySQLXADataSources.

	- Better caching of character set converters (per-connection)
	  to remove a bottleneck for multibyte character sets.

	- Added connection/datasource property  "pinGlobalTxToPhysicalConnection"
	  (defaults to "false"). When set to "true", when using XAConnections, the
	  driver ensures that operations on a given XID are always routed to the
	  same physical connection. This allows the XAConnection to support
	  "XA START ... JOIN" after "XA END" has been called, and is also a
	  workaround for transaction managers that don't maintain thread affinity
	  for a global transaction (most either always maintain thread affinity,
	  or have it as a configuration option).

	- MysqlXaConnection.recover(int flags) now allows combinations of
	  XAResource.TMSTARTRSCAN and TMENDRSCAN. To simulate the "scanning"
	  nature of the interface, we return all prepared XIDs for TMSTARTRSCAN,
	  and no new XIDs for calls with TMNOFLAGS, or TMENDRSCAN when not in
	  combination with TMSTARTRSCAN. This change was made for API compliance,
	  as well as integration with IBM WebSphere's transaction manager.

12-23-05 - Version 5.0.0-beta

    - XADataSource implemented (ported from 3.2 branch which won't be
      released as a product). Use
      "com.mysql.jdbc.jdbc2.optional.MysqlXADataSource" as your datasource
      class name in your application server to utilize XA transactions
      in MySQL-5.0.10 and newer.

    - PreparedStatement.setString() didn't work correctly when
      sql_mode on server contained NO_BACKSLASH_ESCAPES, and no characters
      that needed escaping were present in the string.

    - Attempt detection of the MySQL type "BINARY" (it's an alias, so this isn't
      always reliable), and use the java.sql.Types.BINARY type mapping for it.

    - Moved -bin-g.jar file into separate "debug" subdirectory to avoid confusion.

    - Don't allow .setAutoCommit(true), or .commit() or .rollback() on an XA-managed
      connection as-per the JDBC specification.

    - If the connection "useTimezone" is set to "true", then also respect timezone
      conversions in escape-processed string literals (e.g. "{ts ...}" and
      "{t ...}").

    - Return original column name for RSMD.getColumnName() if the column was aliased,
      alias name for .getColumnLabel() (if aliased), and original table name
      for .getTableName(). Note this only works for MySQL-4.1 and newer, as
      older servers don't make this information available to clients.

    - Setting "useJDBCCompliantTimezoneShift=true" (it's not the default)
      causes the driver to use GMT for _all_ TIMESTAMP/DATETIME timezones,
      and the current VM timezone for any other type that refers to timezones.
      This feature can not be used when "useTimezone=true" to convert between
      server and client timezones.

    - Add one level of indirection of internal representation of CallableStatement
      parameter metadata to avoid class not found issues on JDK-1.3 for
      ParameterMetadata interface (which doesn't exist prior to JDBC-3.0).

    - Added unit tests for XADatasource, as well as friendlier exceptions
      for XA failures compared to the "stock" XAException (which has no
      messages).

    - Fixed BUG#14279 - Idle timeouts cause XAConnections to whine about rolling
      themselves back

    - Added support for Connector/MXJ integration via url subprotocol
      "jdbc:mysql:mxj://....".

    - Moved all SQLException constructor usage to a factory in SQLError
      (ground-work for JDBC-4.0 SQLState-based exception classes).

    - Removed Java5-specific calls to BigDecimal constructor (when
      result set value is '', (int)0 was being used as an argument
      in-directly via method return value. This signature doesn't exist
      prior to Java5.)

    - Moved all SQLException creation to a factory method in SQLError,
      groundwork for JDBC-4.0 SQLState class-based exceptions.

    - Added service-provider entry to META-INF/services/java.sql.Driver
      for JDBC-4.0 support.

    - Return "[VAR]BINARY" for RSMD.getColumnTypeName() when that is actually
      the type, and it can be distinguished (MySQL-4.1 and newer).

    - When fix for BUG#14562 was merged from 3.1.12, added functionality
      for CallableStatement's parameter metadata to return correct
      information for .getParameterClassName().

    - Fuller synchronization of Connection to avoid deadlocks when
      using multithreaded frameworks that multithread a single connection
      (usually not recommended, but the JDBC spec allows it anyways),
      part of fix to BUG#14972).

    - Implementation of Statement.cancel() and Statement.setQueryTimeout().
      Both require MySQL-5.0.0 or newer server, require a separate connection
      to issue the "KILL QUERY" command, and in the case of setQueryTimeout()
      creates an additional thread to handle the timeout functionality.

      Note: Failures to cancel the statement for setQueryTimeout() may manifest
      themselves as RuntimeExceptions rather than failing silently, as there
      is currently no way to unblock the thread that is executing the query being
      cancelled due to timeout expiration and have it throw the exception
      instead.

    - Removed dead code in com.mysql.jdbc.Connection.

    - Made construction of com.mysql.jdbc.Field (result set metadata)
      instances more efficient for non-string types by not doing
      character set initialization, or detection of type changes due to
      temporary tables.

    - Removed redundant code in com.mysql.jdbc.MysqlIO.

    - Removed work done for BUG#14652, and instead loosened synchronization
      to solve a number of deadlock issues in BUG#18719, BUG#18367, BUG#17709
      and BUG#15067. New strategy basically makes Connection instances threadsafe
      and thus shareable across threads, and anything else threadsafe, but not
      necessarily shareable across threads due to JDBC API interactions that
      can cause non-obvious behavior and/or deadlock scenarios to occur since
      the API is not designed to be used from multiple threads at once.

      Therefore, unless external synchronization is provided, clients should
      not allow multiple threads to share a given statement or result set. Examples
      of issues with the API itself not being multi-thread suitable include,
      but are not limited to race conditions between modifiers and execution and
      retrieval methods on statements and result sets that are not synchronizable
      such as ResultSet.get*() and traversal methods, or Statement.execute*() closing
      result sets without effectively making the driver itself serializable across the
      board.

      These changes should not have any effect on "normal" J(2)EE use cases
      where only one thread ever uses a connection instance and the objects created by
      it.

    - Use a java.util.Timer to schedule cancellation of queries via
      Statement.setQueryTimeout() rather than one thread per potential cancellation.

      A new thread will be used to actually cancel a running query, as there's potential
      for a cancel request to block other cancel requests if all run from the
      same thread.

nn-nn-07 - Version 3.1.15

	- Fixed BUG#23281 - Downed slave caused round-robin load balance to
	  not cycle back to first host in list.

	- Disabled use of server-side prepared statements by default.

	- Handle YYYY-MM-DD hh:mm:ss format of timestamp in
	  ResultSet.getTimeFromString().

	- Fixed BUG#24840 - character encoding of "US-ASCII" doesn't map correctly
	  for 4.1 or newer

	- Added Implementation-Vendor-Id attribute to jar manifest per request
	  in BUG#15641.

	- C3P0 >= version 0.9.1 passes non-proxied connections to
	  MysqlConnectionTester,  thus it began throwing ClassCastExceptions.
	  MysqlConnectionTester now checks if it has a plain Connection and uses
	  that if possible. Thanks to Brian Skrab for the fix.

10-19-06 - Version 3.1.14

    - Fixed BUG#20479 - Updatable result set throws ClassCastException
	  when there is row data and moveToInsertRow() is called.

	- Fixed BUG#20485 - Updatable result set that contains
	  a BIT column fails when server-side prepared statements are used.

	- Fixed BUG#16987 - Memory leak with profileSQL=true.

	- Fixed BUG#19726 - Connection fails to localhost when using
	  timeout and IPv6 is configured.

	- Fixed BUG#16791 - NullPointerException in MysqlDataSourceFactory
	  due to Reference containing RefAddrs with null content.

	- Fixed BUG#20306 - ResultSet.getShort() for UNSIGNED TINYINT
	  returns incorrect values when using server-side prepared statements.

	- Fixed BUG#20687 - Can't pool server-side prepared statements, exception
	  raised when re-using them.

	- Fixed BUG#21062 - ResultSet.getSomeInteger() doesn't work for BIT(>1).

	- Fixed BUG#18880 - ResultSet.getFloatFromString() can't retrieve
	  values near Float.MIN/MAX_VALUE.

	- Fixed BUG#20888 - escape of quotes in client-side prepared
	  statements parsing not respected. Patch covers more than bug report,
	  including NO_BACKSLASH_ESCAPES being set, and stacked quote characters
	  forms of escaping (i.e. '' or "").

	- Fixed BUG#19993 - ReplicationDriver does not always round-robin load
	  balance depending on URL used for slaves list.

	- Fixed calling toString() on ResultSetMetaData for driver-generated
	  (i.e. from DatabaseMetaData method calls, or from getGeneratedKeys())
	  result sets would raise a NullPointerException.

	- Fixed Bug#21207 - Driver throws NPE when tracing prepared statements that
	  have been closed (in asSQL()).

	- Removed logger autodectection altogether, must now specify logger
	  explitly if you want to use a logger other than one that logs
	  to STDERR.

	- Fixed BUG#22290 - Driver issues truncation on write exception when
	  it shouldn't (due to sending big decimal incorrectly to server with
	  server-side prepared statement).

	- Driver now sends numeric 1 or 0 for client-prepared statement
	  setBoolean() calls instead of '1' or '0'.

	- Fixed bug where driver would not advance to next host if
	  roundRobinLoadBalance=true and the last host in the list is down.

	- Fixed BUG#18258 - DatabaseMetaData.getTables(), columns() with bad
	  catalog parameter threw exception rather than return empty result
	  set (as required by spec).

	- Check and store value for continueBatchOnError property in constructor
      of Statements, rather than when executing batches, so that Connections
      closed out from underneath statements don't cause NullPointerExceptions
      when it's required to check this property.

    - Fixed bug when calling stored functions, where parameters weren't
      numbered correctly (first parameter is now the return value, subsequent
      parameters if specified start at index "2").

	- Fixed BUG#21814 - time values outside valid range silently wrap.

05-26-06 - Version 3.1.13

    - Fixed BUG#15464 - INOUT parameter does not store IN value.

    - Fixed BUG#14609 - Exception thrown for new decimal type when
      using updatable result sets.

    - Fixed BUG#15544, no "dos" character set in MySQL > 4.1.0

    - Fixed BUG#15383 - PreparedStatement.setObject() serializes
      BigInteger as object, rather than sending as numeric value
      (and is thus not complementary to .getObject() on an UNSIGNED
      LONG type).

    - Fixed BUG#11874 - ResultSet.getShort() for UNSIGNED TINYINT
      returned wrong values.

    - Fixed BUG#15676 - lib-nodist directory missing from
      package breaks out-of-box build

    - Fixed BUG#15854 - DBMD.getColumns() returns wrong type for BIT.

    - Fixed BUG#16169 - ResultSet.getNativeShort() causes stack overflow error
      via recurisve calls.

    - Fixed BUG#14938 - Unable to initialize character set mapping tables.
      Removed reliance on .properties files to hold this information, as it
      turns out to be too problematic to code around class loader hierarchies
      that change depending on how an application is deployed. Moved information
      back into the CharsetMapping class.

    - Fixed BUG#16841 - updatable result set doesn't return AUTO_INCREMENT
      values for insertRow() when multiple column primary keys are used. (the
      driver was checking for the existence of single-column primary keys and
      an autoincrement value > 0 instead of a straightforward isAutoIncrement()
      check).

    - Fixed BUG#17099 - Statement.getGeneratedKeys() throws NullPointerException
      when no query has been processed.

    - Fixed BUG#13469 - Driver tries to call methods that don't exist on older and
      newer versions of Log4j. The fix is not trying to auto-detect presense of log4j,
      too many different incompatible versions out there in the wild to do this reliably.

      If you relied on autodetection before, you will need to add
      "logger=com.mysql.jdbc.log.Log4JLogger" to your JDBC URL to enable Log4J usage,
      or alternatively use the new "CommonsLogger" class to take care of this.

    - Added support for Apache Commons logging, use "com.mysql.jdbc.log.CommonsLogger"
      as the value for the "logger" configuration property.

    - LogFactory now prepends "com.mysql.jdbc.log" to log class name if it can't be
      found as-specified. This allows you to use "short names" for the built-in log
      factories, for example "logger=CommonsLogger" instead of
      "logger=com.mysql.jdbc.log.CommonsLogger".

    - Fixed BUG#15570 - ReplicationConnection incorrectly copies state,
	  doesn't transfer connection context correctly when transitioning between
	  the same read-only states.

	- Fixed BUG#18041 - Server-side prepared statements don't cause
	  truncation exceptions to be thrown when truncation happens.

	- Added performance feature, re-writing of batched executes for
	  Statement.executeBatch() (for all DML statements) and
	  PreparedStatement.executeBatch() (for INSERTs with VALUE clauses
	  only). Enable by using "rewriteBatchedStatements=true" in your JDBC URL.

	- Fixed BUG#17898 - registerOutParameter not working when some
	  parameters pre-populated. Still waiting for feedback from JDBC experts
	  group to determine what correct parameter count from getMetaData()
	  should be, however.

	- Fixed BUG#17587 - clearParameters() on a closed prepared statement
	  causes NPE.

	- Map "latin1" on MySQL server to CP1252 for MySQL > 4.1.0.

	- Added additional accessor and mutator methods on ConnectionProperties
	  so that DataSource users can use same naming as regular URL properties.

	- Fixed BUG#18740 - Data truncation and getWarnings() only returns last
	  warning in set.

	- Improved performance of retrieving BigDecimal, Time, Timestamp and Date
	  values from server-side prepared statements by creating fewer short-lived
	  instances of Strings when the native type is not an exact match for
	  the requested type. Fixes BUG#18496 for BigDecimals.

	- Fixed BUG#18554 - Aliased column names where length of name > 251
	  are corrupted.

	- Fixed BUG#17450 - ResultSet.wasNull() not always reset
	  correctly for booleans when done via conversion for server-side
	  prepared statements.

	- Fixed BUG#16277 - Invalid classname returned for
	  RSMD.getColumnClassName() for BIGINT type.

	- Fixed case where driver wasn't reading server status correctly when
	  fetching server-side prepared statement rows, which in some cases
	  could cause warning counts to be off, or multiple result sets to not
	  be read off the wire.

	- Driver now aware of fix for BIT type metadata that went into
	  MySQL-5.0.21 for server not reporting length consistently (bug
	  number 13601).

	- Fixed BUG#19282 - ResultSet.wasNull() returns incorrect value
	  when extracting native string from server-side prepared statement
	  generated result set.

11-30-05 - Version 3.1.12

    - Fixed client-side prepared statement bug with embedded ? inside
      quoted identifiers (it was recognized as a placeholder, when it
      was not).

    - Don't allow executeBatch() for CallableStatements with registered
      OUT/INOUT parameters (JDBC compliance).

    - Fall back to platform-encoding for URLDecoder.decode() when
      parsing driver URL properties if the platform doesn't have a
      two-argument version of this method.

    - Fixed BUG#14562 - Java type conversion may be incorrect for
      mediumint.

    - Added configuration property "useGmtMillisForDatetimes" which
      when set to true causes ResultSet.getDate(), .getTimestamp() to
      return correct millis-since GMT when .getTime() is called on
      the return value (currently default is "false" for legacy
      behavior).

    - Fixed DatabaseMetaData.stores*Identifiers():

        * if lower_case_table_names=0 (on server):

            storesLowerCaseIdentifiers() returns false
            storesLowerCaseQuotedIdentifiers() returns false
            storesMixedCaseIdentifiers() returns true
            storesMixedCaseQuotedIdentifiers() returns true
            storesUpperCaseIdentifiers() returns false
            storesUpperCaseQuotedIdentifiers() returns true

        * if lower_case_table_names=1 (on server):

            storesLowerCaseIdentifiers() returns true
            storesLowerCaseQuotedIdentifiers() returns true
            storesMixedCaseIdentifiers() returns false
            storesMixedCaseQuotedIdentifiers() returns false
            storesUpperCaseIdentifiers() returns false
            storesUpperCaseQuotedIdentifiers() returns true

    - Fixed BUG#14815 - DatabaseMetaData.getColumns() doesn't
      return TABLE_NAME correctly.

    - Fixed BUG#14909 - escape processor replaces quote character
      in quoted string with string delimiter.

    - Fixed BUG#12975 - OpenOffice expects
      DBMD.supportsIntegrityEnhancementFacility() to return "true"
      if foreign keys are supported by the datasource, even though
      this method also covers support for check constraints,
	  which MySQL _doesn't_ have. Setting the configuration property
	  "overrideSupportsIntegrityEnhancementFacility" to "true" causes
	  the driver to return "true" for this method.

    - Added "com.mysql.jdbc.testsuite.url.default" system property to
	  set default JDBC url for testsuite (to speed up bug resolution
	  when I'm working in Eclipse).

	- Fixed BUG#14938 - Unable to initialize character set mapping
	  tables (due to J2EE classloader differences).

	- Fixed BUG#14972 - Deadlock while closing server-side prepared
	  statements from multiple threads sharing one connection.

	- Fixed BUG#12230 -	logSlowQueries should give better info.

	- Fixed BUG#13775 - Extraneous sleep on autoReconnect.

	- Fixed BUG#15024 - Driver incorrectly closes streams passed as
	  arguments to PreparedStatements. Reverts to legacy behavior by
	  setting the JDBC configuration property "autoClosePStmtStreams"
	  to "true" (also included in the 3-0-Compat configuration "bundle").

	- Fixed BUG#13048 - maxQuerySizeToLog is not respected. Added logging of
	  bound values for execute() phase of server-side prepared statements
	  when profileSQL=true as well.

	- Fixed BUG#15065 - Usage advisor complains about unreferenced
	  columns, even though they've been referenced.

	- Don't increase timeout for failover/reconnect (BUG#6577)

	- Process escape tokens in Connection.prepareStatement(...), fix
	  for BUG#15141. You can disable this behavior by setting
	  the JDBC URL configuration property "processEscapeCodesForPrepStmts"
	  to "false".

	- Fixed BUG#13255 - Reconnect during middle of executeBatch()
	  should not occur if autoReconnect is enabled.

10-07-05 - Version 3.1.11

    - Fixed BUG#11629 - Spurious "!" on console when character
      encoding is "utf8".

    - Fixed statements generated for testcases missing ";" for
      "plain" statements.

    - Fixed BUG#11663 - Incorrect generation of testcase scripts
      for server-side prepared statements.

    - Fixed regression caused by fix for BUG#11552 that caused driver
      to return incorrect values for unsigned integers when those
      integers where within the range of the positive signed type.

    - Moved source code to svn repo.

    - Fixed BUG#11797 - Escape tokenizer doesn't respect stacked single quotes
	  for escapes.

	- GEOMETRY type not recognized when using server-side prepared statements.

    - Fixed BUG#11879 -- ReplicationConnection won't switch to slave, throws
      "Catalog can't be null" exception.

    - Fixed BUG#12218, properties shared between master and slave with
      replication connection.

    - Fixed BUG#10630, Statement.getWarnings() fails with NPE if statement
      has been closed.

    - Only get char[] from SQL in PreparedStatement.ParseInfo() when needed.

    - Fixed BUG#12104 - Geometry types not handled with server-side prepared
      statements.

    - Fixed BUG#11614 - StringUtils.getBytes() doesn't work when using
      multibyte character encodings and a length in  _characters_ is
      specified.

    - Fixed BUG#11798 - Pstmt.setObject(...., Types.BOOLEAN) throws exception.

    - Fixed BUG#11976 - maxPerformance.properties mis-spells
	  "elideSetAutoCommits".

	- Fixed BUG#11575 -- DBMD.storesLower/Mixed/UpperIdentifiers()
	  reports incorrect values for servers deployed on Windows.

	- Fixed BUG#11190 - ResultSet.moveToCurrentRow() fails to work when
	  preceeded by a call to ResultSet.moveToInsertRow().

	- Fixed BUG#11115, VARBINARY data corrupted when using server-side
	  prepared statements and .setBytes().

	- Fixed BUG#12229 - explainSlowQueries hangs with server-side
	  prepared statements.

	- Fixed BUG#11498 - Escape processor didn't honor strings demarcated
	  with double quotes.

	- Lifted restriction of changing streaming parameters with server-side
	  prepared statements. As long as _all_ streaming parameters were set
	  before execution, .clearParameters() does not have to be called.
	  (due to limitation of client/server protocol, prepared statements
	   can not reset _individual_ stream data on the server side).

	- Reworked Field class, *Buffer, and MysqlIO to be aware of field
	  lengths > Integer.MAX_VALUE.

	- Updated DBMD.supportsCorrelatedQueries() to return true for versions >
	  4.1, supportsGroupByUnrelated() to return true and
	  getResultSetHoldability() to return HOLD_CURSORS_OVER_COMMIT.

	- Fixed BUG#12541 - Handling of catalog argument in
	  DatabaseMetaData.getIndexInfo(), which also means changes to the following
	  methods in DatabaseMetaData:

	    - getBestRowIdentifier()
	    - getColumns()
	    - getCrossReference()
	    - getExportedKeys()
	    - getImportedKeys()
	    - getIndexInfo()
	    - getPrimaryKeys()
	    - getProcedures() (and thus indirectly getProcedureColumns())
	    - getTables()

	  The "catalog" argument in all of these methods now behaves in the following
	  way:

	    - Specifying NULL means that catalog will not be used to filter the
	      results (thus all databases will be searched), unless you've
	      set "nullCatalogMeansCurrent=true" in your JDBC URL properties.

	    - Specifying "" means "current" catalog, even though this isn't quite
	      JDBC spec compliant, it's there for legacy users.

	    - Specifying a catalog works as stated in the API docs.

	- Made Connection.clientPrepare() available from "wrapped" connections
	  in the jdbc2.optional package (connections built by
	  ConnectionPoolDataSource instances).

    - Added Connection.isMasterConnection() for clients to be able to determine
      if a multi-host master/slave connection is connected to the first host
      in the list.

    - Fixed BUG#12753 - Tokenizer for "=" in URL properties was causing
      sessionVariables=.... to be parameterized incorrectly.

    - Fixed BUG#11781, foreign key information that is quoted is
      parsed incorrectly when DatabaseMetaData methods use that
      information.

    - The "sendBlobChunkSize" property is now clamped to "max_allowed_packet"
      with consideration of stream buffer size and packet headers to avoid
      PacketTooBigExceptions when "max_allowed_packet" is similar in size
      to the default "sendBlobChunkSize" which is 1M.

    - CallableStatement.clearParameters() now clears resources associated
      with INOUT/OUTPUT parameters as well as INPUT parameters.

    - Fixed BUG#12417 - Connection.prepareCall() is database name
      case-sensitive (on Windows systems).

    - Fixed BUG#12752 - Cp1251 incorrectly mapped to win1251 for
      servers newer than 4.0.x.

    - Fixed BUG#12970 - java.sql.Types.OTHER returned for
	  BINARY and VARBINARY columns when using
	  DatabaseMetaData.getColumns().

	- ServerPreparedStatement.getBinding() now checks if the statement
	  is closed before attempting to reference the list of parameter
	  bindings, to avoid throwing a NullPointerException.

    - Fixed BUG#13277 - ResultSetMetaData from
      Statement.getGeneratedKeys() caused NullPointerExceptions to be
      thrown whenever a method that required a connection reference
      was called.

    - Removed support for java.nio I/O. Too many implementations
      turned out to be buggy, and there was no performance difference
      since MySQL is a blocking protocol anyway.

06-23-05 - Version 3.1.10-stable

	- Fixed connecting without a database specified raised an exception
	  in MysqlIO.changeDatabaseTo().

	- Initial implemention of ParameterMetadata for
	  PreparedStatement.getParameterMetadata(). Only works fully
	  for CallableStatements, as current server-side prepared statements
	  return every parameter as a VARCHAR type.

	- Fixed BUG#11552 - Server-side prepared statements return incorrect
	  values for unsigned TINYINT, SMALLINT, INT and Long.

	- Fixed BUG#11540 - Incorrect year conversion in setDate(..) for
	  system that use B.E. year in default locale.

06-22-05 - Version 3.1.9-stable

	- Overhaul of character set configuration, everything now
	  lives in a properties file.

	- Driver now correctly uses CP932 if available on the server
	  for Windows-31J, CP932 and MS932 java encoding names,
	  otherwise it resorts to SJIS, which is only a close
	  approximation. Currently only MySQL-5.0.3 and newer (and
	  MySQL-4.1.12 or .13, depending on when the character set
	  gets backported) can reliably support any variant of CP932.

	- Fixed BUG#9064 - com.mysql.jdbc.PreparedStatement.ParseInfo
	  does unnecessary call to toCharArray().

	- Fixed Bug#10144 - Memory leak in ServerPreparedStatement if
	  serverPrepare() fails.

	- Actually write manifest file to correct place so it ends up
	  in the binary jar file.

	- Added "createDatabaseIfNotExist" property (default is "false"),
	  which will cause the driver to ask the server to create the
	  database specified in the URL if it doesn't exist. You must have
	  the appropriate privileges for database creation for this to
	  work.

	- Fixed BUG#10156 - Unsigned SMALLINT treated as signed for ResultSet.getInt(),
	  fixed all cases for UNSIGNED integer values and server-side prepared statements,
	  as well as ResultSet.getObject() for UNSIGNED TINYINT.

	- Fixed BUG#10155, double quotes not recognized when parsing
	  client-side prepared statements.

	- Made enableStreamingResults() visible on
	  com.mysql.jdbc.jdbc2.optional.StatementWrapper.

	- Made ServerPreparedStatement.asSql() work correctly so auto-explain
	  functionality would work with server-side prepared statements.

	- Made JDBC2-compliant wrappers public in order to allow access to
	  vendor extensions.

	- Cleaned up logging of profiler events, moved code to dump a profiler
	  event as a string to com.mysql.jdbc.log.LogUtils so that third
	  parties can use it.

	- DatabaseMetaData.supportsMultipleOpenResults() now returns true. The
	  driver has supported this for some time, DBMD just missed that fact.

	- Fixed BUG#10310 - Driver doesn't support {?=CALL(...)} for calling
	  stored functions. This involved adding support for function retrieval
	  to DatabaseMetaData.getProcedures() and getProcedureColumns() as well.

	- Fixed BUG#10485, SQLException thrown when retrieving YEAR(2)
	  with ResultSet.getString(). The driver will now always treat YEAR types
	  as java.sql.Dates and return the correct values for getString().
	  Alternatively, the "yearIsDateType" connection property can be set to
	  "false" and the values will be treated as SHORTs.

	- The datatype returned for TINYINT(1) columns when "tinyInt1isBit=true"
	  (the default) can be switched between Types.BOOLEAN and Types.BIT
	  using the new configuration property "transformedBitIsBoolean", which
	  defaults to "false". If set to "false" (the default),
	  DatabaseMetaData.getColumns() and ResultSetMetaData.getColumnType()
	  will return Types.BOOLEAN for TINYINT(1) columns. If "true",
	  Types.BOOLEAN will be returned instead. Irregardless of this configuration
	  property, if "tinyInt1isBit" is enabled, columns with the type TINYINT(1)
	  will be returned as java.lang.Boolean instances from
	  ResultSet.getObject(..), and ResultSetMetaData.getColumnClassName()
	  will return "java.lang.Boolean".

	- Fixed BUG#10496 - SQLException is thrown when using property
	  "characterSetResults" with cp932 or eucjpms.

	- Reorganized directory layout, sources now in "src" folder,
	  don't pollute parent directory when building, now output goes
	  to "./build", distribution goes to "./dist".

	- Added support/bug hunting feature that generates .sql test
	  scripts to STDERR when "autoGenerateTestcaseScript" is set
	  to "true".

	- Fixed BUG#10850 - 0-length streams not sent to server when
	  using server-side prepared statements.

	- Setting "cachePrepStmts=true" now causes the Connection to also
	  cache the check the driver performs to determine if a prepared
	  statement can be server-side or not, as well as caches server-side
	  prepared statements for the lifetime of a connection. As before,
	  the "prepStmtCacheSize" parameter controls the size of these
	  caches.

	- Try to handle OutOfMemoryErrors more gracefully. Although not
	  much can be done, they will in most cases close the connection
	  they happened on so that further operations don't run into
	  a connection in some unknown state. When an OOM has happened,
	  any further operations on the connection will fail with a
	  "Connection closed" exception that will also list the OOM exception
	  as the reason for the implicit connection close event.

	- Don't send COM_RESET_STMT for each execution of a server-side
	  prepared statement if it isn't required.

	- Driver detects if you're running MySQL-5.0.7 or later, and does
	  not scan for "LIMIT ?[,?]" in statements being prepared, as the
	  server supports those types of queries now.

	- Fixed BUG#11115, Varbinary data corrupted when using server-side
	  prepared statements and ResultSet.getBytes().

	- Connection.setCatalog() is now aware of the "useLocalSessionState"
	  configuration property, which when set to true will prevent
	  the driver from sending "USE ..." to the server if the requested
	  catalog is the same as the current catalog.

	- Added the following configuration bundles, use one or many via
	  the "useConfigs" configuration property:

	    * maxPerformance -- maximum performance without being reckless
	    * solarisMaxPerformance -- maximum performance for Solaris,
	                               avoids syscalls where it can
	    * 3-0-Compat -- Compatibility with Connector/J 3.0.x functionality

	- Added "maintainTimeStats" configuration property (defaults to "true"),
	  which tells the driver whether or not to keep track of the last query time
	  and the last successful packet sent to the server's time. If set to
	  false, removes two syscalls per query.

	- Fixed BUG#11259, autoReconnect ping causes exception on connection
	  startup.

	- Fixed BUG#11360 Connector/J dumping query into SQLException twice

	- Fixed PreparedStatement.setClob() not accepting null as a parameter.

	- Fixed BUG#11411 - Production package doesn't include JBoss integration
	  classes.

	- Removed nonsensical "costly type conversion" warnings when using
	  usage advisor.

04-14-05 - Version 3.1.8-stable

	- Fixed DatabaseMetaData.getTables() returning views when they were
	  not asked for as one of the requested table types.

	- Added support for new precision-math DECIMAL type in MySQL >= 5.0.3.

	- Fixed ResultSet.getTime() on a NULL value for server-side prepared
	  statements throws NPE.

	- Made Connection.ping() a public method.

	- Fixed Bug#8868, DATE_FORMAT() queries returned as BLOBs from getObject().

	- ServerPreparedStatements now correctly 'stream' BLOB/CLOB data to the
	  server. You can configure the threshold chunk size using the
	  JDBC URL property 'blobSendChunkSize' (the default is one megabyte).

    - BlobFromLocator now uses correct identifier quoting when generating
      prepared statements.

    - Server-side session variables can be preset at connection time by
      passing them as a comma-delimited list for the connection property
      'sessionVariables'.

	- Fixed regression in ping() for users using autoReconnect=true.

	- Fixed BUG#9040 - PreparedStatement.addBatch() doesn't work with server-side
	  prepared statements and streaming BINARY data.

	- Fixed BUG#8800 - DBMD.supportsMixedCase*Identifiers() returns wrong
	  value on servers running on case-sensitive filesystems.

	- Fixed BUG#9206, can not use 'UTF-8' for characterSetResults
      configuration property.

    - Fixed BUG#9236, a continuation of BUG#8868, where functions used in queries
      that should return non-string types when resolved by temporary tables suddenly
      become opaque binary strings (work-around for server limitation). Also fixed
      fields with type of CHAR(n) CHARACTER SET BINARY to return correct/matching
      classes for RSMD.getColumnClassName() and ResultSet.getObject().

    - Fixed BUG#8792 - DBMD.supportsResultSetConcurrency() not returning
	  true for forward-only/read-only result sets (we obviously support this).

	- Fixed BUG#8803, 'DATA_TYPE' column from DBMD.getBestRowIdentifier()
	  causes ArrayIndexOutOfBoundsException when accessed (and in fact, didn't
	  return any value).

	- Check for empty strings ('') when converting char/varchar column data to numbers,
	  throw exception if 'emptyStringsConvertToZero' configuration property is set
	  to 'false' (for backwards-compatibility with 3.0, it is now set to 'true'
	  by default, but will most likely default to 'false' in 3.2).

	- Fixed BUG#9320 - PreparedStatement.getMetaData() inserts blank row in database
	  under certain conditions when not using server-side prepared statements.

	- Connection.canHandleAsPreparedStatement() now makes 'best effort' to distinguish
	  LIMIT clauses with placeholders in them from ones without in order to have fewer
	  false positives when generating work-arounds for statements the server cannot
	  currently handle as server-side prepared statements.

	- Fixed build.xml to not compile log4j logging if log4j not available.

	- Added support for the c3p0 connection pool's (http://c3p0.sf.net/)
	  validation/connection checker interface which uses the lightweight
	  'COM_PING' call to the server if available. To use it, configure your
	  c3p0 connection pool's 'connectionTesterClassName' property to use
	  'com.mysql.jdbc.integration.c3p0.MysqlConnectionTester'.

	- Better detection of LIMIT inside/outside of quoted strings so that
	  the driver can more correctly determine whether a prepared statement
	  can be prepared on the server or not.

	- Fixed BUG#9319 - Stored procedures with same name in
	  different databases confuse the driver when it tries to determine
	  parameter counts/types.

    - Added finalizers to ResultSet and Statement implementations to be JDBC
      spec-compliant, which requires that if not explicitly closed, these
      resources should be closed upon garbage collection.

    - Fixed BUG#9682 - Stored procedures with DECIMAL parameters with
	  storage specifications that contained "," in them would fail.

	- PreparedStatement.setObject(int, Object, int type, int scale) now
	  uses scale value for BigDecimal instances.

	- Fixed BUG#9704 - Statement.getMoreResults() could throw NPE when
	  existing result set was .close()d.

	- The performance metrics feature now gathers information about
	  number of tables referenced in a SELECT.

	- The logging system is now automatically configured. If the value has
	  been set by the user, via the URL property "logger" or the system
	  property "com.mysql.jdbc.logger", then use that, otherwise, autodetect
	  it using the following steps:

    	 Log4j, if it's available,
    	 Then JDK1.4 logging,
    	 Then fallback to our STDERR logging.

   	- Fixed BUG#9778, DBMD.getTables() shouldn't return tables if views
	  are asked for, even if the database version doesn't support views.

	- Fixed driver not returning 'true' for '-1' when ResultSet.getBoolean()
	  was called on result sets returned from server-side prepared statements.

	- Added a Manifest.MF file with implementation information to the .jar
	  file.

	- More tests in Field.isOpaqueBinary() to distinguish opaque binary (i.e.
	  fields with type CHAR(n) and CHARACTER SET BINARY) from output of
	  various scalar and aggregate functions that return strings.

	- Fixed BUG#9917 - Should accept null for catalog (meaning use current)
	  in DBMD methods, even though it's not JDBC-compliant for legacy's sake.
	  Disable by setting connection property "nullCatalogMeansCurrent" to "false"
	  (which will be the default value in C/J 3.2.x).

	- Fixed BUG#9769 - Should accept null for name patterns in DBMD (meaning "%"),
	  even though it isn't JDBC compliant, for legacy's sake. Disable by setting
	  connection property "nullNamePatternMatchesAll" to "false" (which will be
	  the default value in C/J 3.2.x).

02-18-05 - Version 3.1.7-stable


    - Fixed BUG#7686, Timestamp key column data needed "_binary'"
      stripped for UpdatableResultSet.refreshRow().

    - Fixed BUG#7715 - Timestamps converted incorrectly to strings
      with Server-side prepared statements and updatable result sets.

    - Detect new sql_mode variable in string form (it used to be
      integer) and adjust quoting method for strings appropriately.

    - Added 'holdResultsOpenOverStatementClose' property (default is
      false), that keeps result sets open over statement.close() or new
      execution on same statement (suggested by Kevin Burton).

    - Fixed BUG#7952 -- Infinite recursion when 'falling back' to master
      in failover configuration.

    - Disable multi-statements (if enabled) for MySQL-4.1 versions prior
      to version 4.1.10 if the query cache is enabled, as the server
      returns wrong results in this configuration.

    - Fixed duplicated code in configureClientCharset() that prevented
      useOldUTF8Behavior=true from working properly.

    - Removed 'dontUnpackBinaryResults' functionality, the driver now
      always stores results from server-side prepared statements as-is
      from the server and unpacks them on demand.

    - Fixed BUG#8096 where emulated locators corrupt binary data
      when using server-side prepared statements.

    - Fixed synchronization issue with
      ServerPreparedStatement.serverPrepare() that could cause
      deadlocks/crashes if connection was shared between threads.

    - By default, the driver now scans SQL you are preparing via all
      variants of Connection.prepareStatement() to determine if it is a
      supported type of statement to prepare on the server side, and if
      it is not supported by the server, it instead prepares it as a
      client-side emulated prepared statement (BUG#4718). You can
      disable this by passing 'emulateUnsupportedPstmts=false' in your
      JDBC URL.

    - Remove _binary introducer from parameters used as in/out
      parameters in CallableStatement.

    - Always return byte[]s for output parameters registered as *BINARY.

    - Send correct value for 'boolean' "true" to server for
      PreparedStatement.setObject(n, "true", Types.BIT).

    - Fixed bug with Connection not caching statements from
      prepareStatement() when the statement wasn't a server-side
      prepared statement.

    - Choose correct 'direction' to apply time adjustments when both
      client and server are in GMT timezone when using
      ResultSet.get(..., cal) and PreparedStatement.set(...., cal).

    - Added 'dontTrackOpenResources' option (default is false, to be
      JDBC compliant), which helps with memory use for non-well-behaved
      apps (i.e applications which don't close Statements when they
      should).

    - Fixed BUG#8428 - ResultSet.getString() doesn't maintain format
      stored on server, bug fix only enabled when 'noDatetimeStringSync'
      property is set to 'true' (the default is 'false').

    - Fixed NPE in ResultSet.realClose() when using usage advisor and
      result set was already closed.

    - Fixed BUG#8487 - PreparedStatements not creating streaming result
      sets.

    - Don't pass NULL to String.valueOf() in
      ResultSet.getNativeConvertToString(), as it stringifies it (i.e.
      returns "null"), which is not correct for the method in question.

    - Fixed BUG#8484 - ResultSet.getBigDecimal() throws exception
      when rounding would need to occur to set scale. The driver now
      chooses a rounding mode of 'half up' if non-rounding
      BigDecimal.setScale() fails.

    - Added 'useLocalSessionState' configuration property, when set to
      'true' the JDBC driver trusts that the application is well-behaved
      and only sets autocommit and transaction isolation levels using
      the methods provided on java.sql.Connection, and therefore can
      manipulate these values in many cases without incurring
      round-trips to the database server.

    - Added enableStreamingResults() to Statement for connection pool
      implementations that check Statement.setFetchSize() for
      specification-compliant values. Call Statement.setFetchSize(>=0)
      to disable the streaming results for that statement.

    - Added support for BIT type in MySQL-5.0.3. The driver will treat
      BIT(1-8) as the JDBC standard BIT type (which maps to
      java.lang.Boolean), as the server does not currently send enough
      information to determine the size of a bitfield when < 9 bits are
      declared. BIT(>9) will be treated as VARBINARY, and will return
      byte[] when getObject() is called.

12-23-04 - Version 3.1.6-stable

    - Fixed hang on SocketInputStream.read() with Statement.setMaxRows() and
      multiple result sets when driver has to truncate result set directly,
      rather than tacking a 'LIMIT n' on the end of it.

    - Fixed BUG#7026 - DBMD.getProcedures() doesn't respect catalog parameter.

    - Respect bytes-per-character for RSMD.getPrecision().

12-02-04 - Version 3.1.5-gamma

	- Fix comparisons made between string constants and dynamic strings that
	  are either toUpperCase()d or toLowerCase()d to use Locale.ENGLISH, as
	  some locales 'override' case rules for English. Also use
	  StringUtils.indexOfIgnoreCase() instead of .toUpperCase().indexOf(),
	  avoids creating a very short-lived transient String instance.

	- Fixed BUG#5235 - Server-side prepared statements did not honor
      'zeroDateTimeBehavior' property, and would cause class-cast
      exceptions when using ResultSet.getObject(), as the all-zero string
      was always returned.

    - Fixed batched updates with server prepared statements weren't looking if
      the types had changed for a given batched set of parameters compared
      to the previous set, causing the server to return the error
      'Wrong arguments to mysql_stmt_execute()'.

    - Handle case when string representation of timestamp contains trailing '.'
      with no numbers following it.

    - Fixed BUG#5706 - Inefficient detection of pre-existing string instances
      in ResultSet.getNativeString().

    - Don't throw exceptions for Connection.releaseSavepoint().

    - Use a per-session Calendar instance by default when decoding dates
      from ServerPreparedStatements (set to old, less performant behavior by
      setting property 'dynamicCalendars=true').

    - Added experimental configuration property 'dontUnpackBinaryResults',
      which delays unpacking binary result set values until they're asked for,
      and only creates object instances for non-numerical values (it is set
      to 'false' by default). For some usecase/jvm combinations, this is
      friendlier on the garbage collector.

    - Fixed BUG#5729 - UNSIGNED BIGINT unpacked incorrectly from
      server-side prepared statement result sets.

    - Fixed BUG#6225 - ServerSidePreparedStatement allocating short-lived
      objects un-necessarily.

    - Removed un-wanted new Throwable() in ResultSet constructor due to bad
      merge (caused a new object instance that was never used for every result
      set created) - Found while profiling for BUG#6359.

    - Fixed too-early creation of StringBuffer in EscapeProcessor.escapeSQL(),
      also return String when escaping not needed (to avoid unnecssary object
      allocations). Found while profiling for BUG#6359.

    - Use null-safe-equals for key comparisons in updatable result sets.

    - Fixed BUG#6537, SUM() on Decimal with server-side prepared statement ignores
      scale if zero-padding is needed (this ends up being due to conversion to DOUBLE
      by server, which when converted to a string to parse into BigDecimal, loses all
      'padding' zeros).

    - Use DatabaseMetaData.getIdentifierQuoteString() when building DBMD
      queries.

    - Use 1MB packet for sending file for LOAD DATA LOCAL INFILE if that
      is < 'max_allowed_packet' on server.

    - Fixed BUG#6399, ResultSetMetaData.getColumnDisplaySize() returns incorrect
      values for multibyte charsets.

    - Make auto-deserialization of java.lang.Objects stored in BLOBs
      configurable via 'autoDeserialize' property (defaults to 'false').

    - Re-work Field.isOpaqueBinary() to detect 'CHAR(n) CHARACTER SET BINARY'
      to support fixed-length binary fields for ResultSet.getObject().

    - Use our own implementation of buffered input streams to get around
      blocking behavior of java.io.BufferedInputStream. Disable this with
      'useReadAheadInput=false'.

    - Fixed BUG#6348, failing to connect to the server when one of the
      addresses for the given host name is IPV6 (which the server does
      not yet bind on). The driver now loops through _all_ IP addresses
      for a given host, and stops on the first one that accepts() a
      socket.connect().

09-04-04 - Version 3.1.4-beta

    - Fixed BUG#4510 - connector/j 3.1.3 beta does not handle integers
      correctly (caused by changes to support unsigned reads in
      Buffer.readInt() -> Buffer.readShort()).

    - Added support in DatabaseMetaData.getTables() and getTableTypes()
      for VIEWs which are now available in MySQL server version 5.0.x.

    - Fixed BUG#4642 -- ServerPreparedStatement.execute*() sometimes
      threw ArrayIndexOutOfBoundsException when unpacking field metadata.

    - Optimized integer number parsing, enable 'old' slower integer parsing
      using JDK classes via 'useFastIntParsing=false' property.

    - Added 'useOnlyServerErrorMessages' property, which causes message text
      in exceptions generated by the server to only contain the text sent by
      the server (as opposed to the SQLState's 'standard' description, followed
      by the server's error message). This property is set to 'true' by default.

    - Fixed BUG#4689 - ResultSet.wasNull() does not work for primatives if a
      previous null was returned.

    - Track packet sequence numbers if enablePacketDebug=true, and throw an
      exception if packets received out-of-order.

    - Fixed BUG#4482, ResultSet.getObject() returns wrong type for strings
      when using prepared statements.

    - Calling MysqlPooledConnection.close() twice (even though an application
      error), caused NPE. Fixed.

    - Fixed BUG#5012 -- ServerPreparedStatements dealing with return of
	  DECIMAL type don't work.

	- Fixed BUG#5032 -- ResultSet.getObject() doesn't return
      type Boolean for pseudo-bit types from prepared statements on 4.1.x
      (shortcut for avoiding extra type conversion when using binary-encoded
      result sets obscurred test in getObject() for 'pseudo' bit type)

    - You can now use URLs in 'LOAD DATA LOCAL INFILE' statements, and the
      driver will use Java's built-in handlers for retreiving the data and
      sending it to the server. This feature is not enabled by default,
      you must set the 'allowUrlInLocalInfile' connection property to 'true'.

    - The driver is more strict about truncation of numerics on
      ResultSet.get*(), and will throw a SQLException when truncation is
      detected. You can disable this by setting 'jdbcCompliantTruncation' to
      false (it is enabled by default, as this functionality is required
      for JDBC compliance).

    - Added three ways to deal with all-zero datetimes when reading them from
      a ResultSet, 'exception' (the default), which throws a SQLException
      with a SQLState of 'S1009', 'convertToNull', which returns NULL instead of
      the date, and 'round', which rounds the date to the nearest closest value
      which is '0001-01-01'.

    - Fixed ServerPreparedStatement to read prepared statement metadata off
      the wire, even though it's currently a placeholder instead of using
      MysqlIO.clearInputStream() which didn't work at various times because
      data wasn't available to read from the server yet. This fixes sporadic
      errors users were having with ServerPreparedStatements throwing
      ArrayIndexOutOfBoundExceptions.

    - Use com.mysql.jdbc.Message's classloader when loading resource bundle,
      should fix sporadic issues when the caller's classloader can't locate
      the resource bundle.

07-07-04 - Version 3.1.3-beta

	- Mangle output parameter names for CallableStatements so they
	  will not clash with user variable names.

	- Added support for INOUT parameters in CallableStatements.

	- Fix for BUG#4119, null bitmask sent for server-side prepared
	  statements was incorrect.

	- Use SQL Standard SQL states by default, unless 'useSqlStateCodes'
	  property is set to 'false'.

	- Added packet debuging code (see the 'enablePacketDebug' property
	  documentation).

	- Added constants for MySQL error numbers (publicly-accessible,
	  see com.mysql.jdbc.MysqlErrorNumbers), and the ability to
	  generate the mappings of vendor error codes to SQLStates
	  that the driver uses (for documentation purposes).

	- Externalized more messages (on-going effort).

	- Fix for BUG#4311 - Error in retrieval of mediumint column with
	  prepared statements and binary protocol.

	- Support new timezone variables in MySQL-4.1.3 when
	  'useTimezone=true'

	- Support for unsigned numerics as return types from prepared statements.
	  This also causes a change in ResultSet.getObject() for the 'bigint unsigned'
	  type, which used to return BigDecimal instances, it now returns instances
	  of java.lang.BigInteger.

06-09-04 - Version 3.1.2-alpha

	- Fixed stored procedure parameter parsing info when size was
	  specified for a parameter (i.e. char(), varchar()).

	- Enabled callable statement caching via 'cacheCallableStmts'
	  property.

	- Fixed case when no output parameters specified for a
	  stored procedure caused a bogus query to be issued
	  to retrieve out parameters, leading to a syntax error
	  from the server.

	- Fixed case when no parameters could cause a NullPointerException
	  in CallableStatement.setOutputParameters().

	- Removed wrapping of exceptions in MysqlIO.changeUser().

	- Fixed sending of split packets for large queries, enabled nio
	  ability to send large packets as well.

	- Added .toString() functionality to ServerPreparedStatement,
	  which should help if you're trying to debug a query that is
	  a prepared statement (it shows SQL as the server would process).

	- Added 'gatherPerformanceMetrics' property, along with properties
	  to control when/where this info gets logged (see docs for more
	  info).

	- ServerPreparedStatements weren't actually de-allocating
	  server-side resources when .close() was called.

	- Added 'logSlowQueries' property, along with property
	  'slowQueriesThresholdMillis' to control when a query should
	  be considered 'slow'.

	- Correctly map output parameters to position given in
	  prepareCall() vs. order implied during registerOutParameter() -
	  fixes BUG#3146.

	- Correctly detect initial character set for servers >= 4.1.0

	- Cleaned up detection of server properties.

	- Support placeholder for parameter metadata for server >= 4.1.2

	- Fix for BUG#3539 getProcedures() does not return any procedures in
	  result set

	- Fix for BUG#3540 getProcedureColumns() doesn't work with wildcards
	  for procedure name

	- Fixed BUG#3520 -- DBMD.getSQLStateType() returns incorrect value.

	- Added 'connectionCollation' property to cause driver to issue
	  'set collation_connection=...' query on connection init if default
	  collation for given charset is not appropriate.

	- Fixed DatabaseMetaData.getProcedures() when run on MySQL-5.0.0 (output of
	'show procedure status' changed between 5.0.1 and 5.0.0.

	- Fixed BUG#3804 -- getWarnings() returns SQLWarning instead of DataTruncation

	- Don't enable server-side prepared statements for server version 5.0.0 or 5.0.1,
	as they aren't compatible with the '4.1.2+' style that the driver uses (the driver
	expects information to come back that isn't there, so it hangs).


02-14-04 - Version 3.1.1-alpha

    - Fixed bug with UpdatableResultSets not using client-side
	  prepared statements.

	- Fixed character encoding issues when converting bytes to
	  ASCII when MySQL doesn't provide the character set, and
	  the JVM is set to a multibyte encoding (usually affecting
	  retrieval of numeric values).

	- Unpack 'unknown' data types from server prepared statements
	  as Strings.

	- Implemented long data (Blobs, Clobs, InputStreams, Readers)
	  for server prepared statements.

	- Implemented Statement.getWarnings() for MySQL-4.1 and newer
	  (using 'SHOW WARNINGS').

	- Default result set type changed to TYPE_FORWARD_ONLY
	  (JDBC compliance).

	- Centralized setting of result set type and concurrency.

	- Re-factored how connection properties are set and exposed
	  as DriverPropertyInfo as well as Connection and DataSource
	  properties.

	- Support for NIO. Use 'useNIO=true' on platforms that support
	  NIO.

	- Support for SAVEPOINTs (MySQL >= 4.0.14 or 4.1.1).

	- Support for mysql_change_user()...See the changeUser() method
	  in com.mysql.jdbc.Connection.

	- Reduced number of methods called in average query to be more
	  efficient.

	- Prepared Statements will be re-prepared on auto-reconnect. Any errors
	  encountered are postponed until first attempt to re-execute the
	  re-prepared statement.

	- Ensure that warnings are cleared before executing queries
	  on prepared statements, as-per JDBC spec (now that we support
	  warnings).

	- Support 'old' profileSql capitalization in ConnectionProperties.
	  This property is deprecated, you should use 'profileSQL' if possible.

	- Optimized Buffer.readLenByteArray() to return shared empty byte array
	  when length is 0.

	- Allow contents of PreparedStatement.setBlob() to be retained
	  between calls to .execute*().

	- Deal with 0-length tokens in EscapeProcessor (caused by callable
	  statement escape syntax).

	- Check for closed connection on delete/update/insert row operations in
	  UpdatableResultSet.

	- Fix support for table aliases when checking for all primary keys in
	  UpdatableResultSet.

	- Removed useFastDates connection property.

	- Correctly initialize datasource properties from JNDI Refs, including
	  explicitly specified URLs.

	- DatabaseMetaData now reports supportsStoredProcedures() for
	  MySQL versions >= 5.0.0

	- Fixed stack overflow in Connection.prepareCall() (bad merge).

	- Fixed IllegalAccessError to Calendar.getTimeInMillis() in DateTimeValue
	  (for JDK < 1.4).

	- Fix for BUG#1673, where DatabaseMetaData.getColumns() is not
      returning correct column ordinal info for non '%' column name patterns.

    - Merged fix of datatype mapping from MySQL type 'FLOAT' to
      java.sql.Types.REAL from 3.0 branch.

    - Detect collation of column for RSMD.isCaseSensitive().

    - Fixed sending of queries > 16M.

    - Added named and indexed input/output parameter support to CallableStatement.
      MySQL-5.0.x or newer.

    - Fixed NullPointerException in ServerPreparedStatement.setTimestamp(),
      as well as year and month descrepencies in
      ServerPreparedStatement.setTimestamp(), setDate().

    - Added ability to have multiple database/JVM targets for compliance
      and regression/unit tests in build.xml.

    - Fixed NPE and year/month bad conversions when accessing some
      datetime functionality in ServerPreparedStatements and their
      resultant result sets.

    - Display where/why a connection was implicitly closed (to
      aid debugging).

    - CommunicationsException implemented, that tries to determine
      why communications was lost with a server, and displays
      possible reasons when .getMessage() is called.

    - Fixed BUG#2359, NULL values for numeric types in binary
      encoded result sets causing NullPointerExceptions.

    - Implemented Connection.prepareCall(), and DatabaseMetaData.
      getProcedures() and getProcedureColumns().

    - Reset 'long binary' parameters in ServerPreparedStatement when
      clearParameters() is called, by sending COM_RESET_STMT to the
      server.

    - Merged prepared statement caching, and .getMetaData() support
      from 3.0 branch.

    - Fixed off-by-1900 error in some cases for
      years in TimeUtil.fastDate/TimeCreate() when unpacking results
      from server-side prepared statements.

    - Fixed BUG#2502 -- charset conversion issue in getTables().

    - Implemented multiple result sets returned from a statement
      or stored procedure.

    - Fixed BUG#2606 -- Server side prepared statements not returning
      datatype 'YEAR' correctly.

    - Enabled streaming of result sets from server-side prepared
      statements.

    - Fixed BUG#2623 -- Class-cast exception when using
      scrolling result sets and server-side prepared statements.

	- Merged unbuffered input code from 3.0.

	- Fixed ConnectionProperties that weren't properly exposed
	  via accessors, cleaned up ConnectionProperties code.

	- Fixed BUG#2671, NULL fields not being encoded correctly in
	  all cases in server side prepared statements.

	- Fixed rare buffer underflow when writing numbers into buffers
	  for sending prepared statement execution requests.

	- Use DocBook version of docs for shipped versions of drivers.


02-18-03 - Version 3.1.0-alpha

    - Added 'requireSSL' property.

    - Added 'useServerPrepStmts' property (default 'false'). The
      driver will use server-side prepared statements when the
      server version supports them (4.1 and newer) when this
      property is set to 'true'. It is currently set to 'false'
      by default until all bind/fetch functionality has been
      implemented. Currently only DML prepared statements are
      implemented for 4.1 server-side prepared statements.

    - Track open Statements, close all when Connection.close()
      is called (JDBC compliance).

06-22-05 - Version 3.0.17-ga

    - Fixed BUG#5874, Timestamp/Time conversion goes in the wrong 'direction'
      when useTimeZone='true' and server timezone differs from client timezone.

	- Fixed BUG#7081, DatabaseMetaData.getIndexInfo() ignoring 'unique'
	  parameter.

	- Support new protocol type 'MYSQL_TYPE_VARCHAR'.

	- Added 'useOldUTF8Behavoior' configuration property, which causes
	  JDBC driver to act like it did with MySQL-4.0.x and earlier when
	  the character encoding is 'utf-8' when connected to MySQL-4.1 or
	  newer.

	- Fixed BUG#7316 - Statements created from a pooled connection were
	  returning physical connection instead of logical connection when
	  getConnection() was called.

	- Fixed BUG#7033 - PreparedStatements don't encode Big5 (and other
	  multibyte) character sets correctly in static SQL strings.

	- Fixed BUG#6966, connections starting up failed-over (due to down master)
      never retry master.

    - Fixed BUG#7061, PreparedStatement.fixDecimalExponent() adding extra
      '+', making number unparseable by MySQL server.

    - Fixed BUG#7686, Timestamp key column data needed "_binary'" stripped for
      UpdatableResultSet.refreshRow().

    - Backported SQLState codes mapping from Connector/J 3.1, enable with
      'useSqlStateCodes=true' as a connection property, it defaults to
      'false' in this release, so that we don't break legacy applications (it
      defaults to 'true' starting with Connector/J 3.1).

    - Fixed BUG#7601, PreparedStatement.fixDecimalExponent() adding extra
      '+', making number unparseable by MySQL server.

    - Escape sequence {fn convert(..., type)} now supports ODBC-style types
      that are prepended by 'SQL_'.

    - Fixed duplicated code in configureClientCharset() that prevented
      useOldUTF8Behavior=true from working properly.

    - Handle streaming result sets with > 2 billion rows properly by fixing
      wraparound of row number counter.

    - Fixed BUG#7607 - MS932, SHIFT_JIS and Windows_31J not recog. as
      aliases for sjis.

    - Fixed BUG#6549 (while fixing #7607), adding 'CP943' to aliases for
      sjis.

    - Fixed BUG#8064, which requires hex escaping of binary data when using
      multibyte charsets with prepared statements.

    - Fixed BUG#8812, NON_UNIQUE column from DBMD.getIndexInfo() returned
      inverted value.

    - Workaround for server BUG#9098 - default values of CURRENT_* for
      DATE/TIME/TIMESTAMP/TIMESTAMP columns can't be distinguished from
      'string' values, so UpdatableResultSet.moveToInsertRow() generates
      bad SQL for inserting default values.

    - Fixed BUG#8629 - 'EUCKR' charset is sent as 'SET NAMES euc_kr' which
      MySQL-4.1 and newer doesn't understand.

    - DatabaseMetaData.supportsSelectForUpdate() returns correct value based
      on server version.

    - Use hex escapes for PreparedStatement.setBytes() for double-byte charsets
      including 'aliases' Windows-31J, CP934, MS932.

    - Added support for the "EUC_JP_Solaris" character encoding, which maps
      to a MySQL encoding of "eucjpms" (backported from 3.1 branch). This only
      works on servers that support eucjpms, namely 5.0.3 or later.

11-15-04 - Version 3.0.16-ga

	- Re-issue character set configuration commands when re-using pooled
	  connections and/or Connection.changeUser() when connected to MySQL-4.1
	  or newer.

	- Fixed ResultSetMetaData.isReadOnly() to detect non-writable columns
	  when connected to MySQL-4.1 or newer, based on existence of 'original'
	  table and column names.

	- Fixed BUG#5664, ResultSet.updateByte() when on insert row
      throws ArrayOutOfBoundsException.

    - Fixed DatabaseMetaData.getTypes() returning incorrect (i.e. non-negative)
      scale for the 'NUMERIC' type.

    - Fixed BUG#6198, off-by-one bug in Buffer.readString(string).

    - Made TINYINT(1) -> BIT/Boolean conversion configurable via 'tinyInt1isBit'
      property (default 'true' to be JDBC compliant out of the box).

    - Only set 'character_set_results' during connection establishment if
      server version >= 4.1.1.

    - Fixed regression where useUnbufferedInput was defaulting to 'false'.

    - Fixed BUG#6231, ResultSet.getTimestamp() on a column with TIME in it
      fails.

09-04-04 - Version 3.0.15-ga

	- Fixed BUG#4010 - StringUtils.escapeEasternUnicodeByteStream is still
	  broken for GBK

	- Fixed BUG#4334 - Failover for autoReconnect not using port #'s for any
	  hosts, and not retrying all hosts. (WARN: This required a change to
	  the SocketFactory connect() method signature, which is now

	    public Socket connect(String host, int portNumber, Properties props),

	  therefore any third-party socket factories will have to be changed
	  to support this signature.

	- Logical connections created by MysqlConnectionPoolDataSource will
	  now issue a rollback() when they are closed and sent back to the pool.
	  If your application server/connection pool already does this for you, you
	  can set the 'rollbackOnPooledClose' property to false to avoid the
	  overhead of an extra rollback().

	- Removed redundant calls to checkRowPos() in ResultSet.

	- Fixed BUG#4742, 'DOUBLE' mapped twice in DBMD.getTypeInfo().

	- Added FLOSS license exemption.

	- Fixed BUG#4808, calling .close() twice on a PooledConnection causes NPE.

	- Fixed BUG#4138 and BUG#4860, DBMD.getColumns() returns incorrect JDBC
	  type for unsigned columns. This affects type mappings for all numeric
	  types in the RSMD.getColumnType() and RSMD.getColumnTypeNames() methods
	  as well, to ensure that 'like' types from DBMD.getColumns() match up
	  with what RSMD.getColumnType() and getColumnTypeNames() return.

	- 'Production' - 'GA' in naming scheme of distributions.

	- Fix for BUG#4880, RSMD.getPrecision() returning 0 for non-numeric types
	  (should return max length in chars for non-binary types, max length
	  in bytes for binary types). This fix also fixes mapping of
	  RSMD.getColumnType() and RSMD.getColumnTypeName() for the BLOB types based
	  on the length sent from the server (the server doesn't distinguish between
	  TINYBLOB, BLOB, MEDIUMBLOB or LONGBLOB at the network protocol level).

	- Fixed BUG#5022 - ResultSet should release Field[] instance in .close().

    - Fixed BUG#5069 -- ResultSet.getMetaData() should not return
	  incorrectly-initialized metadata if the result set has been closed, but
	  should instead throw a SQLException. Also fixed for getRow() and
	  getWarnings() and traversal methods by calling checkClosed() before
	  operating on instance-level fields that are nullified during .close().

	- Parse new timezone variables from 4.1.x servers.

	- Use _binary introducer for PreparedStatement.setBytes() and
	  set*Stream() when connected to MySQL-4.1.x or newer to avoid
	  misinterpretation during character conversion.

05-28-04 - Version 3.0.14-production

	- Fixed URL parsing error

05-27-04 - Version 3.0.13-production

	- Fixed BUG#3848 - Using a MySQLDatasource without server name fails

	- Fixed BUG#3920 - "No Database Selected" when using
	  MysqlConnectionPoolDataSource.

	- Fixed BUG#3873 - PreparedStatement.getGeneratedKeys() method returns only
	  1 result for batched insertions

05-18-04 - Version 3.0.12-production

	- Add unsigned attribute to DatabaseMetaData.getColumns() output
	  in the TYPE_NAME column.

	- Added 'failOverReadOnly' property, to allow end-user to configure
	  state of connection (read-only/writable) when failed over.

	- Backported 'change user' and 'reset server state' functionality
      from 3.1 branch, to allow clients of MysqlConnectionPoolDataSource
      to reset server state on getConnection() on a pooled connection.

    - Don't escape SJIS/GBK/BIG5 when using MySQL-4.1 or newer.

    - Allow 'url' parameter for MysqlDataSource and MysqlConnectionPool
      DataSource so that passing of other properties is possible from
      inside appservers.

    - Map duplicate key and foreign key errors to SQLState of
      '23000'.

    - Backport documentation tooling from 3.1 branch.

    - Return creating statement for ResultSets created by
      getGeneratedKeys() (BUG#2957)

    - Allow java.util.Date to be sent in as parameter to
      PreparedStatement.setObject(), converting it to a Timestamp
      to maintain full precision (BUG#3103).

    - Don't truncate BLOBs/CLOBs when using setBytes() and/or
      setBinary/CharacterStream() (BUG#2670).

    - Dynamically configure character set mappings for field-level
      character sets on MySQL-4.1.0 and newer using 'SHOW COLLATION'
      when connecting.

    - Map 'binary' character set to 'US-ASCII' to support DATETIME
      charset recognition for servers >= 4.1.2

    - Use 'SET character_set_results" during initialization to allow any
      charset to be returned to the driver for result sets.

    - Use charsetnr returned during connect to encode queries before
      issuing 'SET NAMES' on MySQL >= 4.1.0.

    - Add helper methods to ResultSetMetaData (getColumnCharacterEncoding()
      and getColumnCharacterSet()) to allow end-users to see what charset
      the driver thinks it should be using for the column.

    - Only set character_set_results for MySQL >= 4.1.0.

    - Fixed BUG#3511, StringUtils.escapeSJISByteStream() not covering all
      eastern double-byte charsets correctly.

    - Renamed StringUtils.escapeSJISByteStream() to more appropriate
      escapeEasternUnicodeByteStream().

    - Fixed BUG#3554 - Not specifying database in URL caused MalformedURL
      exception.

    - Auto-convert MySQL encoding names to Java encoding names if used
      for characterEncoding property.

    - Added encoding names that are recognized on some JVMs to fix case
      where they were reverse-mapped to MySQL encoding names incorrectly.

    - Use junit.textui.TestRunner for all unit tests (to allow them to be
      run from the command line outside of Ant or Eclipse).

    - Fixed BUG#3557 - UpdatableResultSet not picking up default values
      for moveToInsertRow().

    - Fixed BUG#3570 - inconsistent reporting of column type. The server
      still doesn't return all types for *BLOBs *TEXT correctly, so the
      driver won't return those correctly.

    - Fixed BUG#3520 -- DBMD.getSQLStateType() returns incorrect value.

    - Fixed regression in PreparedStatement.setString() and eastern character
      encodings.

    - Made StringRegressionTest 4.1-unicode aware.

02-19-04 - Version 3.0.11-stable

	- Trigger a 'SET NAMES utf8' when encoding is forced to 'utf8' _or_
	  'utf-8' via the 'characterEncoding' property. Previously, only the
	  Java-style encoding name of 'utf-8' would trigger this.

	- AutoReconnect time was growing faster than exponentially (BUG#2447).

	- Fixed failover always going to last host in list (BUG#2578)

	- Added 'useUnbufferedInput' parameter, and now use it by default
	  (due to JVM issue
	  http://developer.java.sun.com/developer/bugParade/bugs/4401235.html)

	- Detect 'on/off' or '1','2','3' form of lower_case_table_names on
	  server.

	- Return 'java.lang.Integer' for TINYINT and SMALLINT types from
	  ResultSetMetaData.getColumnClassName() (fix for BUG#2852).

	- Return 'java.lang.Double' for FLOAT type from ResultSetMetaData.
	  getColumnClassName() (fix for BUG#2855).

	- Return '[B' instead of java.lang.Object for BINARY, VARBINARY and
	  LONGVARBINARY types from ResultSetMetaData.getColumnClassName()
	  (JDBC compliance).

01-13-04 - Version 3.0.10-stable

    - Don't count quoted id's when inside a 'string' in PreparedStatement
      parsing (fix for BUG#1511).

    - 'Friendlier' exception message for PacketTooLargeException
       (BUG#1534).

    - Backported fix for aliased tables and UpdatableResultSets in
      checkUpdatability() method from 3.1 branch.

    - Fix for ArrayIndexOutOfBounds exception when using Statement.setMaxRows()
      (BUG#1695).

    - Fixed BUG#1576, dealing with large blobs and split packets not being
      read correctly.

    - Fixed regression of Statement.getGeneratedKeys() and REPLACE statements.

    - Fixed BUG#1630, subsequent call to ResultSet.updateFoo() causes NPE if
      result set is not updatable.

    - Fix for 4.1.1-style auth with no password.

    - Fix for BUG#1731, Foreign Keys column sequence is not consistent in
      DatabaseMetaData.getImported/Exported/CrossReference().

    - Fix for BUG#1775 - DatabaseMetaData.getSystemFunction() returning
      bad function 'VResultsSion'.

    - Fix for BUG#1592 -- cross-database updatable result sets
      are not checked for updatability correctly.

    - DatabaseMetaData.getColumns() should return Types.LONGVARCHAR for
      MySQL LONGTEXT type.

    - ResultSet.getObject() on TINYINT and SMALLINT columns should return
      Java type 'Integer' (BUG#1913)

    - Added 'alwaysClearStream' connection property, which causes the driver
      to always empty any remaining data on the input stream before
      each query.

    - Added more descriptive error message 'Server Configuration Denies
      Access to DataSource', as well as retrieval of message from server.

    - Autoreconnect code didn't set catalog upon reconnect if it had been
      changed.

    - Implement ResultSet.updateClob().

    - ResultSetMetaData.isCaseSensitive() returned wrong value for CHAR/VARCHAR
      columns.

    - Fix for BUG#1933 -- Connection property "maxRows" not honored.

    - Fix for BUG#1925 -- Statements being created too many times in
      DBMD.extractForeignKeyFromCreateTable().

    - Fix for BUG#1914 -- Support escape sequence {fn convert ... }

    - Fix for BUG#1958 -- ArrayIndexOutOfBounds when parameter number ==
      number of parameters + 1.

    - Fix for BUG#2006 -- ResultSet.findColumn() should use first matching
      column name when there are duplicate column names in SELECT query
      (JDBC-compliance).

    - Removed static synchronization bottleneck from
      PreparedStatement.setTimestamp().

    - Removed static synchronization bottleneck from instance factory
      method of SingleByteCharsetConverter.

    - Enable caching of the parsing stage of prepared statements via
      the 'cachePrepStmts', 'prepStmtCacheSize' and 'prepStmtCacheSqlLimit'
      properties (disabled by default).

    - Speed up parsing of PreparedStatements, try to use one-pass whenever
      possible.

    - Fixed security exception when used in Applets (applets can't
      read the system property 'file.encoding' which is needed
      for LOAD DATA LOCAL INFILE).

    - Use constants for SQLStates.

    - Map charset 'ko18_ru' to 'ko18r' when connected to MySQL-4.1.0 or
      newer.

    - Ensure that Buffer.writeString() saves room for the \0.

    - Fixed exception 'Unknown character set 'danish' on connect w/ JDK-1.4.0

    - Fixed mappings in SQLError to report deadlocks with SQLStates of '41000'.

    - 'maxRows' property would affect internal statements, so check it for all
      statement creation internal to the driver, and set to 0 when it is not.

10-07-03 - Version 3.0.9-stable

	- Faster date handling code in ResultSet and PreparedStatement (no longer
	  uses Date methods that synchronize on static calendars).

	- Fixed test for end of buffer in Buffer.readString().

	- Fixed ResultSet.previous() behavior to move current
	  position to before result set when on first row
	  of result set (bugs.mysql.com BUG#496)

	- Fixed Statement and PreparedStatement issuing bogus queries
	  when setMaxRows() had been used and a LIMIT clause was present
	  in the query.

	- Fixed BUG#661 - refreshRow didn't work when primary key values
	  contained values that needed to be escaped (they ended up being
	  doubly-escaped).

	- Support InnoDB contraint names when extracting foreign key info
	  in DatabaseMetaData BUG#517 and BUG#664
	  (impl. ideas from Parwinder Sekhon)

	- Backported 4.1 protocol changes from 3.1 branch (server-side SQL
	  states, new field info, larger client capability flags,
	  connect-with-database, etc).

	- Fix UpdatableResultSet to return values for getXXX() when on
	  insert row (BUG#675).

	- The insertRow in an UpdatableResultSet is now loaded with
	  the default column values when moveToInsertRow() is called
	  (BUG#688)

	- DatabaseMetaData.getColumns() wasn't returning NULL for
	  default values that are specified as NULL.

	- Change default statement type/concurrency to TYPE_FORWARD_ONLY
	  and CONCUR_READ_ONLY (spec compliance).

	- Don't try and reset isolation level on reconnect if MySQL doesn't
	  support them.

	- Don't wrap SQLExceptions in RowDataDynamic.

	- Don't change timestamp TZ twice if useTimezone==true (BUG#774)

	- Fixed regression in large split-packet handling (BUG#848).

	- Better diagnostic error messages in exceptions for 'streaming'
	  result sets.

	- Issue exception on ResultSet.getXXX() on empty result set (wasn't
	  caught in some cases).

	- Don't hide messages from exceptions thrown in I/O layers.

	- Don't fire connection closed events when closing pooled connections, or
	  on PooledConnection.getConnection() with already open connections (BUG#884).

	- Clip +/- INF (to smallest and largest representative values for the type in
	  MySQL) and NaN (to 0) for setDouble/setFloat(), and issue a warning on the
	  statement when the server does not support +/- INF or NaN.

	- Fix for BUG#879, double-escaping of '\' when charset is SJIS or GBK and '\'
	  appears in non-escaped input.

	- When emptying input stream of unused rows for 'streaming' result sets,
	  have the current thread yield() every 100 rows in order to not monopolize
	  CPU time.

	- Fixed BUG#1099, DatabaseMetaData.getColumns() getting confused about the
	  keyword 'set' in character columns.

	- Fixed deadlock issue with Statement.setMaxRows().

	- Fixed CLOB.truncate(), BUG#1130

	- Optimized CLOB.setChracterStream(), BUG#1131

	- Made databaseName, portNumber and serverName optional parameters
	  for MysqlDataSourceFactory (BUG#1246)

	- Fix for BUG#1247 -- ResultSet.get/setString mashing char 127

	- Backported auth. changes for 4.1.1 and newer from 3.1 branch.

	- Added com.mysql.jdbc.util.BaseBugReport to help creation of testcases
	  for bug reports.

	- Added property to 'clobber' streaming results, by setting the
	  'clobberStreamingResults' property to 'true' (the default is 'false').
	  This will cause a 'streaming' ResultSet to be automatically
	  closed, and any oustanding data still streaming from the server to
	  be discarded if another query is executed before all the data has been
	  read from the server.

05-23-03 - Version 3.0.8-stable

	- Allow bogus URLs in Driver.getPropertyInfo().

	- Return list of generated keys when using multi-value INSERTS
	  with Statement.getGeneratedKeys().

	- Use JVM charset with filenames and 'LOAD DATA [LOCAL] INFILE'

	- Fix infinite loop with Connection.cleanup().

	- Changed Ant target 'compile-core' to 'compile-driver', and
	  made testsuite compilation a separate target.

	- Fixed result set not getting set for Statement.executeUpdate(),
	  which affected getGeneratedKeys() and getUpdateCount() in
	  some cases.

	- Unicode character 0xFFFF in a string would cause the driver to
	  throw an ArrayOutOfBoundsException (Bug #378)

	- Return correct amount of generated keys when using 'REPLACE'
	  statements.

	- Fix problem detecting server character set in some cases.

	- Fix row data decoding error when using _very_ large packets.

	- Optimized row data decoding.

	- Issue exception when operating on an already-closed
	  prepared statement.

	- Fixed SJIS encoding bug, thanks to Naoto Sato.

    - Optimized usage of EscapeProcessor.

    - Allow multiple calls to Statement.close()

04-08-03 - Version 3.0.7-stable

    - Fixed MysqlPooledConnection.close() calling wrong event type.

    - Fixed StringIndexOutOfBoundsException in PreparedStatement.
      setClob().

    - 4.1 Column Metadata fixes

    - Remove synchronization from Driver.connect() and
      Driver.acceptsUrl().

    - IOExceptions during a transaction now cause the Connection to
      be closed.

    - Fixed missing conversion for 'YEAR' type in ResultSetMetaData.
      getColumnTypeName().

    - Don't pick up indexes that start with 'pri' as primary keys
      for DBMD.getPrimaryKeys().

    - Throw SQLExceptions when trying to do operations on a forcefully
      closed Connection (i.e. when a communication link failure occurs).

    - You can now toggle profiling on/off using
      Connection.setProfileSql(boolean).

    - Fixed charset issues with database metadata (charset was not
      getting set correctly).

    - Updatable ResultSets can now be created for aliased tables/columns
      when connected to MySQL-4.1 or newer.

    - Fixed 'LOAD DATA LOCAL INFILE' bug when file > max_allowed_packet.

    - Fixed escaping of 0x5c ('\') character for GBK and Big5 charsets.

    - Fixed ResultSet.getTimestamp() when underlying field is of type DATE.

    - Ensure that packet size from alignPacketSize() does not
      exceed MAX_ALLOWED_PACKET (JVM bug)

    - Don't reset Connection.isReadOnly() when autoReconnecting.

02-18-03 - Version 3.0.6-stable

    - Fixed ResultSetMetaData to return "" when catalog not known.
      Fixes NullPointerExceptions with Sun's CachedRowSet.

    - Fixed DBMD.getTypeInfo() and DBMD.getColumns() returning
      different value for precision in TEXT/BLOB types.

    - Allow ignoring of warning for 'non transactional tables' during
      rollback (compliance/usability) by setting 'ignoreNonTxTables'
      property to 'true'.

    - Fixed SQLExceptions getting swallowed on initial connect.

    - Fixed Statement.setMaxRows() to stop sending 'LIMIT' type queries
      when not needed (performance)

    - Clean up Statement query/method mismatch tests (i.e. INSERT not
      allowed with .executeQuery()).

    - More checks added in ResultSet traversal method to catch
      when in closed state.

    - Fixed ResultSetMetaData.isWritable() to return correct value.

    - Add 'window' of different NULL sorting behavior to
      DBMD.nullsAreSortedAtStart (4.0.2 to 4.0.10, true, otherwise,
      no).

    - Implemented Blob.setBytes(). You still need to pass the
      resultant Blob back into an updatable ResultSet or
      PreparedStatement to persist the changes, as MySQL does
      not support 'locators'.

    - Backported 4.1 charset field info changes from Connector/J 3.1

01-22-03 - Version 3.0.5-gamma

    - Fixed Buffer.fastSkipLenString() causing ArrayIndexOutOfBounds
      exceptions with some queries when unpacking fields.

    - Implemented an empty TypeMap for Connection.getTypeMap() so that
      some third-party apps work with MySQL (IBM WebSphere 5.0 Connection
      pool).

    - Added missing LONGTEXT type to DBMD.getColumns().

    - Retrieve TX_ISOLATION from database for
      Connection.getTransactionIsolation() when the MySQL version
      supports it, instead of an instance variable.

    - Quote table names in DatabaseMetaData.getColumns(),
      getPrimaryKeys(), getIndexInfo(), getBestRowIdentifier()

    - Greatly reduce memory required for setBinaryStream() in
      PreparedStatements.

    - Fixed ResultSet.isBeforeFirst() for empty result sets.

    - Added update options for foreign key metadata.


01-06-03 - Version 3.0.4-gamma

    - Added quoted identifiers to database names for
      Connection.setCatalog.

    - Added support for quoted identifiers in PreparedStatement
      parser.

    - Streamlined character conversion and byte[] handling in
      PreparedStatements for setByte().

    - Reduce memory footprint of PreparedStatements by sharing
      outbound packet with MysqlIO.

    - Added 'strictUpdates' property to allow control of amount
      of checking for 'correctness' of updatable result sets. Set this
      to 'false' if you want faster updatable result sets and you know
      that you create them from SELECTs on tables with primary keys and
      that you have selected all primary keys in your query.

    - Added support for 4.0.8-style large packets.

    - Fixed PreparedStatement.executeBatch() parameter overwriting.

12-17-02 - Version 3.0.3-dev

    - Changed charsToByte in SingleByteCharConverter to be non-static

    - Changed SingleByteCharConverter to use lazy initialization of each
      converter.

    - Fixed charset handling in Fields.java

    - Implemented Connection.nativeSQL()

    - More robust escape tokenizer -- recognize '--' comments, and allow
      nested escape sequences (see testsuite.EscapeProcessingTest)

    - DBMD.getImported/ExportedKeys() now handles multiple foreign keys
      per table.

    - Fixed ResultSetMetaData.getPrecision() returning incorrect values
      for some floating point types.

    - Fixed ResultSetMetaData.getColumnTypeName() returning BLOB for
      TEXT and TEXT for BLOB types.

    - Fixed Buffer.isLastDataPacket() for 4.1 and newer servers.

    - Added CLIENT_LONG_FLAG to be able to get more column flags
      (isAutoIncrement() being the most important)

    - Because of above, implemented ResultSetMetaData.isAutoIncrement()
      to use Field.isAutoIncrement().

    - Honor 'lower_case_table_names' when enabled in the server when
      doing table name comparisons in DatabaseMetaData methods.

    - Some MySQL-4.1 protocol support (extended field info from selects)

    - Use non-aliased table/column names and database names to fullly
      qualify tables and columns in UpdatableResultSet (requires
      MySQL-4.1 or newer)

    - Allow user to alter behavior of Statement/
      PreparedStatement.executeBatch() via 'continueBatchOnError' property
      (defaults to 'true').

    - Check for connection closed in more Connection methods
      (createStatement, prepareStatement, setTransactionIsolation,
      setAutoCommit).

    - More robust implementation of updatable result sets. Checks that
      _all_ primary keys of the table have been selected.

    - 'LOAD DATA LOCAL INFILE ...' now works, if your server is configured
      to allow it. Can be turned off with the 'allowLoadLocalInfile'
      property (see the README).

    - Substitute '?' for unknown character conversions in single-byte
      character sets instead of '\0'.

    - NamedPipeSocketFactory now works (only intended for Windows), see
      README for instructions.

11-08-02 - Version 3.0.2-dev

    - Fixed issue with updatable result sets and PreparedStatements not
      working

    - Fixed ResultSet.setFetchDirection(FETCH_UNKNOWN)

    - Fixed issue when calling Statement.setFetchSize() when using
      arbitrary values

    - Fixed incorrect conversion in ResultSet.getLong()

    - Implemented ResultSet.updateBlob().

    - Removed duplicate code from UpdatableResultSet (it can be inherited
      from ResultSet, the extra code for each method to handle updatability
      I thought might someday be necessary has not been needed).

    - Fixed "UnsupportedEncodingException" thrown when "forcing" a
      character encoding via properties.

    - Fixed various non-ASCII character encoding issues.

    - Added driver property 'useHostsInPrivileges'. Defaults to true.
      Affects whether or not '@hostname' will be used in
      DBMD.getColumn/TablePrivileges.

    - All DBMD result set columns describing schemas now return NULL
      to be more compliant with the behavior of other JDBC drivers
      for other databases (MySQL does not support schemas).

    - Added SSL support. See README for information on how to use it.

    - Properly restore connection properties when autoReconnecting
      or failing-over, including autoCommit state, and isolation level.

    - Use 'SHOW CREATE TABLE' when possible for determining foreign key
      information for DatabaseMetaData...also allows cascade options for
      DELETE information to be returned

    - Escape 0x5c character in strings for the SJIS charset.

    - Fixed start position off-by-1 error in Clob.getSubString()

    - Implemented Clob.truncate()

    - Implemented Clob.setString()

    - Implemented Clob.setAsciiStream()

    - Implemented Clob.setCharacterStream()

    - Added com.mysql.jdbc.MiniAdmin class, which allows you to send
      'shutdown' command to MySQL server...Intended to be used when 'embedding'
      Java and MySQL server together in an end-user application.

    - Added 'connectTimeout' parameter that allows users of JDK-1.4 and newer
      to specify a maxium time to wait to establish a connection.

    - Failover and autoReconnect only work when the connection is in a
      autoCommit(false) state, in order to stay transaction safe

    - Added 'queriesBeforeRetryMaster' property that specifies how many
      queries to issue when failed over before attempting to reconnect
      to the master (defaults to 50)

    - Fixed DBMD.supportsResultSetConcurrency() so that it returns true
      for ResultSet.TYPE_SCROLL_INSENSITIVE and ResultSet.CONCUR_READ_ONLY or
      ResultSet.CONCUR_UPDATABLE

    - Fixed ResultSet.isLast() for empty result sets (should return false).

    - PreparedStatement now honors stream lengths in setBinary/Ascii/Character
      Stream() unless you set the connection property
      'useStreamLengthsInPrepStmts' to 'false'.

    - Removed some not-needed temporary object creation by using Strings
      smarter in EscapeProcessor, Connection and DatabaseMetaData classes.

09-21-02 - Version 3.0.1-dev

    - Fixed ResultSet.getRow() off-by-one bug.

    - Fixed RowDataStatic.getAt() off-by-one bug.

    - Added limited Clob functionality (ResultSet.getClob(),
      PreparedStatemtent.setClob(),
      PreparedStatement.setObject(Clob).

    - Added socketTimeout parameter to URL.

    - Connection.isClosed() no longer "pings" the server.

    - Connection.close() issues rollback() when getAutoCommit() == false

    - Added "paranoid" parameter...sanitizes error messages removing
      "sensitive" information from them (i.e. hostnames, ports,
      usernames, etc.), as well as clearing "sensitive" data structures
      when possible.

    - Fixed ResultSetMetaData.isSigned() for TINYINT and BIGINT.

    - Charsets now automatically detected. Optimized code for single-byte
      character set conversion.

    - Implemented ResultSet.getCharacterStream()

    - Added "LOCAL TEMPORARY" to table types in DatabaseMetaData.getTableTypes()

    - Massive code clean-up to follow Java coding conventions (the time had come)


07-31-02 - Version 3.0.0-dev

    - !!! LICENSE CHANGE !!! The driver is now GPL. If you need
      non-GPL licenses, please contact me <mark@mysql.com>

    - JDBC-3.0 functionality including
      Statement/PreparedStatement.getGeneratedKeys() and
      ResultSet.getURL()

    - Performance enchancements - driver is now 50-100% faster
      in most situations, and creates fewer temporary objects

    - Repackaging...new driver name is "com.mysql.jdbc.Driver",
      old name still works, though (the driver is now provided
      by MySQL-AB)

    - Better checking for closed connections in Statement
      and PreparedStatement.

    - Support for streaming (row-by-row) result sets (see README)
      Thanks to Doron.

    - Support for large packets (new addition to MySQL-4.0 protocol),
      see README for more information.

    - JDBC Compliance -- Passes all tests besides stored procedure tests


    - Fix and sort primary key names in DBMetaData (SF bugs 582086 and 582086)

    - Float types now reported as java.sql.Types.FLOAT (SF bug 579573)

    - ResultSet.getTimestamp() now works for DATE types (SF bug 559134)

    - ResultSet.getDate/Time/Timestamp now recognizes all forms of invalid
      values that have been set to all zeroes by MySQL (SF bug 586058)

    - Testsuite now uses Junit (which you can get from www.junit.org)

    - The driver now only works with JDK-1.2 or newer.

    - Added multi-host failover support (see README)

    - General source-code cleanup.

    - Overall speed improvements via controlling transient object
      creation in MysqlIO class when reading packets

    - Performance improvements in  string handling and field
      metadata creation (lazily instantiated) contributed by
      Alex Twisleton-Wykeham-Fiennes


05-16-02 - Version 2.0.14

    - More code cleanup

    - PreparedStatement now releases resources on .close() (SF bug 553268)

    - Quoted identifiers not used if server version does not support them. Also,
      if server started with --ansi or --sql-mode=ANSI_QUOTES then '"' will be
      used as an identifier quote, otherwise '`' will be used.

    - ResultSet.getDouble() now uses code built into JDK to be more precise (but slower)

    - LogicalHandle.isClosed() calls through to physical connection

    - Added SQL profiling (to STDERR). Set "profileSql=true" in your JDBC url.
      See README for more information.

    - Fixed typo for relaxAutoCommit parameter.

04-24-02 - Version 2.0.13

    - More code cleanup.

    - Fixed unicode chars being read incorrectly (SF bug 541088)

    - Faster blob escaping for PrepStmt

    - Added set/getPortNumber() to DataSource(s) (SF bug 548167)

    - Added setURL() to MySQLXADataSource (SF bug 546019)

    - PreparedStatement.toString() fixed (SF bug 534026)

    - ResultSetMetaData.getColumnClassName() now implemented

    - Rudimentary version of Statement.getGeneratedKeys() from JDBC-3.0
      now implemented (you need to be using JDK-1.4 for this to work, I
      believe)

    - DBMetaData.getIndexInfo() - bad PAGES fixed (SF BUG 542201)

04-07-02 - Version 2.0.12

    - General code cleanup.

    - Added getIdleFor() method to Connection and MysqlLogicalHandle.

    - Relaxed synchronization in all classes, should fix 520615 and 520393.

    - Added getTable/ColumnPrivileges() to DBMD (fixes 484502).

    - Added new types to getTypeInfo(), fixed existing types thanks to
      Al Davis and Kid Kalanon.

    - Added support for BIT types (51870) to PreparedStatement.

    - Fixed getRow() bug (527165) in ResultSet

    - Fixes for ResultSet updatability in PreparedStatement.
    - Fixed timezone off by 1-hour bug in PreparedStatement (538286, 528785).

    - ResultSet: Fixed updatability (values being set to null
      if not updated).

    - DataSources - fixed setUrl bug (511614, 525565),
      wrong datasource class name (532816, 528767)

    - Added identifier quoting to all DatabaseMetaData methods
      that need them (should fix 518108)

    - Added support for YEAR type (533556)

    - ResultSet.insertRow() should now detect auto_increment fields
      in most cases and use that value in the new row. This detection
      will not work in multi-valued keys, however, due to the fact that
      the MySQL protocol does not return this information.

    - ResultSet.refreshRow() implemented.

    - Fixed testsuite.Traversal afterLast() bug, thanks to Igor Lastric.

01-27-02 - Version 2.0.11

    - Fixed missing DELETE_RULE value in
      DBMD.getImported/ExportedKeys() and getCrossReference().

    - Full synchronization of Statement.java.

    - More changes to fix "Unexpected end of input stream"
      errors when reading BLOBs. This should be the last fix.

01-24-02 - Version 2.0.10

     - Fixed spurious "Unexpected end of input stream" errors in
       MysqlIO (bug 507456).

     - Fixed null-pointer-exceptions when using
       MysqlConnectionPoolDataSource with Websphere 4 (bug 505839).

01-13-02 - Version 2.0.9

     - Ant build was corrupting included jar files, fixed
       (bug 487669).

     - Fixed extra memory allocation in MysqlIO.readPacket()
       (bug 488663).

     - Implementation of DatabaseMetaData.getExported/ImportedKeys() and
       getCrossReference().

     - Full synchronization on methods modifying instance and class-shared
       references, driver should be entirely thread-safe now (please
       let me know if you have problems)

     - DataSource implementations moved to org.gjt.mm.mysql.jdbc2.optional
       package, and (initial) implementations of PooledConnectionDataSource
       and XADataSource are in place (thanks to Todd Wolff for the
       implementation and testing of PooledConnectionDataSource with
       IBM WebSphere 4).

     - Added detection of network connection being closed when reading packets
       (thanks to Todd Lizambri).

     - Fixed quoting error with escape processor (bug 486265).

     - Report batch update support through DatabaseMetaData (bug 495101).

     - Fixed off-by-one-hour error in PreparedStatement.setTimestamp()
       (bug 491577).

     - Removed concatenation support from driver (the '||' operator),
       as older versions of VisualAge seem to be the only thing that
       use it, and it conflicts with the logical '||' operator. You will
       need to start mysqld with the "--ansi" flag to use the '||'
       operator as concatenation (bug 491680)

     - Fixed casting bug in PreparedStatement (bug 488663).

11-25-01 - Version 2.0.8

     - Batch updates now supported (thanks to some inspiration
       from Daniel Rall).

     - XADataSource/ConnectionPoolDataSource code (experimental)

     - PreparedStatement.setAnyNumericType() now handles positive
       exponents correctly (adds "+" so MySQL can understand it).

     - DatabaseMetaData.getPrimaryKeys() and getBestRowIdentifier()
       are now more robust in identifying primary keys (matches
       regardless of case or abbreviation/full spelling of Primary Key
       in Key_type column).

10-24-01 - Version 2.0.7

     - PreparedStatement.setCharacterStream() now implemented

     - Fixed dangling socket problem when in high availability
       (autoReconnect=true) mode, and finalizer for Connection will
       close any dangling sockets on GC.

     - Fixed ResultSetMetaData.getPrecision() returning one
       less than actual on newer versions of MySQL.

     - ResultSet.getBlob() now returns null if column value
       was null.

     - Character sets read from database if useUnicode=true
       and characterEncoding is not set. (thanks to
       Dmitry Vereshchagin)

     - Initial transaction isolation level read from
       database (if avaialable) (thanks to Dmitry Vereshchagin)

     - Fixed DatabaseMetaData.supportsTransactions(), and
       supportsTransactionIsolationLevel() and getTypeInfo()
       SQL_DATETIME_SUB and SQL_DATA_TYPE fields not being
       readable.

     - Fixed PreparedStatement generating SQL that would end
       up with syntax errors for some queries.

     - Fixed ResultSet.isAfterLast() always returning false.

     - Fixed timezone issue in PreparedStatement.setTimestamp()
       (thanks to Erik Olofsson)

     - Captialize type names when "captializeTypeNames=true"
       is passed in URL or properties (for WebObjects, thanks
       to Anjo Krank)

     - Updatable result sets now correctly handle NULL
       values in fields.

     - PreparedStatement.setDouble() now uses full-precision
       doubles (reverting a fix made earlier to truncate them).

     - PreparedStatement.setBoolean() will use 1/0 for values
       if your MySQL Version >= 3.21.23.

06-16-01 - Version 2.0.6

Fixed PreparedStatement parameter checking

     - Fixed case-sensitive column names in ResultSet.java

06-13-01 - Version 2.0.5

     - Fixed ResultSet.getBlob() ArrayIndex out-of-bounds

     - Fixed ResultSetMetaData.getColumnTypeName for TEXT/BLOB

     - Fixed ArrayIndexOutOfBounds when sending large BLOB queries
       (Max size packet was not being set)

     - Added ISOLATION level support to Connection.setIsolationLevel()

     - Fixed NPE on PreparedStatement.executeUpdate() when all columns
       have not been set.

     - Fixed data parsing of TIMESTAMPs with 2-digit years

     - Added Byte to PreparedStatement.setObject()

     - ResultSet.getBoolean() now recognizes '-1' as 'true'

     - ResultSet has +/-Inf/inf support

     - ResultSet.insertRow() works now, even if not all columns are
       set (they will be set to "NULL")

     - DataBaseMetaData.getCrossReference() no longer ArrayIndexOOB

     - getObject() on ResultSet correctly does TINYINT->Byte and
       SMALLINT->Short

12-03-00 - Version 2.0.3

     - Implemented getBigDecimal() without scale component
       for JDBC2.

     - Fixed composite key problem with updateable result sets.

     - Added detection of -/+INF for doubles.

     - Faster ASCII string operations.

     - Fixed incorrect detection of MAX_ALLOWED_PACKET, so sending
       large blobs should work now.

     - Fixed off-by-one error in java.sql.Blob implementation code.

     - Added "ultraDevHack" URL parameter, set to "true" to allow
       (broken) Macromedia UltraDev to use the driver.

04-06-00 - Version 2.0.1

     - Fixed RSMD.isWritable() returning wrong value.
       Thanks to Moritz Maass.

     - Cleaned up exception handling when driver connects

     - Columns that are of type TEXT now return as Strings
       when you use getObject()

     - DatabaseMetaData.getPrimaryKeys() now works correctly wrt
       to key_seq. Thanks to Brian Slesinsky.

     - No escape processing is done on PreparedStatements anymore
       per JDBC spec.

     - Fixed many JDBC-2.0 traversal, positioning bugs, especially
       wrt to empty result sets. Thanks to Ron Smits, Nick Brook,
       Cessar Garcia and Carlos Martinez.

     - Fixed some issues with updatability support in ResultSet when
       using multiple primary keys.

02-21-00 - Version 2.0pre5

     - Fixed Bad Handshake problem.

01-10-00 - Version 2.0pre4

     - Fixes to ResultSet for insertRow() - Thanks to
       Cesar Garcia

     - Fix to Driver to recognize JDBC-2.0 by loading a JDBC-2.0
       class, instead of relying on JDK version numbers. Thanks
       to John Baker.

     - Fixed ResultSet to return correct row numbers

     - Statement.getUpdateCount() now returns rows matched,
       instead of rows actually updated, which is more SQL-92
       like.

10-29-99

     - Statement/PreparedStatement.getMoreResults() bug fixed.
       Thanks to Noel J. Bergman.

     - Added Short as a type to PreparedStatement.setObject().
       Thanks to Jeff Crowder

     - Driver now automagically configures maximum/preferred packet
       sizes by querying server.

     - Autoreconnect code uses fast ping command if server supports
       it.

     - Fixed various bugs wrt. to packet sizing when reading from
       the server and when alloc'ing to write to the server.

08-17-99 - Version 2.0pre

     - Now compiles under JDK-1.2. The driver supports both JDK-1.1
       and JDK-1.2 at the same time through a core set of classes.
       The driver will load the appropriate interface classes at
       runtime by figuring out which JVM version you are using.

     - Fixes for result sets with all nulls in the first row.
       (Pointed out by Tim Endres)

     - Fixes to column numbers in SQLExceptions in ResultSet
       (Thanks to Blas Rodriguez Somoza)

     - The database no longer needs to specified to connect.
       (Thanks to Christian Motschke)

07-04-99 - Version 1.2b

     - Better Documentation (in progress), in doc/mm.doc/book1.html

     - DBMD now allows null for a column name pattern (not in
       spec), which it changes to '%'.

     - DBMD now has correct types/lengths for getXXX().

     - ResultSet.getDate(), getTime(), and getTimestamp() fixes.
       (contributed by Alan Wilken)

     - EscapeProcessor now handles \{ \} and { or } inside quotes
       correctly. (thanks to Alik for some ideas on how to fix it)

     - Fixes to properties handling in Connection.
       (contributed by Juho Tikkala)

     - ResultSet.getObject() now returns null for NULL columns
       in the table, rather than bombing out.
       (thanks to Ben Grosman)

     - ResultSet.getObject() now returns Strings for types
       from MySQL that it doesn't know about. (Suggested by
       Chris Perdue)

     - Removed DataInput/Output streams, not needed, 1/2 number
       of method calls per IO operation.

     - Use default character encoding if one is not specified. This
       is a work-around for broken JVMs, because according to spec,
       EVERY JVM must support "ISO8859_1", but they don't.

     - Fixed Connection to use the platform character encoding
       instead of "ISO8859_1" if one isn't explicitly set. This
       fixes problems people were having loading the character-
       converter classes that didn't always exist (JVM bug).
       (thanks to Fritz Elfert for pointing out this problem)

     - Changed MysqlIO to re-use packets where possible to reduce
       memory usage.

     - Fixed escape-processor bugs pertaining to {} inside
       quotes.

04-14-99 - Version 1.2a

     - Fixed character-set support for non-Javasoft JVMs
       (thanks to many people for pointing it out)

     - Fixed ResultSet.getBoolean() to recognize 'y' & 'n'
       as well as '1' & '0' as boolean flags.
       (thanks to Tim Pizey)

     - Fixed ResultSet.getTimestamp() to give better performance.
       (thanks to Richard Swift)

     - Fixed getByte() for numeric types.
       (thanks to Ray Bellis)

     - Fixed DatabaseMetaData.getTypeInfo() for DATE type.
       (thanks to Paul Johnston)

     - Fixed EscapeProcessor for "fn" calls.
       (thanks to Piyush Shah at locomotive.org)

     - Fixed EscapeProcessor to not do extraneous work if there
       are no escape codes.
       (thanks to Ryan Gustafson)

     - Fixed Driver to parse URLs of the form "jdbc:mysql://host:port"
       (thanks to Richard Lobb)

03-24-99 - Version 1.1i

     - Fixed Timestamps for PreparedStatements

     - Fixed null pointer exceptions in RSMD and RS

     - Re-compiled with jikes for valid class files (thanks ms!)

03-08-99 - Version 1.1h

     - Fixed escape processor to deal with un-matched { and }
       (thanks to Craig Coles)

     - Fixed escape processor to create more portable (between
       DATETIME and TIMESTAMP types) representations so that
       it will work with BETWEEN clauses.
       (thanks to Craig Longman)

     - MysqlIO.quit() now closes the socket connection. Before,
       after many failed connections some OS's would run out
       of file descriptors. (thanks to Michael Brinkman)

     - Fixed NullPointerException in Driver.getPropertyInfo.
       (thanks to Dave Potts)

     - Fixes to MysqlDefs to allow all *text fields to be
       retrieved as Strings.
       (thanks to Chris at Leverage)

     - Fixed setDouble in PreparedStatement for large numbers
       to avoid sending scientific notation to the database.
       (thanks to J.S. Ferguson)

     - Fixed getScale() and getPrecision() in RSMD.
       (contrib'd by James Klicman)

     - Fixed getObject() when field was DECIMAL or NUMERIC
       (thanks to Bert Hobbs)

     - DBMD.getTables() bombed when passed a null table-name
       pattern. Fixed. (thanks to Richard Lobb)

     - Added check for "client not authorized" errors during
       connect. (thanks to Hannes Wallnoefer)

02-19-99 - Version 1.1g

     - Result set rows are now byte arrays. Blobs and Unicode
       work bidriectonally now. The useUnicode and encoding
       options are implemented now.

     - Fixes to PreparedStatement to send binary set by
       setXXXStream to be sent un-touched to the MySQL server.

     - Fixes to getDriverPropertyInfo().

12-31-98 - Version 1.1f

     - Changed all ResultSet fields to Strings, this should allow
       Unicode to work, but your JVM must be able to convert
       between the character sets. This should also make reading
       data from the server be a bit quicker, because there is now
       no conversion from StringBuffer to String.

     - Changed PreparedStatement.streamToString() to be more
       efficient (code from Uwe Schaefer).

     - URL parsing is more robust (throws SQL exceptions on errors
       rather than NullPointerExceptions)

     - PreparedStatement now can convert Strings to Time/Date values
       via setObject() (code from Robert Currey).

     - IO no longer hangs in Buffer.readInt(), that bug was
       introduced in 1.1d when changing to all byte-arrays for
       result sets. (Pointed out by Samo Login)

11-03-98 - Version 1.1b

     - Fixes to DatabaseMetaData to allow both IBM VA and J-Builder
       to work. Let me know how it goes. (thanks to Jac Kersing)

     - Fix to ResultSet.getBoolean() for NULL strings
       (thanks to Barry Lagerweij)

     - Beginning of code cleanup, and formatting. Getting ready
       to branch this off to a parallel JDBC-2.0 source tree.

     - Added "final" modifier to critical sections in MysqlIO and
       Buffer to allow compiler to inline methods for speed.

9-29-98

     - If object references passed to setXXX() in PreparedStatement are
       null, setNull() is automatically called for you. (Thanks for the
       suggestion goes to Erik Ostrom)

     - setObject() in PreparedStatement will now attempt to write a
       serialized  representation of the object to the database for
       objects of Types.OTHER and objects of unknown type.

     - Util now has a static method readObject() which given a ResultSet
       and a column index will re-instantiate an object serialized in
       the above manner.

9-02-98 - Vesion 1.1

     - Got rid of "ugly hack" in MysqlIO.nextRow(). Rather than
       catch an exception, Buffer.isLastDataPacket() was fixed.

     - Connection.getCatalog() and Connection.setCatalog()
       should work now.

     - Statement.setMaxRows() works, as well as setting
       by property maxRows. Statement.setMaxRows() overrides
       maxRows set via properties or url parameters.

     - Automatic re-connection is available. Because it has
       to "ping" the database before each query, it is
       turned off by default. To use it, pass in "autoReconnect=true"
       in the connection URL. You may also change the number of
       reconnect tries, and the initial timeout value via
       "maxReconnects=n" (default 3) and "initialTimeout=n"
       (seconds, default 2) parameters. The timeout is an
       exponential backoff type of timeout, e.g. if you have initial
       timeout of 2 seconds, and maxReconnects of 3, then the driver
       will timeout 2 seconds, 4 seconds, then 16 seconds between each
       re-connection attempt.

8-24-98 - Version 1.0

     - Fixed handling of blob data in Buffer.java

     - Fixed bug with authentication packet being
       sized too small.

     - The JDBC Driver is now under the LPGL

8-14-98 -

     - Fixed Buffer.readLenString() to correctly
          read data for BLOBS.

     - Fixed PreparedStatement.stringToStream to
          correctly read data for BLOBS.

     - Fixed PreparedStatement.setDate() to not
       add a day.
       (above fixes thanks to Vincent Partington)

     - Added URL parameter parsing (?user=... etc).


8-04-98 - Version 0.9d

     - Big news! New package name. Tim Endres from ICE
       Engineering is starting a new source tree for
       GNU GPL'd Java software. He's graciously given
       me the org.gjt.mm package directory to use, so now
       the driver is in the org.gjt.mm.mysql package scheme.
       I'm "legal" now. Look for more information on Tim's
       project soon.

     - Now using dynamically sized packets to reduce
       memory usage when sending commands to the DB.

     - Small fixes to getTypeInfo() for parameters, etc.

     - DatabaseMetaData is now fully implemented. Let me
       know if these drivers work with the various IDEs
       out there. I've heard that they're working with
       JBuilder right now.

     - Added JavaDoc documentation to the package.

     - Package now available in .zip or .tar.gz.

7-28-98 - Version 0.9

     - Implemented getTypeInfo().
       Connection.rollback() now throws an SQLException
       per the JDBC spec.

     - Added PreparedStatement that supports all JDBC API
       methods for PreparedStatement including InputStreams.
       Please check this out and let me know if anything is
       broken.

     - Fixed a bug in ResultSet that would break some
       queries that only returned 1 row.

     - Fixed bugs in DatabaseMetaData.getTables(),
       DatabaseMetaData.getColumns() and
       DatabaseMetaData.getCatalogs().

     - Added functionality to Statement that allows
       executeUpdate() to store values for IDs that are
       automatically generated for AUTO_INCREMENT fields.
       Basically, after an executeUpdate(), look at the
       SQLWarnings for warnings like "LAST_INSERTED_ID =
       'some number', COMMAND = 'your SQL query'".

       If you are using AUTO_INCREMENT fields in your
       tables and are executing a lot of executeUpdate()s
       on one Statement, be sure to clearWarnings() every
       so often to save memory.

7-06-98 - Version 0.8

     - Split MysqlIO and Buffer to separate classes. Some
       ClassLoaders gave an IllegalAccess error for some
       fields in those two classes. Now mm.mysql works in
       applets and all classloaders.

       Thanks to Joe Ennis <jce@mail.boone.com> for pointing
       out the problem and working on a fix with me.

7-01-98 - Version 0.7

     - Fixed DatabaseMetadata problems in getColumns() and
       bug in switch statement in the Field constructor.

       Thanks to Costin Manolache <costin@tdiinc.com> for
       pointing these out.

5-21-98 - Version 0.6

     - Incorporated efficiency changes from
       Richard Swift <Richard.Swift@kanatek.ca> in
       MysqlIO.java and ResultSet.java

     - We're now 15% faster than gwe's driver.

     - Started working on DatabaseMetaData.

       The following methods are implemented:
        * getTables()
        * getTableTypes()
        * getColumns
        * getCatalogs()<|MERGE_RESOLUTION|>--- conflicted
+++ resolved
@@ -34,13 +34,9 @@
 
   - Fix for BUG#75592 (20408891), "SHOW VARIABLES WHERE" is expensive.
 
-<<<<<<< HEAD
+  - Fix for Bug#75113, Fail in failover of the connection in MySQL fabric
+
   - Merged version 5.1.35.
-=======
-  - Fix for Bug#75113, Fail in failover of the connection in MySQL fabric
-
-03-23-15 - Version 5.1.35
->>>>>>> 54462c6b
 
   - Fix for Bug#19536760, GETSTRING() CALL AFTER RS.RELATIVE() RETURNS NULLPOINTEREXCEPTION
 
