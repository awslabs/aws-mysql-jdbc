# Changelog
# $Id$
06-17-16 - Version 6.0.3

<<<<<<< HEAD
  - Fix for Bug#22038729, X DevAPI: Any API call after a failed CALL PROC() results in hang

  - Remove Schema.drop(), Collection.drop() and replaced with X DevAPI's session.dropSchema() and session.dropCollection().
    Also added session.dropTable().

  - Fix for Bug#22932078, GETTIMESTAMP() RETURNS WRONG VALUE FOR FRACTIONAL PART

  - Extracted packet readers from MysqlaProtocol.

  - Fix for Bug#22972057, X protocol CLIENT HANGS AFTER CONNECTION FAILURE

  - Fix for Bug#23044312, NullPointerException in X protocol AsyncMessageReader due to race condition

  - Returned support for MySQL 5.5 and 5.6.

04-05-16 - Version 6.0.2
=======
  - Fix for Bug#79343 (22353759), NPE in TimeUtil.loadTimeZoneMappings causing server time zone value unrecognized.

  - Fix for Bug#80522 (22833410), Using useCursorFetch leads to data corruption in Connector/J for TIME type.
>>>>>>> 89e0ad14

  - Deprecate the EOF packet.

  - Fix for Bug#75956, Inserting timestamps using a server PreparedStatement and useLegacyDatetimeCode=false

  - Fix for Bug#22385172, CONNECTOR/J MANIFEST DOES NOT EXPOSE FABRIC (OSGi).

  - Fix for Bug#22598938, FABRICMYSQLDATASOURCE.GETCONNECTION() NPE AFTER SWITCHOVER.

  - Merged version 5.1.38.

  - Fix for Bug#21286268, CONNECTOR/J REPLICATION USE MASTER IF SLAVE IS UNAVAILABLE.

  - Fix for Bug#21296840 & Bug#17910835, Server information in a group from Fabric is not refreshed after expired TTL.

  - Fix for Bug#56122 (11763419), JDBC4 functionality failure when using replication connections.

  - Added support for TLSv1.1 and TLSv1.2

  - Fix for Bug#78961 (22096981), Can't call MySQL procedure with InOut parameters in Fabric environment.

  - Fix for Bug#56100 (11763401), Replication driver routes DML statements to read-only slaves.

  - StandardSSLSocketFactory implements SocketMetadata.

  - Fix for Bug#21978216, GETTYPEINFO REPORT MAXIMUM PRECISION OF 255 FOR VARBINARY.

  - Fix for Bug#78706 (21947042), Prefer TLS where supported by MySQL Server.

  - Fix for Bug#21934573, FABRIC CODE INVOLVED IN THREAD DEADLOCK.
    Duplicate: Bug#78710 (21966391), Deadlock on ReplicationConnection and ReplicationConnectionGroup when failover.

  - Merged version 5.1.37.

  - Fix for Bug#21876798, CONNECTOR/J WITH MYSQL FABRIC AND SPRING PRODUCES PROXY ERROR.

10-19-15 - Version 6.0.1

  - Removed useJvmCharsetConverters connection property. JVM charset converters are now used in all cases.

  - Refactored value decoding and removed all date/time connection properties

  - Refactored connection properties

  - Assume existence of INFORMATION_SCHEMA.PARAMETERS (and thus MySQL 5.5) when preparing stored procedure calls.

  - Removed retainStatementAfterResultSetClose connection property.

  - Null-merge of Bug#54095 (11761585) fix.

  - Removed support code for MySQL server versions < 5.7.

  - Merged version 5.1.37.

  - Fix for Bug#76859 (20969312), DBMD getColumns using I_S doesn't have column IS_GENERATEDCOLUMN as per JDBC 4.1.
    Added support for GENERATED COLUMNS.

  - Update Time Zone mappings with IANA Time Zone database tsdata2015f and Unicode CLDR v.28.

  - Update DatabaseMetaData SQL keywords.

  - Added tests for Optimizer hints syntax introduced in MySQL 5.7.7.

  - Fix for Bug#21860833, JSON DATA TYPE DOESN'T WORK WITH SSPS.
    Added support for JSON data type.

  - Added support for JDBC 4.2 new features.
    New property 'enableEscapeProcessing' sets the default escape processing behavior for Statement objects.

  - Fix for Bug#16634180, LOCK WAIT TIMEOUT EXCEEDED CAUSES SQLEXCEPTION, SHOULD CAUSE SQLTRANSIENTEXCEPTION

  - Fix for Bug#75849 (20536592), NPE in abortInternal() method on line 1358 of ConnectionImpl.

  - Fix for Bug#78106 (21648826), Potential memory leak with inflater.

  - Fix for Bug#78225 (21697684), DEFAULT NO_AUTO_CREATE_USER SQL_MODE BEHAVIOR BROKE SOME TESTS

  - Fix for Bug#77665 (21415165), JDBC fails to connect with MySQL 5.0.

  - Fix for Bug#77681 (21429909), rewrite replace sql like insert when rewriteBatchedStatements=true (contribution).
    Thanks to Jie Han for his contribution.

  - Fix for Bug#77449 (21304726) Add 'truncateFractionalSeconds=true|false' property (contribution).
    The property 'sendFractionalSeconds' was added instead of the proposed 'truncateFractionalSeconds'.
    Thanks to KwonNam for his contribution.

  - Fix for Bug#50348 (11758179), mysql connector/j 5.1.10 render the wrong value for dateTime column in GMT DB.

  - Fix for Bug#75670 (20433047), Connection fails with "Public Key Retrieval is not allowed" for native auth.

  - Fix for Bug#76187 (20675539), getTypeInfo report maximum precision of 255 for varchar.

  - Merged version 5.1.36.

  - Add test for new syntax 'ALTER TABLE ... DISCARD|IMPORT PARTITION ...' introduced in MySQL 5.7.4.

  - Fix for Bug#20727196, GETPROCEDURECOLUMNS() RETURNS EXCEPTION FOR FUNCTION WHICH RETURNS ENUM/SET TYPE.

  - Fix for Bug#19803348, GETPROCEDURES() RETURNS INCORRECT OUTPUT WHEN USEINFORMATIONSCHEMA=FALSE.

  - Fix for Bug#21215151, DATABASEMETADATA.GETCATALOGS() FAILS TO SORT RESULTS.

  - Fix for Bug#72630 (18758686), NullPointerException during handshake in some situations

  - Fix for Bug#20825727, CONNECT FAILURE WHEN TRY TO CONNECT SHA USER WITH DIFFERENT CHARSET.

  - Flag RowDataDynamic.isInterrupted removed as it isn't needed.

  - Fix for Bug#20518653, XSL FILES IN PACKAGES

  - Fix for Bug#20804635, GETTIME() AND GETDATE() FUNCTIONS FAILS WHEN FRACTIONAL PART EXISTS

  - Fix for Bug#62452 (16444069), NPE thrown in JDBC4MySQLPooledException when statement is closed.

  - Fix for BUG#70927 (17810800), Connector/J COM_CHANGE_USER handling is broken

  - Fix for Bug#75335 (20283655), Maven artifact for Connector/J is missing source jar.

  - Fix for BUG#75592 (20408891), "SHOW VARIABLES WHERE" is expensive.

  - Fix for Bug#75113 (20821888), Fail in failover of the connection in MySQL fabric

  - Fix for Bug#72077 (18425861), Fabric connection with username to a server with disabled auth throws NPE

  - Add test for already fixed Bug#72546 (18719760), C/J Fabric createGroup() throws ClassCastException

  - Fix for Bug#77217 (21184949), ClassCastException when executing a streaming PreparedStatement with Fabric

  - Merged version 5.1.35.

  - Fix for Bug#19536760, GETSTRING() CALL AFTER RS.RELATIVE() RETURNS NULLPOINTEREXCEPTION

  - Fix for BUG#20453712, CLOB.SETSTRING() WITH VALID INPUT RETURNS EXCEPTION

  - Fix for BUG#20453671, CLOB.POSITION() API CALL WITH CLOB INPUT RETURNS EXCEPTION

  - Fix for Bug#20685022, SSL CONNECTION TO MYSQL 5.7.6 COMMUNITY SERVER FAILS.

  - Fix for Bug#20606107, TEST FAILURES WHEN RUNNING AGAINST 5.7.6 SERVER VERSION

  - Fix for Bug#20533907, BUG#20204783 FIX EXPOSES WRONG BEAHAVIORS IN FAILOVER CONNECTIONS.
    This fix is a refactoring of the default failover feature which is no longer attached to load-balancing support.

  - Fix for Bug#20504139, GETFUNCTIONCOLUMNS() AND GETPROCEDURECOLUMNS() RETURNS ERROR FOR VALID INPUTS.

  - Expose PreparedStatment.ParseInfo for external usage, with no capture of the connection, which allows for global, highly-concurrent parse caches to be
    implemented.

  - Fix for Bug#75309 (20272931), mysql connector/J driver in streaming mode will in the blocking state.

  - New property 'readOnlyPropagatesToServer' controls the implicit propagation of read only transaction access mode to server.

  - Fix for Bug#54095 (11761585), Unnecessary call in newSetTimestampInternal.
    Test case only. The bug was fixed as a consequence of the patch for Bug#71084.

  - Fix for Bug#67760 (15936413), Deadlock when concurrently executing prepared statements with Timestamp objects.

  - Fix for Bug#71084 (18028319), Wrong java.sql.Date stored if client and server time zones differ.
    Two connection properties added, "noTimezoneConversionForDateType" and "cacheDefaultTimezone", to define if and how time zone conversions are available to
    DATE data type values. 

  - Fix for Bug#75080 (20217686), NullPointerException during setTimestamp on Fabric connection.

  - Fix for Bug#75168 (20204783), loadBalanceExceptionChecker interface cannot work using JDBC4/JDK7.

  - Fix for Bug#73595 (19465516), Replace usage of StringBuffer in JDBC driver.

  - Fix for Bug#18925727, SQL INJECTION IN MYSQL JDBC DRIVER.

  - Fix for Bug#74998 (20112694), readRemainingMultiPackets not computed correctly for rows larger than 16 MB.

  - Merged version 5.1.34.

  - Fix for Bug#73012 (19219158), Precedence between timezone options is unclear.

  - Implement support for connecting through SOCKS proxies (WL#8105). Connection properties supporting this are socksProxyHost, socksProxyPort.

  - Ant buildfile reworked to fix incompatibilities with latest Eclipse, to remove dependency from ant-contrib and to improve structure and documentation.

  - Fix for Bug#18474141, TESTSUITE.FABRIC TEST CASES FAIL IF NO FABRIC.TESTSUITE PROPERTIES PROVIDED

  - Fix for Bug#19383371, CONNECT USING MYSQL_OLD_PASSWORD USER FAILS WHEN PWD IS BLANK

  - Merged version 5.1.33.

  - Fix for Bug#17441747, C/J DOESN'T SUPPORT XA RECOVER OUTPUT FORMAT CHANGED IN MYSQL 5.7.
    Test case was disabled for affected server versions 5.7.0 - 5.7.4.

  - Fix for Bug#19145408, Error messages may not be interpreted according to the proper character set

  - Fix for Bug#19505524, UNIT TEST SUITE DOES NOT CONSIDER ALL THE PARAMETERS PASSED TO BUILD.XML.

  - Fix for Bug#73474 (19365473), Invalid empty line in MANIFEST.MF

  - Fix for Bug#70436 (17527948), Incorrect mapping of windows timezone to Olson timezone.
    TimeZone mappings were revised in order to use latest data from IANA Time Zone Database and Unicode CLDR.

  - Fix for Bug73163 (19171665), IndexOutOfBoundsException thrown preparing statement.
    Regression test added. Fix was included in patch from 5.1.32: "Fix for failing tests when running test suite with Java 6+".

  - Added support for gb18030 character set

  - Fix for Bug#73663 (19479242), utf8mb4 does not work for connector/j >=5.1.13

  - Fix for Bug#73594 (19450418), ClassCastException in MysqlXADataSource if pinGlobalTxToPhysicalConnection=true

  - Fix for Bug#19354014, changeUser() call results in "packets out of order" error when useCompression=true.

  - Fix for Bug#73577 (19443777), CHANGEUSER() CALL WITH USECOMPRESSION=TRUE COULD LEAD TO IO FREEZE

  - Fix for Bug#19172037, TEST FAILURES WHEN RUNNING AGAINST 5.6.20 SERVER VERSION

  - Merged version 5.1.32

  - Fix for Bug#71923 (18344403), Incorrect generated keys if ON DUPLICATE KEY UPDATE not exact.
    Additionally several methods in StringUtils were fixed/upgraded.

  - Fix for Bug#72502 (18691866), NullPointerException in isInterfaceJdbc() when using DynaTrace

  - Fix for Bug#72890 (18970520), Java jdbc driver returns incorrect return code when it's part of XA transaction.

  - Fabric client now supports Fabric 1.5. Older versions are no longer supported.

  - Fix for Bug#71672 (18232840), Every SQL statement is checked if it contains "ON DUPLICATE KEY UPDATE" or not.
    Thanks to Andrej Golovnin for his contribution.

  - Fix for Bug#73070 (19034681), Preparing a stored procedure call with Fabric results in an exception

  - Fix for Bug#73053 (19022745), Endless loop in MysqlIO.clearInputStream due to Linux kernel bug.
    In the source of this issue is a Linux kernel bug described in the patch "tcp: fix FIONREAD/SIOCINQ" 
    (https://git.kernel.org/cgit/linux/kernel/git/torvalds/linux.git/commit/?id=a3374c4).

  - Fix for Bug#18869381, CHANGEUSER() FOR SHA USER RESULTS IN NULLPOINTEREXCEPTION

  - Fix for Bug#62577 (16722757), XA connection fails with ClassCastException

  - Fix for Bug#18852587, CONNECT WITH A USER CREATED USING SHA256_PASSWORD PLUGIN FAILS WHEN PWD IS BLANK

  - Fix for Bug#18852682, TEST TESTSHA256PASSWORDPLUGIN FAILS WHEN EXECUTE AGAINST COMMERCIAL SERVER

  - Fix for failing tests when running test suite with Java 6+.
    Includes fix for Bug#35829 (11748301), build.xml check for java6 should use or instead of and.

  - Charset mappings refactored.

  - Fix for Bug#72712 (18836319), No way to configure Connector JDBC to not do extra queries on connection

06-09-14 - Version 5.1.31

  - Fix for Bug#66947 (16004987), Calling ServerPreparedStatement.close() twice corrupts cached statements.

  - Fix for Bug#61213 (18009254), ON DUPLICATE KEY UPDATE breaks generated key list when extended INSERT is used

  - Test cases updated to comply with MySQL 5.7.4 new STRICT_MODE behavior and no longer supported IGNORE clause in
    ALTER TABLE statement.

  - Added support for sha256_password authentication with RSA encryption.

  - Fix for Bug#71753 (18260918), Bad SSL socket transform.

  - Added tests for changes in GET DIAGNOSTIC syntax introduced in MySQL 5.7.0.

  - Fix for Bug#67803 (16708231), XA commands sent twice to MySQL server.
    Thanks to Andrej Golovnin for his contribution.

  - Fix for Bug#55680 (16737192), MySQL Connector/J memory leak

  - Fix for Bug#72326 (18598665), Typo in fullDebug.properties - gatherPerMetrics should be gatherPerfMetrics

  - Fix for Bug#72023 (18403456), Avoid byte array creation in MysqlIO#unpackBinaryResultSetRow.
    Thanks to Andrej Golovnin for his contribution.

  - Fix for Bug#72000 (18402873), java.lang.ArrayIndexOutOfBoundsException on java.sql.ResultSet.getInt(String).

  - Fix for Bug#71850 (18318197), init() is called twice on exception interceptors

  - Fix for Bug#72008 (18389973), Avoid useless object creation in StringUtils#getBytes-methods.
    Thanks to Andrej Golovnin for his contribution.

  - Fix for Bug#72006 (18403199), Avoid creation of a character array in PreparedStatement$ParseInfo.
    Thanks to Andrej Golovnin for his contribution.
    Additionally, unneeded StringBuffer replaced by StringBuilder instances in StringUtils.

  - Fix for Bug#72301 (18549472), Fabric driver swallows exceptions thrown during connection creation using JDBC4

03-28-14 - Version 5.1.30

  - Fix for Bug#71679 (18236388), Avoid iterator creation when invoking statement interceptors in MysqlIO.
    Thanks to Andrej Golovnin for his contribution.

  - Fix for Bug#70944 (17831255), community and commercial builds should have the same line number tables

  - Fix for Bug#71861 (18327245), Avoid manual array copy in MysqlIO and LoadBalancingConnectionProxy.
    Thanks to Andrej Golovnin for his contribution.

  - Fix for Bug#71623 (18228668), Field#getStringFromBytes() creates useless byte array when using JVM converter.
    Thanks to Andrej Golovnin for his contribution.

  - Fix for Bug#71621 (18228302), MysqlXAConnection#xidToString(Xid xid) produces too much garbage.
    Thanks to Andrej Golovnin for his contribution.

  - Fix for Bug#67318 (16722637), SQLException thrown on already closed ResultSet. Thanks to Thomas Manville and Andrej Golovnin for their contribution.

  - Fix for Bug#71396 (18110320), setMaxRows (SQL_SELECT_LIMIT) from one query used in later queries (sometimes).
    Additionally, SQL_SELECT_LIMIT is no longer sent unnecessarily between consecutive queries.

  - Fix for Bug#71432 (18107621), Key store files not closed when making SSL connection

  - Reserved words lists updated from latest official SQL:92 and SQL:2003 specifications.

  - Fix for Bug#18091639, STRINGINDEXOUTOFBOUNDSEXCEPTION IN PREPAREDSTATEMENT.SETTIMESTAMP WITH 5.6.15

  - Added Fabric support

02-10-14 - Version 5.1.29

  - Fix for Bug#70701 (17647584), DatabaseMetaData.getSQLKeywords() doesn't match MySQL 5.6 reserved words.

  - Fix for Bug#17435879, REMOVE SRC/LIB-NODIST DIRECTORY FROM LAUNCHPAD DISTRIBUTION.
    Additional "com.mysql.jdbc.extra.libs" parameter must be used for ant build.

  - Fix for Bug#71038, Add an option for custom collations detection.
    Added new connection property detectCustomCollations=[true|false], with default false.
    Please be aware that these changed the previous default behavior and if you use custom charsets or collations
    you need to set detectCustomCollations=true.

  - Added tests for new index renaming syntax introduced in 5.7.1.

12-23-13 - Version 5.1.28

  - Fix for Bug#69579, DriverManager.setLoginTimeout not honored.

  - Fix for Bug#51313, Escape processing is confused by multiple backslashes.

  - Fix for Bug#55340, initializeResultsMetadataFromCache fails on second call to stored proc.

  - Fix for Bug#70969, Shadow declaration of OperationNotSupportedException in RowDataDynamic.

  - Fix for Bug#70835 (17750877), SQLExceptions thrown because of query interruption (KILL QUERY, query timeout, etc.)
    didn't extend java.sql.SQLNonTransientException for JDBC4+ deployments.

  - Fix for Bug#24344 test case, test fails if it's run with UTC timezone settings. 

  - Fix for Bug#69777, Setting maxAllowedPacket below 8203 makes blobSendChunkSize negative.

  - Fix for Bug#35115, yearIsDateType=false has no effect on result's column type and class.

  - Fix for Bug#68916 (16691047), closeOnCompletion doesn't work.

  - Fix for Bug #69746 (17164058), ResultSet closed after Statement.close() when dontTrackOpenResources=true

  - Fix for Bug#70842 (17753369), Adding live management of replication host topographies.

11-04-13 - Version 5.1.27

  - Fix for Bug#17248345, getFunctionColumns() method returns columns of procedure.

  - Fix for Bug#69290 (16879239), JDBC Table type "SYSTEM TABLE" is used inconsistently.

  - Fix for Bug#68562, Combination rewriteBatchedStatements and useAffectedRows not working as expected.

  - Fix for Bug#69452 (17015673), memory size connection property doesn't support large values well.

  - Added tests for InnoDB full-text search support introduced in 5.6GA.

  - Extended slow query warning with query execution plan for INSERT, REPLACE, UPDATE and DELETE.

  - Added tests for IPv6 functions introduced in 5.6GA.

  - Added support of authentication data up to 2^64-1 bytes.

  - Fix for Bug#38252, ResultSet.absolute(0) is not behaving according to JDBC specification.

  - Fix for Bug#62469, JDBC Authentication Fails with Null Byte in Scramble

  - Fix for Bug#69506, XAER_DUPID error code is not returned when a duplicate XID is offered in Java.

  - Added support for multi-master replication topographies in ReplicationDriver.  ReplicationDriver now uses two discrete load-balanced
    connections, one each for master and slave connections.  The same load-balancing options which apply to load-balanced connections
    now also apply to ReplicationConnections.  By default, this means that when a ReplicationConnection uses master connections
    (because the read-only property of the Connection is false), work may be re-balanced between configured master hosts at transaction 
    boundaries.  As with load-balanced connections, the ReplicationConnection host list may be managed within the JVM (see
    com.mysql.jdbc.ReplicationConnectionGroupManager) or optionally via JMX (using replicationEnableJMX configuration option; see
    com.mysql.jdbc.jmx.ReplicationGroupManagerMBean).  To specify multi-master replication topographies, define each host "type"
    property using the following format:
 
    address=(host=hostname)(port=3306)(type=[master|slave])

    In the absense of explicit type definitions, the driver will assume a single master listed first, with all subsequently-listed
    hosts configured as slaves.

  - Fix for Bug#63354 (16443992), JDBC cannot make new connections if master is down.

  - Fix for Bug#17003626, REGRESSION TEST FAILURE WITH SERVER VERSION 5.7.1

  - Removed ant-contrib.jar from C/J distribution.

  - Added tests for GIS precise spatial operations introduced in 5.6GA.

  - Fixed META-INF information

  - Fix for Bug#17251955, ARRAYINDEXOUTOFBOUNDSEXCEPTION ON LONG MULTI-BYTE DB/USER NAMES

  - Fix for Bug#50538, DatabaseMetaData.getDriverVersion() contains unexpanded ${bzr.revision-id}

08-05-13 - Version 5.1.26

  - Fix for Bug#69298 (16845965), Methods DatabaseMetaData.getProcedures() and DatabaseMetaData.getProcedureColumns(), in JDBC4,
    return stored procedure only or both stored procedures and functions metadata information, depending on the value set in the
    connection property "getProceduresReturnsFunctions", having default value 'true'. Several fixes in Functions and
    Procedures metadata so that consulting I__S and MySQL/DDL returns the same info.

  - Fix for Bug#69308 (16879267), Avoid calling batchedStatement.close() twice, and thus raising and ignoring an undercover SQLException, in methods
    PreparedStatement.executeBatchedInserts and PreparedStatement.executePreparedBatchAsMultiStatement.

  - Fix for Bug#68400, useCompression=true and connect to server, zip native method cause out of memory.
    CompressedInputStream now does not keep reference to connection.
    Thank Dominic Tootell for his investigation, proposed solution and all the help he provided.

  - Fix for Bug#65871, DatabaseMetaData.getColumns() throws an MySQLSyntaxErrorException.
    Delimited names of databases and tables are handled correctly now. The edge case is ANSI quoted
    identifiers with leading and trailing "`" symbols, for example CREATE DATABASE "`dbname`". Methods
    like DatabaseMetaData.getColumns() allow parameters passed both in unquoted and quoted form,
    quoted form is not JDBC-compliant but used by third party tools. So when you pass the indentifier
    "`dbname`" in unquoted form (`dbname`) driver handles it as quoted by "`" symbol. To handle such
    identifiers correctly a new behavior was added to pedantic mode (connection property pedantic=true),
    now if it set to true methods like DatabaseMetaData.getColumns() treat all parameters as unquoted.

  - Fix for Bug#45757 (11754192), Don't allow updateRow() to be called when updatable cursor is positioned on insert row.

  - Fix for Bug#68098 (16224299), Return indexes sorted by NON_UNIQUE, TYPE, INDEX_NAME, and ORDINAL_POSITION in DatabaseMetaData.getIndexInfo.
  
  - Fix for Bug#68307 (16707803), Return correct COLUMN_TYPE from both getProcedureColumns() and getFunctionColumns().

  - Fix for Bug#42267, PreparedStatementWrapper doesn't have a toString() implementation

  - Fix for Bug#44451 (11753081), Added missing fields in methods getColumns(), getProcedureColumns(), getTables() and getUDTs().
    Methods getClientInfoProperties() and getFunctions() were made available in all *DatabaseMetaDataUsingInfoSchema implementations.

05-06-13 - Version 5.1.25

  - Fix for Bug#68801, java webstart mysql-connector-java lib calls -bin library.

  - Fix for Bug#16426462, SyntaxRegressionTest failing on C/J 5.1.24 against MySQL 5.6.10

  - Fix for Bug#60816, Cannot pass NULL to an INOUT procedure parameter.

  - Added support for Connection Attributes when used with MySQL Server versions (5.6+) which support this feature.  
    By default, the following standard attributes are sent to the server, where they can be seen in the 
    performance_schema.session_connect_attrs table:
     * _client_version : the version of MySQL Connector Java in use
     * _client_name : "MySQL Connector Java"
     * _runtime_version : the version of the Java runtime environment in which the driver is running
     * _runtime_vendor : the name of company which produced the Java runtime environment
    Additionally, users may supply their own key/value attributes to be exposed by providing them in 
    "key1:value1,key2:value2" format in the connectionAttributes connection property.
    To avoid sending any connection attributes to the server, set connectionAttributes property to "none".
    
  - Fix for Bug#68763 (16545334), ReplicationConnection.isMasterConnection() returns false always.

  - Fix for Bug#68733 (16526938), ReplicationConnection doesn't ping all slaves.

  - Fix for Bug#68556, Tomcat can't stop a cleanup thread by clearReferencesStopThreads.

  - Fix for Bug#16436511, getDriverName() returns a string with company name "MySQL-AB". Driver name changed to "MySQL Connector Java".

  - Fix for Bug#68664 (16486957), Enable packaging of .JAR file from Eclipse.

03-05-13 - Version 5.1.24

  - Fix for Bug#64204, ResultSet.close hangs if streaming query is killed.

  - Fix for Bug#16224249, Deadlock on concurrently used LoadBalancedMySQLConnection:
    1) abortInternal() method was moved from com.mysql.jdbc.MySQLConnection to com.mysql.jdbc.Connection interface;
    2) load-balanced/failover proxy now broadcasts abortInternal() to all underlying physical connections;
    3) load-balanced/failover proxy now prevents picking of new physical connection after close() or abortInternal() were called explicitly on proxy;
    4) connection synchronization mutex was refactored, now mutex is proxy instance for proxied connection or connection instance itself if there is no proxy.

  - Fix for Bug#64805, StatementImpl$CancelTask occasionally throws NullPointerExceptions.

  - Fixed typos in descriptions of properties.

  - Fix for Bug#68011, Invalid error message noDatetimeSync property instead of noDatetimeStringSync.

02-04-13 - Version 5.1.23

  - Fix for Bug#35653, executeQuery() in Statement.java let "TRUNCATE" queries being executed. "TRUNCATE" and "RENAME" are now filtered for executeQuery().

  - Fix for Bug#65909, referenceThread causes memory leak in Tomcat.
    Abandoned connection cleanup thread was refactored to have static shutdown method.
    If you encountered this leak problem, your application should implement context listener with
    AbandonedConnectionCleanupThread.shutdown() call in contextDestroyed method.

    For example:
       @WebListener
       public class YourThreadsListener implements ServletContextListener {
          public void contextDestroyed(ServletContextEvent arg0) {
             try {
                 AbandonedConnectionCleanupThread.shutdown();
             } catch (InterruptedException e) {
             }
          }
          ...
       }

    Note that if container does not support annotations you should add description to web.xml:
       <listener>
          <listener-class>user.package.YourThreadsListener</listener-class>
       </listener>

  - Added tests for explicit partition selection syntax introduced in 5.6GA.

  - Added support of password expiration protocol. This introduces new boolean connection property disconnectOnExpiredPasswords.
    If disconnectOnExpiredPasswords = true and password expired then connection will be rejected by server with ErrorCode == 1820 (ER_MUST_CHANGE_PASSWORD).
    If disconnectOnExpiredPasswords = false then connection will enter to "sandbox" mode,
    all commands except SET PASSWORD = ... and SET PASSWORD FOR CURRRENT_USER() = ... will cause an error to be thrown.

  - Added tests for EXCHANGE PARTITION syntax introduced in 5.6GA.

  - Added tests for transportable tablespaces syntax introduced in 5.6GA.

  - Added tests for CREATE TABLE syntax changed in 5.6GA: CREATE TABLE ... DATA DIRECTORY = 'absolute/path/to/directory/'

  - Added tests for ALTER TABLE syntax changed in 5.6GA: ALGORITHM and LOCK keywords.

  - Fix for Bug#67954, stack trace used for point-of-origin in log and exception messages
    causes permgen leak with webapp classloader on application redeploy. We no longer store the entire
    stack trace, only the calling class and method, and even then, that only when using the usage advisor
    or when profiling.
    
  - Fix for Bug#11237, useCompression=true and LOAD DATA LOCAL INFILE SQL Command.

  - Static charset/collation maps were updated.

  - Fix for Bug#14260352, difference in Timestamp value returned with rewriteBatchedStatements=true.

  - Fix for Bug#60598, nativeSQL() truncates fractional seconds.

  - Fix for Bug#40279, Timestamp values get truncated when passed as prepared statement parameters.
    This was partly fixed in 5.1.19 but that fix did not cover useLegacyDatetimeCode=true case.

  - Fix for Bug#14665141, Diff results returned from ResultSet and CachedRowSet with new password hashing.
    Test suite modified to don't perform comparison of PASSWORD() results if old_passwords=2
    because with SHA-256 password hashing enabled they are nondeterministic.
    
  - The driver now allows the mechanism for caching MySQL server configuration values replaceable at runtime,
    via the "serverConfigCacheFactory" property. The default is an implementation that is a per-VM concurrent
    map, keyed by URL. The driver will invalidate cache entries when SQLExceptions that indicate communications
    errors are thrown (on the assumption that the server has been or is restarting), or if the server version
    that is being connected to, differs from the one that was present when the cached values were populated.
    
    To replace the default implementation, implement CacheAdapterFactory<String, Map<String, String>>, and
    use the fully-qualified class name of this implementation for "serverConfigCacheFactory".
    
  - Connection.setReadOnly() will take advantage of server-side support for read-only transactions
    present in MySQL-5.6 and newer. Calling .isReadOnly() will incur a round-trip if useLocalSessionState
    is not enabled.

09-06-12 - Version 5.1.22
  - Fix for Bug#57662, Incorrect Query Duration When useNanosForElapsedTime Enabled.

  - Fix for Bug#65503, ResultSets created by PreparedStatement.getGeneratedKeys() are not close()d.

  - Fix for Bug#63800, getVersionColumns() does not return timestamp fields; always empty.
    Added support of ON UPDATE CURRENT_TIMESTAMP for TIMESTAMP and DATETIME fields.

  - Fix for Bug#41752, Can't connect mysqld which character_set_server=ucs2.

  - Fix for Bug#65508, getCharsetNameForIndex() should be faster.

  - Fix for Bug#14563127, Load-balanced connection fails to select valid host, closes connection
    on re-balance.

07-05-12 - Version 5.1.21
  - Added new built-in authentication plugin com.mysql.jdbc.authentication.Sha256PasswordPlugin
    ("sha256_password").

  - Fix for Bug#64731, StringUtils.getBytesWrapped throws StringIndexOutOfBoundsException.

  - Added new built-in authentication plugin com.mysql.jdbc.authentication.MysqlClearPasswordPlugin
    ("mysql_clear_password"). It allows C/J based clients to connect to MySQL accounts which use
    PAM authentication for example. SSL connection required for this authentication method.
    If SSL is not enabled then authentication which requires "mysql_clear_password" will lead to an error.

  - Fix for Bug#13980303, Auth plugin's confidentiality requirements are not checked after Auth Switch Request.

  - Fix for Bug#64205, Connected through Connector/J 5.1 to MySQL 5.5, the error message is garbled.

  - Fix for Bug#37931, Null Pointer Exception Thrown When specifying invalid character_set_results enc.

  - Fix for Bug#36662, TimeUtil.java: MEST mapping n/a.

  - Fix a scalability/memory footprint issue where Object.finalize() was being used on 
    ConnectionImpl to clean up the low-level network connection to MySQL should a 
    connection be abandoned by the application before being cleanly close()d. We now
    track connections in a phantom reference queue, and have a single thread per-vm
    clean these up when the VM notices the connection is no longer referenced by
    anything else.
    
  - Added the ability to add new client-side prepared statement parse info caches by
    implementing com.mysql.jdbc.CacheAdapterFactory and telling the driver to use it
    when "cachePrepStmts=true" via the "parseInfoCacheFactory" configuration property. 
    
  - Implemented JDBC-4.1 methods from Java-7:
  
       - Connection.setSchema(String) - no-op, until we support database==schema in the driver
       - Connection.getSchema() - see above
       - Connection.abort(Executor executor)
       - Connection.setNetworkTimeout(Executor, int)
       - Connection.getNetworkTimeout() throws SQLException;
       - CallableStatement.getObject(int, Class<T>)
       - CallableStatement.getObject(String, Class<T>)
       - DBMD.getPseudoColumns() - returns an empty result set
       - DBMD.generatedKeyAlwaysReturned() - always true for MySQL
       - ResultSet.getObject(int, Class<T>)
       - ResultSet.getObject(String, Class<T>)
       - Statement.closeOnCompletion()
       - Statement.isCloseOnCompletion()

05-02-12 - Version 5.1.20
  - Fix for Bug#64983, 5.1.19 not working with JBoss AS 4.2.3.GA.

  - Fix for Bug#13960556, java.lang.StringIndexOutOfBoundsException in com.mysql.jdbc.PreparedStatement.formatNanos(int nanos).

  - Fix for pluggable authentication tests to run on Windows.

  - Fix for Bug#13897714, NPE in testsuite.regression.StatementRegressionTest.testBug1933() with 5.6.5_m8 server.

  - Fix for Bug#55962, Savepoint identifier is occasionally considered as floating point numbers.

  - Fix for Bug#13955027, SET OPTION syntax was removed starting from 5.6.5 server version.

  - Fix for Bug#13958793, ClassCastException in ConnectionImpl.buildCollationMapping() with 4.1 server.

  - Fix for Bug#36478, Client prepared statement bugged if word 'limit' included in the query.

04-02-12 - Version 5.1.19
  - Fix for Bug#64621, setMaxRows was not correctly processed during CS PS metadata
    collection causing entire resultset to be fetched and possibly leading to OOM.

  - Fix for Bug#63456, MetaData precision is different when using UTF8 or Latin1 tables.
	The problem was in finding maxBytesPerChar through versioned mapping from Java charset to MySQL charset.
	That map returns "utf8mb4" instead "utf8" for server versions starting with 5.5.2.
	CharsetMapping, ConnectionImpl and Field have been reorganized to use static maps INDEX_TO_MYSQL_CHARSET,
	STATIC_CHARSET_TO_NUM_BYTES_MAP instead. Also dynamic maps ConnectionImpl.indexToCustomMysqlCharset
	and ConnectionImpl.mysqlCharsetToCustomMblen have been added for custom charsets.

  - Added support for pluggable authentication via the com.mysql.jdbc.AuthenticationPlugin
    interface (which extends standard "extension" interface). Examples are in
    com/mysql/jdbc/authentication and in testsuite.regression.ConnectionRegressionTest.
    This introduces three new properties:

       authenticationPlugins defines comma-delimited list of classes that implement
       com.mysql.jdbc.AuthenticationPlugin and which will be used for authentication
       unless disabled by "disabledAuthenticationPlugins" property.

       disabledAuthenticationPlugins defines comma-delimited list of classes implementing
       com.mysql.jdbc.AuthenticationPlugin or mechanisms, i.e. "mysql_native_password".
       The authentication plugins or mechanisms listed will not be used for authentication
       which will fail if it requires one of them. It is an error to disable the default
       authentication plugin (either the one named by "defaultAuthenticationPlugin" property
       or the hard-coded one if "defaultAuthenticationPlugin" propery is not set).

       defaultAuthenticationPlugin defines name of a class implementing
       com.mysql.jdbc.AuthenticationPlugin which will be used as the default authentication
       plugin. It is an error to use a class which is not listed in "authenticationPlugins"
       nor it is one of the built-in plugins. It is an error to set as default a plugin
       which was disabled with "disabledAuthenticationPlugins" property. It is an error
       to set this value to null or the empty string (i.e. there must be at least a valid
       default authentication plugin specified for the connection, meeting all constraints
       listed above).

  - Fix for Bug#63526. The problem happens in com.mysql.jdbc.EscapeProcessor#escapeSQL.  The function recognizes the string in the create table statement as an escape sequence (line 136+138). The "if" construct beginning in line 182 tries to match a white-space collapsed version of the string to prefixes for valid jdbc-escapes (till line 300). Since no matching escape sequence is found and no "else" clause is defined, neither the token, nor replacement are added to the resulting escaped SQL string.

  - Fix for Bug#61203, noAccessToProcedureBodies does not work anymore.

  - Fix for Bug#63811, pointless Socket.bind() when using ephemeral ports and interfaces, which limits scalability on some platforms.
    
  - Connection.changeUser() would not check for closed connections, leading to NPEs when this method was called on a closed connection.
	
  - Fix for Bug#63284, memory leak with Failover proxied Statement/PreparedStatement with DBCP due to improper implementation of equals().
    
  - Prepared statements would needlessly allocate a 4K buffer for converting
    streams when no set*Stream() methods had been used.
  
10-03-11 - Version 5.1.18
 
  - Fix for Bug#12565726, not putting the space between VALUES() and ON DUPLICATE KEY UPDATE
	causes C/J a) enter rewriting the query although it has ON UPDATE 
	and b) to generate the wrong query with multiple ON DUPLICATE KEY

  - Fix for Bug#12784170, "process fork failure" errors while running test suite via ant on Windows.
    Added new ant flag, com.mysql.jdbc.junit.fork, which controls whether JUnit will fork new processes
    for testing ("on", default and legacy behavior) or not ("off", required for Windows).  

  - Reverting changes made to ConnectionImpl.java,
    private boolean characterSetNamesMatches function.

  - Added function MYSQL_INDEX_TO_MYSQL_CHARSET to retrieve server charset name
    using index instead of parsing variables to CharsetMapping.java.

  - Completed fix for Bug#61201/12649557, fixed tests failures.
  
  - Fix for Bug#61201/12649557, Can't establish connection when url has
    sessionVariables and characterEncoding. Fix covers only MySQL server 4.1+
    
  - Fix for Bug#61501 - Calling Statement.cancel() on a statement that isn't
    currently executing will cause some later-executed query on the same
    connection to be cancelled unexpectedly. The driver now guards against this
    condition, but it is an underlying server issue. The MySQL statement "KILL QUERY"
    (which is what the driver uses to implement Statement.cancel()) is rather
    non-deterministic, and thus the use of Statement.cancel() should be avoided
    if possible.
    
  - Fix for Bug#61866/12791594 - Calling Statement.getWarnings() after
    Statement.clearWarnings() has been called, returns the "old" warnings.
    
  - Fix for Bug#13036537 - LRUCache was really a least-recently-added cache.

  - Fix for Bug#13036309, Correcting parameter name in maxPerformance.properties.


07-04-11 - Version 5.1.17

  - Fix for Bug#61332 - LIKE not optimized in server when run against I__S tables and no wildcards used.
    Databases/tables with "_" and/or "%" in their names (escaped or not) will be handled by this code path,
	although slower, since it's rare to find these characters in table names in SQL. If there's a "_" or "%"
	in the string, LIKE will take care of that, otherwise we now use = . The only exception is
	information_schema database which is handled separately. Patch covers both getTables() and getColumns().

  - Fix for Bug#61150 - First call to stored procedure fails with "No Database Selected".
	The workaround introduced in DatabaseMetaData.getCallStmtParameterTypes to fix
	the bug in server where SHOW CREATE PROCEDURE was not respecting lower-case table names
	is misbehaving when connection is not attached to database and on non-casesensitive OS.

  - Fix for Bug#61105 - Avoid a concurrent bottleneck in Java's character set
    encoding/decoding when converting bytes to/from Strings.
    
04-21-11 - Version 5.1.16

  - Partial fix for BUG#54135 - setQueryTimeout unsafe across VIP. Fix prevents c/J from 
    killing the right ConnectionID but on wrong server.

  - Fix for BUG#57808 - wasNull not set for DATE field with value 0000-00-00
	in getDate() although zeroDateTimeBehavior is convertToNull.

  - Fix for Bug#54425 - Bypassing the server protocol bug where DB should be null-terminated
    whether it exists or not. Affects COM_CHANGE_USER.
	
  - Fix for Bug#60313 (11890729), bug in 
    com.mysql.jdbc.ResultSetRow.getTimestampFast().

  - Fix for bug 11782297, DBMD.getTables (so thus getColumns too) fails with 
    table names containing dot (like "junk_[Sp:e,c/ C-h+a=.r]").
  
  - Added the ability to determine if the connection is against a server on the 
    same host via the Connection.isServerLocal() method.
    
  - Fix for bug 12325877, Setting "autoReconnect=true" and 
    "cacheServerConfiguration=true" would cause connections created after
    an existing connection fails to have non-existent values for server
    variables which lead to exceeding of max allowed packet exceptions when the
    new connections were used.

02-08-11 - Version 5.1.15

   - Fix for Bug#38367, parameters metadata did not reflect the fact that NULL is allowed 
     parameter value. So DatabaseMetaData.getProcedureColumns will set isNullable member to
	 java.sql.DatabaseMetaData.procedureNullable now.

   - Completed fix for Bug#27916.

   - Fix for Bug#59224, adding 5.5 reserved words to DatabaseMetaData.getSQLKeywords().

   - Fixed an issue where statement comments set via Connection.setStatementComment()
     weren't represented in autoGenerateTestcaseScript=true output.
     
   - Added ability to include the current java thread dump in the exception message
     given for deadlock/wait lock timeout exceptions, enable with 
     "includeThreadDumpInDeadlockExceptions=true" in your JDBC url.

   - Added ability to include current thread name as a statement comment visible
     in MySQL's "SHOW PROCESSLIST" and Innodb deadlock diagnostics, enable with
     "includeThreadNamesAsStatementComment=true".
     
   - Added an SLF4J logging adapter. Enable by adding setting the connection 
     property "logger" to "Slf4JLogger" and placing the appropriate bridge
     from SLF4J to the logging framework of choice in your CLASSPATH. As with
     other Connector/J logging adapters, the log category name used by the 
     driver is "MySQL". See http://www.slf4j.org/manual.html for more details. 
     
12-06-10 - Version 5.1.14

   - Fix for Bug#58728, NPE in com.mysql.jdbc.jdbc2.optional.StatementWrappe.getResultSet()
     if rs is null. Regression test case added to Statement regression tests.

   - Fix for Bug#58751, DatabaseMetadata.getIndexInfo() CARDINALITY now clamped
     to Integer.MAX_VALUE.

   - Fix for BUG#58590
   - Testsuite.Simple.DateTest, MetadataTest, NumbersTest and StatementsTest cleaned and fixed.

   - Testsuite.simple, ConenctionTest & DataSourceTest are up to date. Major rework on 
     ConnectionTest.testDeadlockDetection (Sveta) and testUseCompress.
   
   - Testsuite.simple, CallableStatementTest & CharsetTests are up to date.
   
   - Testsuite.regression SubqueriesRegressionTest and StringRegressionTest are up to date.

   - Testsuite.regression MicroPerformanceRegressionTest, NumbersRegressionTest, PooledConnectionRegressionTest,
     ResultSetRegressionTest are up to date.

   - Testsuite.regression.MetaDataRegressionTest up to date.
   
   - Typo in StatementRegressionTest.testLikeWithBackslashes fixed. StatementRegressionTest
     is up to date.

   - Fix for Bug#58232 - CallableStatement fails to fetch OUT parameter against 5.5 server
   
   - Testsuite.regression.Connection, tests for BUG#45419 refined by Todd so not to cause failures.

   - Testsuite.regression.CallableStatement, tests for BUG#26959 failing against 5.5+ server.

   - Bringing testsuite.regression.CachedRowsetTest up to date.

   - Bringing BLOBregression tests up to date.

   - Fix for Bug#58042 - Statements test failure not handled.

   - Fix for Bug#57850 - Refresh SELECT statement doesn't use correct data type.
     Added Field.valueNeedsQuoting (private final boolean) and protected boolean getvalueNeedsQuoting().
	 UpdatableResultSet refresher and updater call upon this value now.
	 
   - Removing commented source in fix for Bug#57697
   - Fix for Bug#57697 - Metadata getTables() was not checking for table_name already been quoted.
   - Fix for Bug#57694 - 3byte UTF8 can not be used with 5.5.3+ server.
   - Fix for Bug#57701 - StatementsTest.testBatchRewriteErrors() failing on new servers.
   
   - Fix for Bug#54756 - Cannot retrieve data from ResultSet by column name from a Sphinx daemon.
     We were relying only on "server version string" passed. Now, determining
	 server version is done via protocol flags too, where applicable.

   - Fix for Bug#57022 - cannot execute a store procedure with output parameters,
     database parameter was ignored in db.sp notation. The fix is to "sanitize" 
	 db.sp call just like in patch for noAccessToProcedureBodies. BaseTestCase
	 extended with createDatabase and dropDatabase. Regression test added.

   - Fix for Bug#57262 - "useOldUTF8Behavior" behavior was broken since 5.1.3,
     now explicitly sets connection character set to latin1 ("SET NAMES latin1")
     during connection post-handshake process.
     
   - Patch for problem where "noAccessToProcedureBodies=true" was causing 
     "underprivileged" user not to have access to procedures created by him.

   - Patch for Bug#56305, unhandled NPE in DatabaseMetaData.java when calling 
     wrong-cased function without access to mysql.proc. Although simple by 
     itself, some more enhancements were needed for everything to function 
     properly.  So, along with catching potential NPE due to server bug, a 
     guard against calling JDBC functions with db_name.proc_name notation was 
     also added. Necessary changes added to StringUtils.java too.

   - Added ability to load-balance while auto-commit is enabled.  This 
     introduces two new properties:

       loadBalanceAutoCommitStatementThreshold defines the number of matching 
       statements which will trigger the driver to (potentially) swap physical 
       server connections, 

       loadBalanceAutoCommitStatementRegex defines the regular expression 
       against which statements must match.  The default values (0 and blank, 
       respectively) retain the previously-established behavior that 
       connections with auto-commit enabled are never balanced.  Feature 
       request documented in Bug#55723.

   - Minor fix in getProcedureColumns() DisplaySize for Bug#51712. Fix for 
     Bug#41269 is not complete without this.  getColumnDisplaySize on a 
     ResultSet already consisting of metadata is now functional thanks to 
     Bogdan.

   - Minor fix for Bug#55217, return 4 as a result of DataBaseMetadata.getJDBCMajorVersion() as per manual.

   - Added support for hosts specified in the URL of the form: 
     address=(key=value), supported keys are:
       
       (protocol=tcp or pipe (for named pipes on Windows)
       (path=[] for named pipes)
       (host=[]) for TCP connections 
       (port=[]) for TCP connections 
       
       An example would be:
       
       jdbc:mysql://address=(protocol=tcp)(host=localhost)(port=3306)(user=test)/db
       
      Any other parameters are treated as host-specific properties that follow 
      the conventions of the JDBC URL properties. This now allows per-host 
      overrides of any configuration property for multi-host connections 
      (failover, loadbalance, replication). We do recommend that the overrides 
      are limited to user, password, network timeouts and statement and 
      metadata cache sizes. Unexpected behavior may be observed with other 
      per-host overrides.

    - Fix for Bug#56099 - Added support for JDBC4-specific functionality when 
      using load-balanced connections.

    - Fix for Bug#56200 - Added diagnostic information to SQLException message 
      thrown when a closed load-balanced connection is reused.  This 
      information will identify the conditions which caused the connection to 
      be closed.
      
    - Fix for Bug#56429 - When using Connector/J configured for failover 
      (jdbc:mysql://host1,host2,... URLs), the non-primary servers re-balance 
      and spawned new idle connections when the transactions on the master were
      committed or rolled-back, eventually exceeding max_connections. It was 
      also discovered that session state (autocommit, isolation level, catalog)
      wasn't  being copied from the primary connection to secondary 
      connections correctly because of the same changes that caused this bug, 
      and this was fixed as well.
     
    - Fix for Bug#56706 - Ensure read-only state is synchronized when new 
      load-balanced connections are selected.
      
    - Fixed Bug#56955 - Connection properties "trustCertificateKeyStoreType" 
      and "clientCertificateKeyStoreType" have invalid defaults, therefore 
      connections that specify "useSSL" will sometimes fail with exceptions 
      from JSSE unless "JKS" has been specified for both of these properties. 
      The default value for these properties is now "JKS", and thus it no 
      longer has to be specified.
      
    - Fixed Bug#56979 - Improper connection closing logic leads to TIME_WAIT 
      sockets on server
      
    - Fixed Bug#57380 - DatabaseMetaData.supportsMultipleResultSets() now returns
      true when connected to a 4.1 version or later server.
      
    - Fixed Bug#58706 - Failover connections didn't honor "failOverReadOnly=false", and in some
      situations would not fall back.
      
    - Removed logging integrations with log4j and apache-commons-logging due to license 
      incompatibility. Replacing with SLF4J integration in next release.

06-24-10 - Version 5.1.13

   - Minor fix in previous patch for Bug#51904. Function ConnectionImpl.setCatalog() was passed quoted argument thus breaking with "...for the right syntax to use near 'test``'"
	  
    - Fix for Bug#51912 - Passing NULL as cat. param to getProcedureColumns with !nullCatalogMeansCurrent
	
    - Fix for Bug#52167 - Can't parse parameter list with special characters inside
	
    - Fix for Bug#51904 - getProcedureColumns() always returns PROCEDURE_CAT result column as NULL
	
    - Fix for Bug#51712 - Display Size is always 0 for columns returned by getProcedureColumns()

    - Fix for Bug#51908 - db variable might have end up unassigned when calling
      getProcedureColumns()/Functions(). This is a followup on code changes made
      for Bug#51022.
    
    - Fixed Bug#51266 - jdbc:mysql:loadbalance:// would stick to the first
      host in the list in some cases, especially exacerbated if the host was
      down.
      
    - Replaced URLs of the form jdbc:mysql://host-1,host-2 with a composite of
      a normal connection and a jdbc:mysql:loadbalance:// connection for more 
      robustness and cleaner code.
      
    - Fixed BUG#51643 - Connections using jdbc:mysql:loadbalance:// would 
      have statements (and prepared statements) that did not have their connections
      changed upon commit()/rollback(), and thus applications that held statement
      instances past commit()/rollback() could have data written to or read from
      un-intended connections.
      
    - Fixed BUG#51666 - StatementInterceptors were never "un-safed" after connection 
      establishment, causing interceptors which returned result sets pre/post execution
      would not work.
      
    - Fixed BUG#51783 - Load-balanced connections could throw a SQLException
      incorrectly on commit() or rollback().  This was not caused by failures in commit
      or rollback, but rather by the possibility that the newly-selected physical
      connection was stale.  Added logic to catch and retry if this happens, up to
      the number of hosts specified for load-balancing.  Also added new property,
      loadBalanceValidateConnectionOnSwapServer, which controls whether to explicitly
      ping the selected host (otherwise, the host is presumed to be up, and will only
      be noticed if auto-commit or transaction isolation state needs to be set and
      fails).
      
    - Added loadBalancePingTimeout property to allow a specific timeout to be set
      for each ping executed against the servers.  This ping is executed when the
      physical connections are rebalanced (commit/rollback or communication exception),
      or when a query starting with (exactly) "/* ping */" is executed.  The latter
      causes each open underlying physical connection to be pinged.

    - Fixed BUG#51776 - Connection.rollback() could swallow exceptions incorrectly.

    - Fixed BUG#52231 - Differences in definitions of which SQLExceptions trigger
      a failover event could result in failure to try more than a single host in 
      certain situations.
      
    - Fixed BUG#52534 - Performance regression using load-balanced connection.  

    - More aggressively purge the statement timeout timers after they've been cancelled to
      trade time for memory. This purge only happens if statement timeouts are in use.
      
    - Added management of running load-balanced connections.  Statistics can be obtained,
      and hosts added/dropped via com.mysql.jdbc.ConnectionGroupManager or the JMX
      implementation.  This functionality is enabled by setting the new paramenter,
      loadBalanceConnectionGroup to the name of the logical grouping of connections.
      All load-balanced connections sharing the same loadBalanceConnectionGroup value,
      regardless of how the application creates them, will be managed together.  To
      enable JMX-based management, set loadBalanceEnableJMX=true and ensure that remote
      JMX is enabled in the JRE (eg, use -Dcom.sun.management.jmxremote).
      
    - Added loadBalanceExceptionChecker property, which takes a fully-qualified class
      name implementing com.mysql.jdbc.LoadBalancedExceptionChecker interface.  This
      allows custom evaluation of SQLExceptions thrown to determine whether they should
      trigger failover to an alternate host in load-balanced deployments.  The default
      is com.mysql.jdbc.StandardLoadBalanceExceptionChecker.
      
    - Added two new properties which allow more flexibility in determining which
      SQLExceptions should trigger failover in a load-balanced deployment.  The new
      loadBalanceSQLStateFailover property takes a comma-delimited list of SQLState
      codes which are compared to the SQLState of the SQLException (matching done
      with trailing wildcard), while loadBalanceSQLExceptionSubclassFailover takes
      a comma-delimited list of fully-qualified class/interface names, against
      which the SQLException is checked to determine if it is an instance of any.
      Matches trigger failover to an alternate host.
      
    - Fixed Bug#51704 - Re-written batched statements don't honor escape processing 
      flag of their creator.
      
    - Fixed Bug#43576 - Sometimes not able to register OUT parameters for 
      CallableStatements.
      
    - Fixed Bug#54175 - Driver doesn't support utf8mb4 for servers 5.5.2 and newer. The
      driver now auto-detects servers configured with character_set_server=utf8mb4 or
      treats the Java encoding "utf-8" passed via "characterEncoding=..." as utf8mb4 in
      the "SET NAMES=" calls it makes when establishing the connection. 
    
02-18-10 - Version 5.1.12

    - NO_INDEX_USED and NO_GOOD_INDEX used were only being set when profileSQL 
      was set to "true", and in some cases their values were reversed.

    - Fix for Bug#51022 - conn.getMetaData().getProcedures("schema",null,"%"); 
      returns all stored procedures from all databases and not only for given 
      one.
	
    - Fixed Bug#50538 - ${svn.revno} shows up in DBMD.getDriverVersion().
    
    - Removed usage of timestamp nanoseconds in PreparedStatement.setTimestamp(),
      as long as Bug#50774 exists in the server and there's no real support
      for nanos/micros in TIMESTAMPs, avoid the performance regression usage of 
      them causes.

    
01-20-10 - Version 5.1.11
 
    - Fix for BUG#50288 - NullPointerException possible during invalidateCurrentConnection() for load-balanced
      connections.
 
    - Fix for BUG#49745 - deleteRow() for updatable result sets can cause full table scan because escaped hex 
      values are used for primary key identifiers.
 
    - Fix for BUG#49607 - Provide Connection context in ExceptionInterceptor.
 
    - Fix for BUG#48605 - Ping leaves closed connections in liveConnections, causing subsequent Exceptions when
      that connection is used.
 
    - Fix for BUG#48442 - Load-balanced Connection object returns inconsistent results for hashCode() and equals()
      dependent upon state of underlying connections.
 
    - Fix for BUG#48172 - Batch rewrite requires space immediately after "VALUES"
    
    - Statement Interceptors didn't completely intercept server-side prepared statements.
    
    - Fix for BUG#48486 Cannot use load balanced connections with MysqlConnectionPoolDataSource.
    
    - Fix for Bug#32525 - "noDatetimeStringSync" doesn't work for server-side prepared statements. Now it does.

    - Hooked up exception interceptors so they get called now.
    
    - Rev'd the statement interceptor interface to pass on some server flags, warning counts and errors. See 
      the com.mysql.jdbc.StatementInteceptorsV2 interface for more details. The driver will create adaptors to
      transparently convert older implementations to the newer interface at runtime.
      
    - Statement Interceptors are now enabled at connection instantiation, but 
      can not return result sets (they will be ignored)  until the connection 
      has bootstrapped itself. If during the init() method your interceptor 
      requires access to the connection itself, it should ensure that methods 
      that might throw exceptions if the connection is closed should handle 
      this in a robust manner.
      
    - "Replication" connections (those with URLs that start with 
      jdbc:mysql:replication) now use a jdbc:mysql:loadbalance connection
      under the hood for the slave "pool". This also means that one can set
      load balancing properties such as "loadBalanceBlacklistTimeout" and
      "loadBalanceStrategy" to choose a mechanism for balancing the load and
      failover/fault tolerance strategy for the slave pool. This work was done
      in order to fix Bug#49537.
      
    - Fixed Bug#36565 - permgen leak from java.util.Timer. Unfortunately no great
      fix exists that lets us keep the timer shared amongst connection instances, so
      instead it's lazily created if need be per-instance, and torn down when the 
      connection is closed.
      
    - Fixed BUG#49700 - Connections from ConnectionPoolDataSource don't
      maintain any values set with "sesssionVariables=...". This was a bug
      in Connection.changeUser()/resetServerState(), we now resubmit the
      session variables during the execution of these methods.
    
09-22-09 - Version 5.1.10

    - Fix for BUG#47494 - Non standard port numbers in the URL are not honored.

09-16-09 - Version 5.1.9

    - The driver has been OSGi-ified. The bundle symbolic name is "com.mysql.jdbc", see META-INF/MANIFEST.MF to see
      what interfaces we export.
      
    - Fixed BUG#45040, adding missing tags from SVN import to BZR branch for
      5.1.
      
    - Fix for a variant of Bug#41484 - ResultSet.find*(String) failed when using cached result set
      metadata.
      
    - Fixed BUG#46637 - When the driver encounters an error condition that causes it to create a 
      CommunicationsException, it tries to build a friendly error message that helps diagnose 
      what is wrong. However, if there has been no network packets received from the server, 
      the error message contains bogus information like:

      "The last packet successfully received from the server was 1,249,932,468,916 milliseconds ago.  
      The last packet sent successfully to the server was 0 milliseconds ago."
      
      Now the error message states that it has never received any packets from the server in this
      scenario.
      
    - Added a new option, "queryTimeoutKillsConnection", when set to "true" will cause timeouts set
      by Statement.setQueryTimeout() to forcibly kill the connection, not just the query.
      
    - Fixed BUG#32216, "PORT" property filled in by Driver.parseURL() not always present. The driver 
      will now always fill in the "PORT" (using 3306 if not specified) property, and the "HOST" property 
      (using "localhost" if not specified) when parseURL() is called. The driver also parses a list of hosts 
      into HOST.n and PORT.n properties as well as adding a property "NUM_HOSTS" for the number of hosts 
      it has found. If a list of hosts is passed to the driver, "HOST" and "PORT" will be set to the 
      values given by "HOST.1" and "PORT.1" respectively. This change has centralized and cleaned up a large
      swath of code used to generate lists of hosts, both for load-balanced and fault tolerant connections and
      their tests.
      
    - Fixed the ResultSet side of BUG#23584 - Calendar discared when retrieving dates from server-side prepared
      statements. The other cases of this bug were fixed when "useLegacyDatetimeCode=false" became the default.

    - Fixed Bug#44324 - Data truncation exceptions did not return the vendor error code from the server. Note that
      the vendor error code is not hard-coded to 1265 as in the bug report, because the server returns different
      error codes for different types of truncations, and we did not want to mask those.
      
    - Fixed Bug#27431 - ResultSet.deleteRow() advances the cursor. The driver now places the cursor on the prior
      row in the result set, or before the start of the result set if the result set is empty after the deletion.
      
    - Fixed Bug#43759 - ResultSet.deleteRow() generates corrupt DELETE statement for primary keys with binary
      data.
      
    - Fixed Bug#46925 - Suspendable XA connections were not pinned to the XID for the global transaction, leading
      to failure when attempting to suspend/resume/commit from different logical XA connections.
      
    - Fixed Bug#44508 - DatabaseMetadata.getSuperTypes() returns result set with incorrect column names.
      
    - Fixed Bug#46788 - Batched prepared statements with ON DUPLICATE KEY UPDATE are rewritten incorrectly when
      when there are parameters as part of the UPDATE clause. Statements of this form can not be rewritten
      as multi-value INSERTs so they are rewritten into multi-statements instead.

07-16-09 - Version 5.1.8
    - Fixed BUG#44588 - Fixed error message for connection exceptions when
      streaming result sets are used.
      
    - Modified/fixed test cases using UnreliableSocketFactory.

    - Fixed BUG#43421 - Made doPing() global blacklist-aware, so that it does not
      throw Exceptions when at least a single load-balanced server is available.

    - Fixed BUG#43071 - Specifying ASCII encoding for converting seed String to
      byte array; allowing system default encoding to be used causes auth failures
      on EBCDIC platforms.

    - Fixed BUG#43070 - traceProtocol parameter isn't configured early enough to
      capture handshake protocol.

    - Fixed BUG#41161 - PreparedStatement.addBatch() doesn't check for all parameters
      being set, which leads to a NullPointerException when calling executeBatch() and
      rewriting batched statements into multi-value or multi-statement statements.

    - Fixed BUG#42055 - ConcurrentModificationException possible when removing items
      from global blacklist.
      
    - Fixed Bug #42309 - Statement.getGeneratedKeys() returns 2 keys when
      using ON DUPLICATE KEY UPDATE
      
    - Fixed some quoting of substituted parameter issues in localized error messages.
    
    - Added a version check around getting the variable 'auto_increment_increment' for
      servers < 5.0.2, which quiets down a warning message that the driver would log
      when connecting to MySQL-4.1 or older.
      
    - The driver will automatically disable elideSetAutoCommit and useLocalTransactionState
      if it detects a MySQL server version older than 6.0.10 with the query cache enabled, due
      to Bug#36326 which can cause the server to report bogus transaction state.
      
    - Fixed a performance regression (Bug#41532) in rewritten batched inserts when "ON DUPLICATE KEY" 
      was present.
      
      Fixes include an improvement to token searching in the statement, and the ability for the driver
      to rewrite prepared statements that include "ON DUPLICATE KEY UPDATE" into multi-valued inserts as
      long as there is no use of LAST_INSERT_ID() in the update clause (as this would render 
      getGeneratedKey() values incorrect).
      
    - Fixed Bug#44056 - Statement.getGeneratedKeys() retains result set instances until statement is closed,
      thus causing memory leaks for long-lived statements, or statements used in tight loops.
      
    - Fixed issues with server-side prepared statement batch re-writing caused by the fix to Bug#41532.
      Rewriting of batched statements now works the same between normal prepared statements and server-side
      prepared statements.
      
    - Fixed Bug#44862 - getBestRowIdentifier does not return resultset as per JDBC API specifications

    - Fixed Bug#44683 - getVersionColumns does not return resultset as per JDBC API specifications

    - Fixed Bug#44865 - getColumns does not return resultset as per JDBC API specifications

    - Fixed Bug#44868 - getTypeInfo does not return resultset as per JDBC API specifications

    - Fixed Bug#44869 - getIndexInfo does not return resultset as per JDBC API specifications

    - Fixed Bug#44867 - getImportedKeys/exportedKeys/crossReference doesn't have correct type for DEFERRABILITY

    - Fixed Bug#41730 - SQL Injection when using U+00A5 and SJIS
    
    - Fixed Bug#43196 - Statement.getGeneratedKeys() doesn't return values for UNSIGNED BIGINTS with values > Long.MAX_VALUE.
      Unfortunately, because the server doesn't tell clients what TYPE the auto increment value is, the driver can't consistently 
      return BigIntegers for the result set returned from getGeneratedKeys(), it will only return them if the value is > Long.MAX_VALUE. 
      If your application needs this consistency, it will need to check the class of the return value from .getObject() on the 
      ResultSet returned by Statement.getGeneratedKeys() and if it's not a BigInteger, create one based on the java.lang.Long that 
      is returned.
      
    - Fixed Bug#38387 - "functionsNeverReturnBlobs=true" now works for SQL functions that return binary/binary collation VAR_STRINGS.

    - Fixed Bug#45171 - Connection.serverPrepareStatement() returns wrong default result set types
    
    - Fixed Bug #43714 - useInformationSchema with
      DatabaseMetaData.getExportedKeys() throws exception

    - Fixed Bug #42253 - multiple escaped quotes cause exception from
      EscapeProcessor

    - Fixed Bug #41566 - Quotes within comments not correctly ignored by
      statement parser

    - Fixed Bug #41269 - DatabaseMetadata.getProcedureColumns() returns
      wrong value for column length

    - Fixed Bug #40439 - Error rewriting batched statement if table name
      ends with "values".

    - Fixed Bug #41484 Accessing fields by name after the ResultSet is closed throws
      NullPointerException.

    - Fixed Bug #39426 - executeBatch passes most recent PreparedStatement params
      to StatementInterceptor
      
    - Support use of INFORMATION_SCHEMA.PARAMETERS when "useInformationSchema" is set "true" and the view exists
      for DatabaseMetaData.getProcedureColumns() and getFunctionColumns().
      
    - When "logSlowQueries" is set to "true", and the driver has made a connection to a server that has suport
      for the SERVER_QUERY_WAS_SLOW flag in the protocol, the query will be logged if the server indicates the
      query has passed the slow query threshold.

    - Added new property, "maxAllowedPacket" to set maximum allowed packet size to
      send to server.

10-22-08 - Version 5.1.7
	- Fixed BUG#33861 - Added global blacklist for LoadBalancingConnectionProxy and
	  implemented in RandomBalanceStrategy and BestResponseTimeBalanceStrategy.
	  Added new property, "loadBalanceBlacklistTimeout", to control how long a
	  server lives in the global blacklist.
	  
	- Fixed BUG#38782 - Possible IndexOutOfBoundsException in random load balancing
	  strategy.
	  
	- Fixed BUG#39784 - invalidateCurrentConnection() does not manage global blacklist
	  when handling connection exceptions.

	- Fixed BUG#40031 - Adding support for CallableStatement.execute() to call
	  stored procedures that are defined as NO SQL or SQL READ DATA when failed
	  over to a read-only slave with replication driver.

	- Fixed BUG#35170- ResultSet.isAfterLast() doesn't work with for
	  streaming result sets.
	  
	- Fixed BUG#35199 - Parse error for metadata in stored function.
	
	- Fixed BUG#35415 - When result set is from views without access to underlying
	  columns and is opened with CONCUR_UPDATABLE, don't throw SQLExceptions when
	  checking updatability due to access permissions, instead return
	  CONCUR_READONLY from getConcurrency.
	  
	- Fixed BUG#35666 - NullPointerException when using "logSlowQueries=true" with
	  server-side prepared statements enabled.
	  
	- Fixed BUG#35660 - Calling equals() on connections created with "jdbc:mysql:loadbalance:"
	  URLs did not have the same behavior as "plain" connections. The behavior we use
	  is the implementation in java.lang.Object, load-balanced connections just happened
	  to be using a java.lang.reflect.Proxy which required some custom behavior in 
	  equals() to make it work the same as "plain" connections.
	  
	  Note that there is no *specified* equals contract for JDBC connections in the
	  JDBC specification itself, but the test makes sure that our implementation is
	  at least consistent.
	    
	- Fixed BUG#35810 - Properties set in URLs and then passed to DataSources via setUrl() 
	  did not take effect in certain circumstances. This also fixes related bugs BUG#13261 and
	  BUG#35753.
	  
	- Fixed BUG#36051 - ResultSet.getTime() won't accept value of '24' for hours component of
	  a java.sql.Time.
	  
	- Fixed BUG#36830 - DBMD.getColumns() doesn't return correct COLUMN_SIZE for SET columns. The
	  logic wasn't accounting for the ","s in the column size.
	  
    - Fixed BUG#35610, BUG#35150- ResultSet.findColumn() and ResultSet.get...(String) doesn't allow
      column names to be used, and isn't congruent with ResultSetMetadata.getColumnName().
      
      By default, we follow the JDBC Specification here, in that the 4.0 behavior
	  is correct. Calling programs should use ResultSetMetaData.getColumnLabel() to dynamically determine
	  the correct "name" to pass to ResultSet.findColumn() or ResultSet.get...(String) whether or not the
	  query specifies an alias via "AS" for the column. ResultSetMetaData.getColumnName() will return the
	  actual name of the column, if it exists, and this name can *not* be used as input to ResultSet.findColumn()
	  or ResultSet.get...(String).
	  
	  The JDBC-3.0 (and earlier) specification has a bug, but you can get the buggy behavior
	  (allowing column names *and* labels to be used for ResultSet.findColumn() and get...(String)) by setting 
	  "useColumnNamesInFindColumn" to "true".
	
	- Fixed BUG#35489 - Prepared statements from pooled connections cause NPE when closed() under JDBC-4.0.
	
	- Added connection property "useLocalTransactionState" which configures if the driver use the in-transaction 
	  state provided by the MySQL protocol to determine if a commit() or rollback() should actually be sent to the database.
	  (disabled by default).
	  
	- Use socket timeouts for JDBC-4.0's Connection.isValid(int timeout) instead of timer tasks, for scalability. As a side effect
	  internally, any communications with the database can use a timeout different than the configured timeout, but this isn't currently
	  used.
	  
	- The number and position of columns for "SHOW INNODB STATUS" changed in MySQL-5.1, which caused the 
	  "includeInnodbStatusInDeadlockExceptions" feature to not show data about the deadlock.
	  
	- Implemented support of INFORMATION_SCHEMA for DatabaseMetadata.getTables() (views there are available as "SYSTEM TABLE"), and thus
	  also made INFORMATION_SCHEMA tables available via DatabaseMetadata.getColumns().
	  
	- Fixed BUG#39352, "INSERT ... ON DUPLICATE KEY UPDATE" doesn't return "0" for un-affected rows. This requires the driver to not
	  send the "CLIENT_FOUND_ROWS" flag to the server when it connects if the connection property "useAffectedRows" is set to "true", 
	  which breaks JDBC-compliance, but currently there is no other way to get correct return values from the server.
	  
	- Fixed BUG#38747 - ResultSets in "streaming" mode throw an exception when closed when the connection is set as "read-only".
	  
	- Fixed BUG#37570 - Can't use non-latin1 passwords. Added connection property "passwordCharacterEncoding". Leaving this set to 
	  the default value (null), uses the platform character set, which works for ISO8859_1 (i.e. "latin1") passwords. For passwords 
	  in other character encodings, the encoding will have to be specified with this property, as it's not possible for the driver to 
	  auto-detect this.
	  
	- Fixed BUG#39911 - We don't retrieve nanos correctly when -parsing- a string for a TIMESTAMP. MySQL itself doesn't support micros
	  or nanos in timestamp values, but if they're stored as strings, historically we try and parse the nanos portion as well. 
	  Unfortunately we -interpreted- them as micros. This fix includes correcting that behavior, and setting the milliseconds portion of
	  such TIMESTAMPs to a correct value as well.
	  
	- Fixed BUG#39962 - ResultSet.findColumn() is slow for applications that call it too often (we're looking at -you- Hibernate). We're
	  using TreeMaps to get case-insensitive comparisons (required for JDBC compliance), but they can be slower than hash maps, so using the
	  approach Alex Burgel points out in this bug seems to help.
	  
	- Fixed BUG#39956 - Statement.getGeneratedKeys() doesn't respect the 'auto_increment_increment' value. We now grab the *session-scoped* 
	  value, and use that. Beware that using "cacheServerConfig=true" will cause us to cache this value, so new connections won't see changes
	  that are applied via something like "init-sql".
	  
	- Fixed BUG#39611 - ReplicationConnection never sends queries to last host in slave list.
	
	- Fixed BUG#34185 - Statement.getGeneratedKeys() does not raise exception when statement was not 
	  created with Statement.RETURN_GENERATED_KEYS flags.
	  
	- Using autoGenerateTestcaseScript=true now logs all statements, regardless or not if they cause errors when processed by MySQL.
	  A "clock" value (millis since epoch) was added in the comment that is pre-pended with the idea that it can then be used
	  when post-processing output to sequence things correctly for a multi-threaded testcase, or to replay the test case with the
	  correct think times.
	
03-06-08 - Version 5.1.6

    - JDBC-4.0-ized XAConnections and datasources.
    
    - Fixed BUG#31790 MysqlValidConnectionChecker 
      doesn't properly handle ReplicationConnection
    
    - Fixed Bug#20491 - DatabaseMetadata.getColumns() doesn't
      return correct column names if connection character set
      isn't UTF-8. (There was a server-side component of this that
      was fixed late in the 5.0 development cycle, it seems, this
      is the last piece that fixes some loose ends in the JDBC
      driver). This fix touches *all* metadata information coming
      from the MySQL server itself.
      
    - Fixed MysqlIO.nextRowFast() to only attempt to read server
      warning counts and status if talking to a 4.1 or newer server
      (fixes a hang when reading data from 4.0 servers).
      
    - Made profiler event handling extensible via the "profilerEventHandler"
      connection property.
      
    - Fixed Bug#31823 - CallableStatement.setNull() on a stored function would 
      throw an ArrayIndexOutOfBounds when setting the last parameter to null when calling setNull().

    - Added SSL-related configuration property "verifyServerCertificate". If set to "false", the driver won't verify 
      the server's certificate when "useSSL" is set to "true".
      
      When using this feature, the keystore parameters should be specified by the 
      "clientCertificateKeyStore*" properties, rather than system properties, as the JSSE doesn't
      make it straightforward to have a non-verifying trust store and the "default" key store.
      
    - Fixed ResultSetMetadata.getColumnName() for result sets returned from
      Statement.getGeneratedKeys() - it was returning null instead of
      "GENERATED_KEY" as in 5.0.x.
      
    - More applicable fix for the "random" load balance strategy in the face
      of node non-responsive, it re-tries a *different* random node, rather 
      than waiting for the node to recover (for BUG#31053)
      
    - Fixed BUG#32577 - no way to store two timestamp/datetime values that happens
      over the DST switchover, as the hours end up being the same when sent as
      the literal that MySQL requires.

      Note that to get this scenario to work with MySQL (since it doesn't support
      per-value timezones), you need to configure your server (or session) to be in UTC,
      and tell the driver not to use the legacy date/time code by setting
      "useLegacyDatetimeCode" to "false". This will cause the driver to always convert
      to/from the server and client timezone consistently.
      
      This bug fix also fixes BUG#15604, by adding entirely new date/time handling
      code that can be switched on by "useLegacyDatetimeCode" being set to "false" as
      a JDBC configuration property. For Connector/J 5.1.x, the default is "true",
      in trunk and beyond it will be "false" (i.e. the old date/time handling code, warts
      and all will be deprecated).
      
    - Fixed BUG#32877 - Load balancing connection using best response time would incorrectly
      "stick" to hosts that were down when the connection was first created.
      
      We solve this problem with a black list that is used during the picking of new hosts.
      If the black list ends up including all configured hosts, the driver will retry for
      a configurable number of times (the "retriesAllDown" configuration property, with a default
      of 120 times), sleeping 250ms between attempts to pick a new connection.
      
      We've also went ahead and made the balancing strategy extensible. To create a new strategy,
      implement the interface com.mysql.jdbc.BalanceStrategy (which also includes our standard
      "extension" interface), and tell the driver to use it by passing in the
      class name via the "loadBalanceStrategy" configuration property. 
      
    - Fixed BUG#30508 - ResultSet returned by Statement.getGeneratedKeys() is not closed 
      automatically when statement that created it is closed.
      
    - Added two new connection properties, "selfDestructOnPingSecondsLifetime" and 
      "selfDestructOnPingMaxOperations" designed to control overall connection lifetime
      (useful to reclaim resources on the server side) for connection pools that don't have such a 
      facility. 
      
      The driver will consult the values of these properties when a ping is sent, either through 
      calling Connection.ping(), issuing the "ping marker" query (any query that starts with 
      "/* ping */"), or when using JDBC-4.0, calling Connection.isValid(). 
      
      If the connection has issued too many operations, or is too old, the driver will
      throw a SQLException with the SQLState of "08S01" at the time of the ping, which
      will cause the connection to be invalidated with most pools in use today.
      
    - Fixed issue where driver could send invalid server-side prepared statement 
      IDs to the server when the driver was setup to do auto-reconnect as the
      connection could get set up enough to start sending queries on one thread,
      while the thread that "noticed" the connection was down hasn't completed
      re-preparing all of the server-side prepared statements that were open when
      the connection died.
      
      Potentially fixes cause for bug 28934. Potentially fixes other possible race
      conditions where one thread that has created a connection "shares" it with other
      threads if the connection is reconnected due to auto-reconnect functionality.
      
    - Fixed BUG#33823 - Public interface ResultSetInternalMethods with reference to 
      non-public class com.mysql.jdbc.CachedResultSetMetaData.
      
    - For any SQLException caused by another Throwable, besides dumping the message or stack
      trace as a string into the message, set the underlying Throwable as the cause for
      the SQLException, making it accessible via getCause().  
     
    - Fixed BUG#34093 - Statements with batched values do not return correct values for 
      getGeneratedKeys() when "rewriteBatchedStatements" is set to "true", and the 
      statement has an "ON DUPLICATE KEY UPDATE" clause.

    - Fixed BUG#31192 - Encoding Issue retrieving serverVersion in MysqlIO in the 
      method doHandshake when encoding doesn't contain ASCII characters in the "standard"
      place (i.e. ebcdic).
      
    - Fixed issue where META-INF in the binary .jar file wasn't packed correctly,
      leading to failure of the JDBC-4.0 SPI mechanism.
       
    - CallableStatements that aren't really stored procedure or stored function calls can
      now be used, for tools such as Oracle JDeveloper ADF that issue statements such as 
      DDL through CallableStatements.
    
    - Fixed BUG#34518 - Statements using cursor fetch leaked internal prepared statements
      until connection was closed. The internal prepared statement is now held open while
      the result set is open, and closed by the result set itself being closed.

    - Fixed BUG#34677 - Blob.truncate() wouldn't take "0" as an argument.

    - CommunicationExceptions now carry information about the last time a packet
      was received from the MySQL server, as well as when the last packet was sent
      to one, in an effort to make it easier to debug communications errors caused
      by network timeouts.
      
    - Reverted a change to DatabaseMetadata.getColumns() from 5.0, where
      getColumns() would report NULL for COLUMN_SIZE for TIME, DATE, DATETIME
      and TIMESTAMP types. It now reports the column size, in the 
      DatabaseMetadata implementations that use "SHOW" commands, and the 
      INFORMATION_SCHEMA.
      
    - Fixed Bug#34762 - RowDataStatic does't always set the metadata in 
      ResultSetRow, which can lead to failures when unpacking DATE,
      TIME, DATETIME and TIMESTAMP types when using absolute, relative,
      and previous result set navigation methods.
      
    - Fixed BUG#34703 - Connection.isValid() invalidates connection after
      timeout, even if connection is actually valid.
      
    - Fixed BUG#34194 - ResultSetMetaData.getColumnTypeName() returns
      "UNKNOWN" for GEOMETRY type.
      
    - Fixed BUG#33162 - NullPointerException instead of SQLException 
      thrown for ResultSet.getTimestamp() when not positioned on a
      row.

    - The ConnectionLifecycleInterceptor interface now has callback methods for
      transaction initiation (transactionBegun()), and completion 
      (transactionCompleted()), as reported by the *server* (i.e. 
      calling Connection.setAutoCommit(false) will not trigger 
      transactionBegun() being called, however the first statement
      which causes a transaction to start on the server will cause
      transactionBegun() to be called *after* the statement has been processed
      on the server).

    - Fixed Bug#34913 - ResultSet.getTimestamp() returns incorrect
      values for month/day of TIMESTAMPs when using server-side
      prepared statements (not enabled by default).
      
    - Fixed BUG#34937 - MysqlConnectionPoolDataSource does not support 
      ReplicationConnection. Notice that we implemented com.mysql.jdbc.Connection
      for ReplicationConnection, however, only accessors from ConnectionProperties
      are implemented (not the mutators), and they return values from the currently
      active connection. All other methods from com.mysql.jdbc.Connection are
      implemented, and operate on the currently active connection, with the exception of
      resetServerState() and changeUser().
      
    - Connections created with jdbc:mysql:replication:// URLs now force
      roundRobinLoadBalance=true on the slaves, and round-robin loadbalancing
      now uses a "random" choice to more evenly distribute load across slave
      servers, especially in connection pools. Connections that are configured
      with "roundRobinLoadBalance=true" no longer set the failover state,
      as it's assumed that we're not attempting to fall-back to a master
      server. This fixes BUG#34963.
    
10-09-07 - Version 5.1.5

    - Released instead of 5.1.4 to pickup patch for BUG#31053
      from 5.0.8.
      
10-09-07 - Version 5.1.4 

    - Added "autoSlowLog" configuration property, overrides 
      "slowQueryThreshold*" properties, driver determines slow
      queries by those that are slower than 5 * stddev of the mean
      query time (outside the 96% percentile).
      
    - Fixed BUG#28256 - When connection is in read-only mode, 
      queries that are wrapped in parentheses incorrectly identified 
      as DML.
       
09-07-07 - Version 5.1.3 RC

	- Setting "useBlobToStoreUTF8OutsideBMP" to "true" tells the
	  driver to treat [MEDIUM/LONG/TINY]BLOB columns as [LONG]VARCHAR
	  columns holding text encoded in UTF-8 that has characters
	  outside the BMP (4-byte encodings), which MySQL server
	  can't handle natively.

	  Set "utf8OutsideBmpExcludedColumnNamePattern" to a regex so that
	  column names matching the given regex will still be treated
	  as BLOBs The regex must follow the patterns used for the
	  java.util.regex package. The default is to exclude no columns,
	  and include all columns.

	  Set "utf8OutsideBmpIncludedColumnNamePattern" to specify exclusion
	  rules to "utf8OutsideBmpExcludedColumnNamePattern". The regex must
	  follow the patterns used for the java.util.regex package.

	- New methods on com.mysql.jdbc.Statement: setLocalInfileInputStream()
	  and getLocalInfileInputStream().

	  setLocalInfileInputStream() sets an InputStream instance that will be used to send data
      to the MySQL server for a "LOAD DATA LOCAL INFILE" statement
      rather than a FileInputStream or URLInputStream that represents
      the path given as an argument to the statement.

      This stream will be read to completion upon execution of a
      "LOAD DATA LOCAL INFILE" statement, and will automatically
      be closed by the driver, so it needs to be reset
      before each call to execute*() that would cause the MySQL
      server to request data to fulfill the request for
      "LOAD DATA LOCAL INFILE".

      If this value is set to NULL, the driver will revert to using
      a FileInputStream or URLInputStream as required.

      getLocalInfileInputStream() returns the InputStream instance that will be used to send
      data in response to a "LOAD DATA LOCAL INFILE" statement.

      This method returns NULL if no such stream has been set
      via setLocalInfileInputStream().

    - The driver now connects with an initial character set
      of "utf-8" solely for the purposes of authentication to
      allow usernames and database names in any character set to
      be used in the JDBC URL.

    - Errors encountered during Statement/PreparedStatement/CallableStatement.executeBatch()
      when "rewriteBatchStatements" has been set to "true" now return
      BatchUpdateExceptions according to the setting of "continueBatchOnError".
      
      If "continueBatchOnError" is set to "true", the update counts for the
      "chunk" that were sent as one unit will all be set to EXECUTE_FAILED, but
      the driver will attempt to process the remainder of the batch. You can determine which
      "chunk" failed by looking at the update counts returned in the BatchUpdateException.
      
      If "continueBatchOnError" is set to "false", the update counts returned
      will contain the failed "chunk", and stop with the failed chunk, with all 
      counts for the failed "chunk" set to EXECUTE_FAILED.
      
      Since MySQL doesn't return multiple error codes for multiple-statements, or
      for multi-value INSERT/REPLACE, it is the application's responsibility to handle 
      determining which item(s) in the "chunk" actually failed.
      
    - Statement.setQueryTimeout()s now affect the entire batch for batched 
      statements, rather than the individual statements that make up the batch.
      
06-29-07 - Version 5.1.2 Beta

    - Setting the configuration property "rewriteBatchedStatements"
      to "true" will now cause the driver to rewrite batched prepared
      statements with more than 3 parameter sets in a batch into
      multi-statements (separated by ";") if they are not plain
      (i.e. without SELECT or ON DUPLICATE KEY UPDATE clauses) INSERT
      or REPLACE statements.

06-22-07 - Version 5.1.1 Alpha

    - Pulled vendor-extension methods of Connection implementation out
      into an interface to support java.sql.Wrapper functionality from
      ConnectionPoolDataSource. The vendor extensions are javadoc'd in
      the com.mysql.jdbc.Connection interface.

      For those looking further into the driver implementation, it is not
      an API that is used for plugability of implementations inside our driver
      (which is why there are still references to ConnectionImpl throughout the
      code).

      Incompatible change: Connection.serverPrepare(String) has been re-named
      to Connection.serverPrepareStatement() for consistency with
      Connection.clientPrepareStatement().

      We've also added server and client prepareStatement() methods that cover
      all of the variants in the JDBC API.

    - Similar to Connection, we pulled out vendor extensions to Statement
      into an interface named "com.mysql.Statement", and moved the Statement
      class into com.mysql.StatementImpl. The two methods (javadoc'd in
      "com.mysql.Statement" are enableStreamingResults(), which already existed,
      and disableStreamingResults() which sets the statement instance back to
      the fetch size and result set type it had before enableStreamingResults()
      was called.

    - Added experimental support for statement "interceptors" via the
      com.mysql.jdbc.StatementInterceptor interface, examples are
      in com/mysql/jdbc/interceptors.

      Implement this interface to be placed "in between" query execution, so that
      you can influence it. (currently experimental).

      StatementInterceptors are "chainable" when configured by the user, the
      results returned by the "current" interceptor will be passed on to the next
      on in the chain, from left-to-right order, as specified by the user in the
      JDBC configuration property "statementInterceptors".

      See the sources (fully javadoc'd) for com.mysql.jdbc.StatementInterceptor
      for more details until we iron out the API and get it documented in the
      manual.

    - Externalized the descriptions of connection properties.

    - The data (and how it's stored) for ResultSet rows are now behind an
      interface which allows us (in some cases) to allocate less memory
      per row, in that for "streaming" result sets, we re-use the packet
      used to read rows, since only one row at a time is ever active.

    - Made it possible to retrieve prepared statement parameter bindings
      (to be used in StatementInterceptors, primarily).

    - Row navigation now causes any streams/readers open on the result set
      to be closed, as in some cases we're reading directly from a shared network
      packet and it will be overwritten by the "next" row.

    - Setting "rewriteBatchedStatements" to "true" now causes CallableStatements
      with batched arguments to be re-written in the form "CALL (...); CALL (...); ..."
      to send the batch in as few client-server round trips as possible.

    - Driver now picks appropriate internal row representation (whole row in one
      buffer, or individual byte[]s for each column value) depending on heuristics,
      including whether or not the row has BLOB or TEXT types and the overall
      row-size. The threshold for row size that will cause the driver to
      use a buffer rather than individual byte[]s is configured by the
      configuration property "largeRowSizeThreshold", which has a default
      value of 2KB.

04-11-07 - Version 5.1.0 Alpha

	- Bumped JDBC Specification version number in jar-file manifest.

	- Re-worked Ant buildfile to build JDBC-4.0 classes separately, as well
	  as support building under Eclipse (since Eclipse can't mix/match JDKs).

	  To build, you must set JAVA_HOME to J2SDK-1.4.2 or Java-5, and set
	  the following properties on your Ant commandline:

	  com.mysql.jdbc.java6.javac - full path to your Java-6 javac executable
	  com.mysql.jdbc.java6.rtjar - full path to your Java-6 rt.jar file

	- New feature - driver will automatically adjust session variable
	  "net_write_timeout" when it determines its been asked for a "streaming"
	  result, and resets it to the previous value when the result set
	  has been consumed. (configuration property is named
	  "netTimeoutForStreamingResults", value has unit of seconds,
	  the value '0' means the driver will not try and adjust this value).

    - Added support for JDBC-4.0 categorized SQLExceptions.

	- Refactored CommunicationsException into a JDBC3 version, and a JDBC4
	  version (which extends SQLRecoverableException, now that it exists).

	  This change means that if you were catching
	  com.mysql.jdbc.CommunicationsException in your applications instead
	  of looking at the SQLState class of "08", and are moving to Java 6
	  (or newer), you need to change your imports to that exception
	  to be com.mysql.jdbc.exceptions.jdbc4.CommunicationsException, as
	  the old class will not be instantiated for communications link-related
	  errors under Java 6.

	- Added support for JDBC-4.0's client information. The backend storage
	  of information provided via Connection.setClientInfo() and retrieved
	  by Connection.getClientInfo() is pluggable by any class that implements
	  the com.mysql.jdbc.JDBC4ClientInfoProvider interface and has a no-args
	  constructor.

	  The implementation used by the driver is configured using the
	  "clientInfoProvider" configuration property (with a default of value
	  of "com.mysql.jdbc.JDBC4CommentClientInfoProvider", an implementation
	  which lists the client info as a comment prepended to every query
	  sent to the server).

	  This functionality is only available when using Java-6 or newer.

	- Added support for JDBC-4.0's SQLXML interfaces.

	- Added support for JDBC-4.0's Wrapper interface.

	- Added support for JDBC-4.0's NCLOB, and NCHAR/NVARCHAR types.

nn-nn-07 - Version 5.0.9

    - Driver now calls SocketFactory.afterHandshake() at appropriate time.
    
10-09-07 - Version 5.0.8

    - Fixed BUG#30550, executeBatch() would fail with an ArithmeticException
      and/or NullPointerException when the batch had zero members and
      "rewriteBatchedStatements" was set to "true" for the connection.
    
    - Added two configuration parameters (both default to "false")
    
            * blobsAreStrings  - Should the driver always treat BLOBs as Strings 
                                 specifically to work around dubious metadata returned 
                                 by the server for GROUP BY clauses?
            
            * functionsNeverReturnBlobs - Should the driver always treat data from 
                                          functions returning BLOBs as Strings - 
                                          specifically to work around dubious metadata 
                                          returned by the server for GROUP BY clauses?

    - Fixed BUG#29106 - Connection checker for JBoss didn't use same method parameters
      via reflection, causing connections to always seem "bad".
      
    - Fixed BUG#30664 - Note that this fix only works for MySQL server 
      versions 5.0.25 and newer, since earlier versions didn't consistently 
      return correct metadata for functions, and thus results from 
      subqueries and functions were indistinguishable from each other, 
      leading to type-related bugs.

    - Fixed BUG#28972 - DatabaseMetaData.getTypeInfo() for the types DECIMAL
      and NUMERIC will return a precision of 254 for server versions older than
      5.0.3, 64 for versions 5.0.3-5.0.5 and 65 for versions newer than 5.0.5.
    
    - Fixed BUG#29852 - Closing a load-balanced connection would cause a
      ClassCastException.
    
    - Fixed BUG#27867 - Schema objects with identifiers other than
      the connection character aren't retrieved correctly in 
      ResultSetMetadata.
      
    - Fixed BUG#28689 - CallableStatement.executeBatch() doesn't work when 
      connection property "noAccessToProcedureBodies" has been set to "true".
     
      The fix involves changing the behavior of "noAccessToProcedureBodies",in 
      that the driver will now report all paramters as "IN" paramters
      but allow callers to call registerOutParameter() on them without throwing
      an exception.
      
    - Fixed BUG#27182 - Connection.getServerCharacterEncoding() doesn't work
      for servers with version >= 4.1.

    - Fixed BUG#27915 - DatabaseMetaData.getColumns() doesn't
      contain SCOPE_* or IS_AUTOINCREMENT columns.

    - Fixed BUG#30851, NPE with null column values when
      "padCharsWithSpace" is set to "true".
    
    - Specifying a "validation query" in your connection pool 
      that starts with "/* ping */" _exactly_ will cause the driver to 
      instead send a ping to the server and return a fake result set (much 
      lighter weight), and when using a ReplicationConnection or a LoadBalancedConnection, 
      will send the ping across all active connections.
      
    - Fixed Bug#30892 setObject(int, Object, int, int) delegate in
      PreparedStatmentWrapper delegates to wrong method.
      
    - XAConnections now start in auto-commit mode (as per JDBC-4.0 specification
      clarification).
     
    - Fixed Bug#27412 - cached metadata with PreparedStatement.execute()
      throws NullPointerException.
      
    - Driver will now fall back to sane defaults for max_allowed_packet and
      net_buffer_length if the server reports them incorrectly (and will log
      this situation at WARN level, since it's actually an error condition).
    
    - Fixed BUG#27916 - UNSIGNED types not reported via DBMD.getTypeInfo(), and 
      capitalization of type names is not consistent between DBMD.getColumns(), 
      RSMD.getColumnTypeName() and DBMD.getTypeInfo().

      This fix also ensures that the precision of UNSIGNED MEDIUMINT
      and UNSIGNED BIGINT is reported correctly via DBMD.getColumns().

    - Fixed BUG#31053 - Connections established using URLs of the form
      "jdbc:mysql:loadbalance://" weren't doing failover if they tried to 
      connect to a MySQL server that was down. The driver now attempts
      connections to the next "best" (depending on the load balance strategy
      in use) server, and continues to attempt connecting to the next "best"
      server every 250 milliseconds until one is found that is up and running 
      or 5 minutes has passed.
      
      If the driver gives up, it will throw the last-received SQLException.
      
07-19-07 - Version 5.0.7

    - Setting the configuration parameter "useCursorFetch" to "true" for
      MySQL-5.0+ enables the use of cursors that allow Connector/J to save
      memory by fetching result set rows in chunks (where the chunk size
      is set by calling setFetchSize() on a Statement or ResultSet) by
      using fully-materialized cursors on the server.

      The driver will will now automatically set "useServerPrepStmts" to
      "true" when "useCursorFetch" has been set to "true", since the feature
      requires server-side prepared statements in order to function.

	- Fixed BUG#28469 - PreparedStatement.getMetaData() for statements
	  containing leading one-line comments is not returned correctly.

	  As part of this fix, we also overhauled detection of DML for
	  executeQuery() and SELECTs for executeUpdate() in plain and
	  prepared statements to be aware of the same  types of comments.

    - Added configuration property "useNanosForElapsedTime" - for
      profiling/debugging functionality that measures elapsed time,
      should the driver try to use nanoseconds resolution if available
      (requires JDK >= 1.5)?

    - Added configuration property "slowQueryThresholdNanos" - if
      "useNanosForElapsedTime" is set to "true", and this property
      is set to a non-zero value the driver will use this threshold
      (in nanosecond units) to determine if a query was slow, instead
      of using millisecond units.

      Note, that if "useNanosForElapsedTime" is set to "true", and this
      property is set to "0" (or left default), then elapsed times will
      still be measured in nanoseconds (if possible), but the slow query
      threshold will be converted from milliseconds to nanoseconds, and thus
      have an upper bound of approximately 2000 millesconds (as that threshold
      is represented as an integer, not a long).

	- Added configuration properties to allow tuning of TCP/IP socket
	  parameters:

	  	"tcpNoDelay" - Should the driver set SO_TCP_NODELAY (disabling the
	  	               Nagle Algorithm, default "true")?

		"tcpKeepAlive" - Should the driver set SO_KEEPALIVE (default "true")?

		"tcpRcvBuf" - Should the driver set SO_RCV_BUF to the given value?
		              The default value of '0', means use the platform default
		              value for this property.

		"tcpSndBuf" - Should the driver set SO_SND_BUF to the given value?
		              The default value of '0', means use the platform default
		              value for this property.

		"tcpTrafficClass" - Should the driver set traffic class or
		                    type-of-service fields? See the documentation
		                    for java.net.Socket.setTrafficClass() for more
		                    information.

	- Give more information in EOFExceptions thrown out of MysqlIO (how many
	  bytes the driver expected to read, how many it actually read, say that
	  communications with the server were unexpectedly lost).

	- Setting "useDynamicCharsetInfo" to "false" now causes driver to use
	  static lookups for collations as well (makes
	  ResultSetMetadata.isCaseSensitive() much more efficient, which leads
	  to performance increase for ColdFusion, which calls this method for
	  every column on every table it sees, it appears).

	- Driver detects when it is running in a ColdFusion MX server (tested
	  with version 7), and uses the configuration bundle "coldFusion",
	  which sets useDynamicCharsetInfo to "false" (see previous entry), and
	  sets useLocalSessionState and autoReconnect to "true".

	- Fixed BUG#28851 - parser in client-side prepared statements
	  eats character following '/' if it's not a multi-line comment.

	- Fixed BUG#28956 - parser in client-side prepared statements
	  runs to end of statement, rather than end-of-line for '#' comments.

	  Also added support for '--' single-line comments.

	- Don't send any file data in response to LOAD DATA LOCAL INFILE
	  if the feature is disabled at the client side. This is to prevent
	  a malicious server or man-in-the-middle from asking the client for
	  data that the client is not expecting. Thanks to Jan Kneschke for
	  discovering the exploit and Andrey "Poohie" Hristov, Konstantin Osipov
	  and Sergei Golubchik for discussions about implications and possible
	  fixes. This fixes BUG 29605 for JDBC.

	- Added new debugging functionality - Setting configuration property
	  "includeInnodbStatusInDeadlockExceptions" to "true" will cause the driver
	  to append the output of "SHOW ENGINE INNODB STATUS" to deadlock-related
	  exceptions, which will enumerate the current locks held inside InnoDB.

05-15-07 - Version 5.0.6

	- Fixed BUG#25545 - Client options not sent correctly when using SSL,
	  leading to stored procedures not being able to return results. Thanks
	  to Don Cohen for the bug report, testcase and patch.

	- Fixed BUG#26592 - PreparedStatement is not closed in
	  BlobFromLocator.getBytes().

	- Fixed BUG#25624 - Whitespace surrounding storage/size specifiers in
	  stored procedure parameters declaration causes NumberFormatException to
	  be thrown when calling stored procedure on JDK-1.5 or newer, as the Number
	  classes in JDK-1.5+ are whitespace intolerant.

	- Fixed BUG#26173 - When useCursorFetch=true, sometimes server would return
	  new, more exact metadata during the execution of the server-side prepared
	  statement that enables this functionality, which the driver ignored (using
	  the original metadata returned during prepare()), causing corrupt reading
	  of data due to type mismatch when the actual rows were returned.

	- Fixed BUG#26959 - comments in DDL of stored procedures/functions confuse
	  procedure parser, and thus metadata about them can not be created, leading to
	  inability to retrieve said metadata, or execute procedures that have certain
	  comments in them.

	- Give better error message when "streaming" result sets, and the connection
	  gets clobbered because of exceeding net_write_timeout on the server. (which is
	  basically what the error message says too).

	- Fixed BUG#26789 - fast date/time parsing doesn't take into
	  account 00:00:00 as a legal value.

	- Fixed BUG#27317 - ResultSet.get*() with a column index < 1 returns
	  misleading error message.

	- Fixed BUG#25517 - Statement.setMaxRows() is not effective on result
	  sets materialized from cursors.

	- New configuration property, "enableQueryTimeouts" (default "true").
	  When enabled, query timeouts set via Statement.setQueryTimeout() use a
	  shared java.util.Timer instance for scheduling. Even if the timeout
	  doesn't expire before the query is processed, there will be
	  memory used by the TimerTask for the given timeout which won't be
	  reclaimed until the time the timeout would have expired if it
	  hadn't been cancelled by the driver. High-load environments
	  might want to consider disabling this functionality. (this configuration
	  property is part of the "maxPerformance" configuration bundle).

	- Fixed BUG#27400 - CALL /* ... */ some_proc() doesn't work. As a side effect
	  of this fix, you can now use /* */ and # comments when preparing statements using
	  client-side prepared statement emulation.

	  If the comments happen to contain parameter markers '?', they will be treated
	  as belonging to the comment (i.e. not recognized) rather than being a parameter
	  of the statement.

	  Note that the statement when sent to the server will contain the comments
	  as-is, they're not stripped during the process of preparing the PreparedStatement
	  or CallableStatement.

	- Fixed BUG#25328 - BIT(> 1) is returned as java.lang.String from ResultSet.getObject()
	  rather than byte[].

	- Fixed BUG#25715 - CallableStatements with OUT/INOUT parameters that
	  are "binary" (blobs, bits, (var)binary, java_object) have extra 7 bytes
	  (which happens to be the _binary introducer!)

	- Added configuration property "padCharsWithSpace" (defaults to "false"). If set
	  to "true", and a result set column has the CHAR type and the value does not
	  fill the amount of characters specified in the DDL for the column, the driver
	  will pad the remaining characters with space (for ANSI compliance).

	- Fixed BUG#27655 - Connection.getTransactionIsolation() uses
	  "SHOW VARIABLES LIKE" which is very inefficient on MySQL-5.0+

	- Added configuration property "useDynamicCharsetInfo". If set to "false"
	  (the default), the driver will use a per-connection cache of character set
	  information queried from the server when necessary, or when set to "true",
	  use a built-in static mapping that is more efficient, but isn't aware of
	  custom character sets or character sets implemented after the release of
	  the JDBC driver.

	  Note: this only affects the "padCharsWithSpace" configuration property and the
            ResultSetMetaData.getColumnDisplayWidth() method.

	- More intelligent initial packet sizes for the "shared" packets are used
	  (512 bytes, rather than 16K), and initial packets used during handshake are
	  now sized appropriately as to not require reallocation.

	- Fixed issue where calling getGeneratedKeys() on a prepared statement after
	  calling execute() didn't always return the generated keys (executeUpdate()
	  worked fine however).

	- Fixed issue where a failed-over connection would let an application call
	  setReadOnly(false), when that call should be ignored until the connection
	  is reconnected to a writable master unless "failoverReadOnly" had been set
	  to "false".

	- Fixed BUG#28085 - Generate more useful error messages for diagnostics
	  when the driver thinks a result set isn't updatable. (Thanks to Ashley Martens
	  for the patch).

	- Driver will now use INSERT INTO ... VALUES (DEFAULT) form of statement
	  for updatable result sets for ResultSet.insertRow(), rather than
	  pre-populating the insert row with values from DatabaseMetaData.getColumns()
	  (which results in a "SHOW FULL COLUMNS" on the server for every result
	  set). If an application requires access to the default values before
	  insertRow() has been called, the JDBC URL should be configured with
	  "populateInsertRowWithDefaultValues" set to "true".

	  This fix specifically targets performance issues with ColdFusion and the
	  fact that it seems to ask for updatable result sets no matter what the
	  application does with them.

	- com.mysql.jdbc.[NonRegistering]Driver now understands URLs of the format
	  "jdbc:mysql:replication://" and "jdbc:mysql:loadbalance://" which will
	  create a ReplicationConnection (exactly like when
	  using [NonRegistering]ReplicationDriver) and an experimenal load-balanced
	  connection designed for use with SQL nodes in a MySQL Cluster/NDB environment,
	  respectively.

	  In an effort to simplify things, we're working on deprecating multiple
	  drivers, and instead specifying different core behavior based upon JDBC URL
	  prefixes, so watch for [NonRegistering]ReplicationDriver to eventually
	  disappear, to be replaced with com.mysql.jdbc[NonRegistering]Driver with
	  the new URL prefix.

	- Added an experimental load-balanced connection designed for use with SQL nodes
      in a MySQL Cluster/NDB environment (This is not for master-slave replication.
      For that, we suggest you look at ReplicationConnection or "lbpool").

	  If the JDBC URL starts with "jdbc:mysql:loadbalance://host-1,host-2,...host-n",
	  the driver will create an implementation of java.sql.Connection that load
	  balances requests across a series of MySQL JDBC connections to the given hosts,
	  where the balancing takes place after transaction commit.

      Therefore, for this to work (at all), you must use transactions, even if only
      reading data.

      Physical connections to the given hosts will not be created until needed.

      The driver will invalidate connections that it detects have had
      communication errors when processing a request. A new connection to the
      problematic host will be attempted the next time it is selected by the load
      balancing algorithm.

      There are two choices for load balancing algorithms, which may be specified
      by the "loadBalanceStrategy" JDBC URL configuration property:

      * "random" - the driver will pick a random host for each request. This tends
        to work better than round-robin, as the randomness will somewhat account for
        spreading loads where requests vary in response time, while round-robin
        can sometimes lead to overloaded nodes if there are variations in response times
        across the workload.

      * "bestResponseTime" - the driver will route the request to the host that had
        the best response time for the previous transaction.

    - When "useLocalSessionState" is set to "true" and connected to a MySQL-5.0 or
      later server, the JDBC driver will now determine whether an actual "commit" or
      "rollback" statement needs to be sent to the database when Connection.commit()
      or Connection.rollback() is called.

      This is especially helpful for high-load situations with connection pools that
      always call Connection.rollback() on connection check-in/check-out because it
      avoids a round-trip to the server.

03-01-07 - Version 5.0.5

    - Fixed BUG#23645 - Some collations/character sets reported as "unknown"
	  (specifically cias variants of existing character sets), and inability to override
	  the detected server character set.

	- Performance enhancement of initial character set configuration, driver
      will only send commands required to configure connection character set
      session variables if the current values on the server do not match
      what is required.

    - Fixed BUG#24360 .setFetchSize() breaks prepared SHOW and other commands.

    - Fixed BUG#24344 - useJDBCCompliantTimezoneShift with server-side prepared
	  statements gives different behavior than when using client-side prepared
	  statements. (this is now fixed if moving from server-side prepared statements
	  to client-side prepared statements by setting "useSSPSCompatibleTimezoneShift" to
	  true", as the driver can't tell if this is a new deployment that never used
	  server-side prepared statements, or if it is an existing deployment that is
	  switching to client-side prepared statements from server-side prepared statements.

    - Fixed BUG#23304 - DBMD using "show" and DBMD using information_schema do
      not return results consistent with each other. (note this fix only
      addresses the inconsistencies, not the issue that the driver is
      treating schemas differently than some users expect. We will revisit
      this behavior when there is full support for schemas in MySQL).

    - Fixed BUG#25073 - rewriting batched statements leaks internal statement
	  instances, and causes a memory leak.

	- Fixed issue where field-level for metadata from DatabaseMetaData when using
	  INFORMATION_SCHEMA didn't have references to current connections,
	  sometimes leading to NullPointerExceptions when intropsecting them via
	  ResultSetMetaData.

	- Fixed BUG#25025 - Client-side prepared statement parser gets confused by
	  in-line (/* ... */) comments and therefore can't rewrite batched statements
	  or reliably detect type of statements when they're used.

	- Fixed BUG#24065 - Better error message when server doesn't return enough
	  information to determine stored procedure/function parameter types.

	- Fixed BUG#21438 - Driver sending nanoseconds to server for timestamps when
	  using server-side prepared statements, when server expects microseconds.

	- Fixed BUG#25514 - Timer instance used for Statement.setQueryTimeout()
	  created per-connection, rather than per-VM, causing memory leak

	- Fixed BUG#25009 - Results from updates not handled correctly in
	  multi-statement queries, leading to erroneous "Result is from UPDATE"
	  exceptions.

	- Fixed BUG#25047 - StringUtils.indexOfIgnoreCaseRespectQuotes() isn't
	  case-insensitive on the first character of the target. This bug broke
	  rewriteBatchedStatements functionality when prepared statements don't
	  use upper-case for the VALUES clause in their statements.

	- Fixed BUG#21480 - Some exceptions thrown out of StandardSocketFactory
	  were needlessly wrapped, obscurring their true cause, especially when
	  using socket timeouts.

	- Fixed BUG#23303 - DatabaseMetaData.getSchemas() doesn't return a
	  TABLE_CATALOG column.

    - Fixed BUG#25399 - EscapeProcessor gets confused by multiple
      backslashes. We now push the responsibility of syntax errors back
      on to the server for most escape sequences.

	- Fixed BUG#25379 - INOUT parameters in CallableStatements get
	  doubly-escaped.

	- Removed non-short-circuited logical ORs from "if" statements.

	- Re-worked stored procedure parameter parser to be more robust. Driver no
	  longer requires "BEGIN" in stored procedure definition, but does have
	  requirement that if a stored function begins with a label directly after the
	  "returns" clause, that the label is not a quoted identifier.
    - Reverted back to internal character conversion routines for single-byte
      character sets, as the ones internal to the JVM are using much more CPU
      time than our internal implementation.

	- Changed cached result set metadata (when using
	  "cacheResultSetMetadata=true") to be cached per-connection rather
	  than per-statement as previously implemented.

	- Use a java.util.TreeMap to map column names to ordinal indexes for
	  ResultSet.findColumn() instead of a HashMap. This allows us to have
	  case-insensitive lookups (required by the JDBC specification) without
	  resorting to the many transient object instances needed to support this
	  requirement with a normal HashMap with either case-adjusted keys, or
	  case-insensitive keys. (In the worst case scenario for lookups of a 1000
	  column result set, TreeMaps are about half as fast wall-clock time as
	  a HashMap, however in normal applications their use gives many orders
	  of magnitude reduction in transient object instance creation which pays
	  off later for CPU usage in garbage collection).

	- Avoid static synchronized code in JVM class libraries for dealing with
	  default timezones.

	- Fixed cases where ServerPreparedStatements weren't using cached metadata
	  when "cacheResultSetMetadata=true" was configured.

	- Use faster datetime parsing for ResultSets that come from plain or
	  non-server-side prepared statements. (Enable old implementation with
	  "useFastDateParsing=false" as a configuration parameter).

	- Fixed BUG#24794 - DatabaseMetaData.getSQLKeywords() doesn't return
	  all reserved words for current MySQL version. The current fix/implementation
	  returns keywords for MySQL-5.1, and doesn't distinguish between different
	  versions of the server.

	- When using cached metadata, skip field-level metadata packets coming from
	  the server, rather than reading them and discarding them without creating
	  com.mysql.jdbc.Field instances.

	- Fixed BUG#25836 - Statement execution which timed out doesn't always
	  throw MySQLTimeoutException.

	- Throw exceptions encountered during timeout to thread
	  calling Statement.execute*(), rather than RuntimeException.

	- Added configuration property "localSocketAddress",which is the hostname or
	  IP address given to explicitly configure the interface that the driver will
	  bind the client side of the TCP/IP connection to when connecting.

	- Take "localSocketAddress" property into account when creating instances
	  of CommunicationsException when the underyling exception is a
	  java.net.BindException, so that a friendlier error message is given with
	  a little internal diagnostics.

	- Fixed some NPEs when cached metadata was used with UpdatableResultSets.

	- The "rewriteBatchedStatements" feature can now be used with server-side
	  prepared statements.

	- Fixed BUG#26326 - Connection property "socketFactory" wasn't exposed via
	  correctly named mutator/accessor, causing data source implementations that
	  use JavaBean naming conventions to set properties to fail to set the property
	  (and in the case of SJAS, fail silently when trying to set this parameter).

	- Fixed BUG#25787 - java.util.Date should be serialized for
	  PreparedStatement.setObject().

	  We've added a new configuration option "treatUtilDateAsTimestamp", which is
	  false by default, as (1) We already had specific behavior to treat
	  java.util.Date as a java.sql.Timestamp because it's useful to many folks,
	  and (2) that behavior will very likely be required for drivers JDBC-post-4.0.

    - Fixed BUG#22628 - Driver.getPropertyInfo() throws NullPointerException for
      URL that only specifies host and/or port.

	- Fixed BUG#21267, ParameterMetaData throws NullPointerException when
	  prepared SQL actually has a syntax error. Added
	  "generateSimpleParameterMetadata" configuration property, which when set
	  to "true" will generate metadata reflecting VARCHAR for every parameter
	  (the default is "false", which will cause an exception to be thrown if no
	  parameter metadata for the statement is actually available).

	- When extracting foreign key information from "SHOW CREATE TABLE " in
	  DatabaseMetaData, ignore exceptions relating to tables being missing
	  (which could happen for cross-reference or imported-key requests, as
	  the list of tables is generated first, then iterated).

	- Fixed logging of XA commands sent to server, it's now configurable
	  via "logXaCommands" property (defaults to "false").

	- Fixed issue where XADataSources couldn't be bound into JNDI,
	  as the DataSourceFactory didn't know how to create instances
	  of them.

	- Fixed issue where XADataSources couldn't be bound into JNDI,
	  as the DataSourceFactory didn't know how to create instances
	  of them.

	- Usage advisor will now issue warnings for result sets with large numbers
	  of rows (size configured by "resultSetSizeThreshold" property, default
	  value is 100).

10-20-06 - Version 5.0.4

    - Fixed BUG#21379 - column names don't match metadata in cases
      where server doesn't return original column names (column functions)
	  thus breaking compatibility with applications that expect 1-1 mappings
	  between findColumn() and rsmd.getColumnName(), usually manifests itself
	  as "Can't find column ('')" exceptions.

    - Fixed BUG#21544 - When using information_schema for metadata,
	  COLUMN_SIZE for getColumns() is not clamped to range of
	  java.lang.Integer as is the case when not using
	  information_schema, thus leading to a truncation exception that
	  isn't present when not using information_schema.

    - Fixed configuration property "jdbcCompliantTruncation" was not
      being used for reads of result set values.

    - Fixed BUG#22024 - Newlines causing whitespace to span confuse
	  procedure parser when getting parameter metadata for stored
	  procedures.

	- Driver now supports {call sp} (without "()" if procedure has no
	  arguments).

	- Fixed BUG#22359 - Driver was using milliseconds for
	  Statement.setQueryTimeout() when specification says argument is
	  to be in seconds.

	- Workaround for server crash when calling stored procedures
	  via a server-side prepared statement (driver now detects
	  prepare(stored procedure) and substitutes client-side prepared
	  statement), addresses BUG#22297.

	- Added new _ci collations to CharsetMapping, fixing
	  Bug#22456 - utf8_unicode_ci not working.

	- Fixed BUG#22290 - Driver issues truncation on write exception when
	  it shouldn't (due to sending big decimal incorrectly to server with
	  server-side prepared statement).

	- Fixed BUG#22613 - DBMD.getColumns() does not return expected
	  COLUMN_SIZE for the SET type, now returns length of largest possible
	  set disregarding whitespace or the "," delimitters to be consistent
	  with the ODBC driver.

	- Driver now sends numeric 1 or 0 for client-prepared statement
	  setBoolean() calls instead of '1' or '0'.

	- DatabaseMetaData correctly reports true for supportsCatalog*()
	  methods.

07-26-06 - Version 5.0.3

    - Fixed BUG#20650 - Statement.cancel() causes NullPointerException
      if underlying connection has been closed due to server failure.

    - Added configuration option "noAccessToProcedureBodies" which will
      cause the driver to create basic parameter metadata for
      CallableStatements when the user does not have access to procedure
      bodies via "SHOW CREATE PROCEDURE" or selecting from mysql.proc
      instead of throwing an exception. The default value for this option
      is "false".

07-11-06 - Version 5.0.2-beta (5.0.1 not released due to packaging error)

    - Fixed BUG#17401 - Can't use XAConnection for local transactions when
      no global transaction is in progress.

    - Fixed BUG#18086 - Driver fails on non-ASCII platforms. The driver
      was assuming that the platform character set would be a superset
      of MySQL's "latin1" when doing the handshake for authentication,
      and when reading error messages. We now use Cp1252 for all strings
      sent to the server during the handshake phase, and a hard-coded mapping
      of the "language" server variable to the character set that
      is used for error messages.

    - Fixed BUG#19169 - ConnectionProperties (and thus some
	  subclasses) are not serializable, even though some J2EE containers
	  expect them to be.

	- Fixed BUG#20242 - MysqlValidConnectionChecker for JBoss doesn't
	  work with MySQLXADataSources.

	- Better caching of character set converters (per-connection)
	  to remove a bottleneck for multibyte character sets.

	- Added connection/datasource property  "pinGlobalTxToPhysicalConnection"
	  (defaults to "false"). When set to "true", when using XAConnections, the
	  driver ensures that operations on a given XID are always routed to the
	  same physical connection. This allows the XAConnection to support
	  "XA START ... JOIN" after "XA END" has been called, and is also a
	  workaround for transaction managers that don't maintain thread affinity
	  for a global transaction (most either always maintain thread affinity,
	  or have it as a configuration option).

	- MysqlXaConnection.recover(int flags) now allows combinations of
	  XAResource.TMSTARTRSCAN and TMENDRSCAN. To simulate the "scanning"
	  nature of the interface, we return all prepared XIDs for TMSTARTRSCAN,
	  and no new XIDs for calls with TMNOFLAGS, or TMENDRSCAN when not in
	  combination with TMSTARTRSCAN. This change was made for API compliance,
	  as well as integration with IBM WebSphere's transaction manager.

12-23-05 - Version 5.0.0-beta

    - XADataSource implemented (ported from 3.2 branch which won't be
      released as a product). Use
      "com.mysql.jdbc.jdbc2.optional.MysqlXADataSource" as your datasource
      class name in your application server to utilize XA transactions
      in MySQL-5.0.10 and newer.

    - PreparedStatement.setString() didn't work correctly when
      sql_mode on server contained NO_BACKSLASH_ESCAPES, and no characters
      that needed escaping were present in the string.

    - Attempt detection of the MySQL type "BINARY" (it's an alias, so this isn't
      always reliable), and use the java.sql.Types.BINARY type mapping for it.

    - Moved -bin-g.jar file into separate "debug" subdirectory to avoid confusion.

    - Don't allow .setAutoCommit(true), or .commit() or .rollback() on an XA-managed
      connection as-per the JDBC specification.

    - If the connection "useTimezone" is set to "true", then also respect timezone
      conversions in escape-processed string literals (e.g. "{ts ...}" and
      "{t ...}").

    - Return original column name for RSMD.getColumnName() if the column was aliased,
      alias name for .getColumnLabel() (if aliased), and original table name
      for .getTableName(). Note this only works for MySQL-4.1 and newer, as
      older servers don't make this information available to clients.

    - Setting "useJDBCCompliantTimezoneShift=true" (it's not the default)
      causes the driver to use GMT for _all_ TIMESTAMP/DATETIME timezones,
      and the current VM timezone for any other type that refers to timezones.
      This feature can not be used when "useTimezone=true" to convert between
      server and client timezones.

    - Add one level of indirection of internal representation of CallableStatement
      parameter metadata to avoid class not found issues on JDK-1.3 for
      ParameterMetadata interface (which doesn't exist prior to JDBC-3.0).

    - Added unit tests for XADatasource, as well as friendlier exceptions
      for XA failures compared to the "stock" XAException (which has no
      messages).

    - Fixed BUG#14279 - Idle timeouts cause XAConnections to whine about rolling
      themselves back

    - Added support for Connector/MXJ integration via url subprotocol
      "jdbc:mysql:mxj://....".

    - Moved all SQLException constructor usage to a factory in SQLError
      (ground-work for JDBC-4.0 SQLState-based exception classes).

    - Removed Java5-specific calls to BigDecimal constructor (when
      result set value is '', (int)0 was being used as an argument
      in-directly via method return value. This signature doesn't exist
      prior to Java5.)

    - Moved all SQLException creation to a factory method in SQLError,
      groundwork for JDBC-4.0 SQLState class-based exceptions.

    - Added service-provider entry to META-INF/services/java.sql.Driver
      for JDBC-4.0 support.

    - Return "[VAR]BINARY" for RSMD.getColumnTypeName() when that is actually
      the type, and it can be distinguished (MySQL-4.1 and newer).

    - When fix for BUG#14562 was merged from 3.1.12, added functionality
      for CallableStatement's parameter metadata to return correct
      information for .getParameterClassName().

    - Fuller synchronization of Connection to avoid deadlocks when
      using multithreaded frameworks that multithread a single connection
      (usually not recommended, but the JDBC spec allows it anyways),
      part of fix to BUG#14972).

    - Implementation of Statement.cancel() and Statement.setQueryTimeout().
      Both require MySQL-5.0.0 or newer server, require a separate connection
      to issue the "KILL QUERY" command, and in the case of setQueryTimeout()
      creates an additional thread to handle the timeout functionality.

      Note: Failures to cancel the statement for setQueryTimeout() may manifest
      themselves as RuntimeExceptions rather than failing silently, as there
      is currently no way to unblock the thread that is executing the query being
      cancelled due to timeout expiration and have it throw the exception
      instead.

    - Removed dead code in com.mysql.jdbc.Connection.

    - Made construction of com.mysql.jdbc.Field (result set metadata)
      instances more efficient for non-string types by not doing
      character set initialization, or detection of type changes due to
      temporary tables.

    - Removed redundant code in com.mysql.jdbc.MysqlIO.

    - Removed work done for BUG#14652, and instead loosened synchronization
      to solve a number of deadlock issues in BUG#18719, BUG#18367, BUG#17709
      and BUG#15067. New strategy basically makes Connection instances threadsafe
      and thus shareable across threads, and anything else threadsafe, but not
      necessarily shareable across threads due to JDBC API interactions that
      can cause non-obvious behavior and/or deadlock scenarios to occur since
      the API is not designed to be used from multiple threads at once.

      Therefore, unless external synchronization is provided, clients should
      not allow multiple threads to share a given statement or result set. Examples
      of issues with the API itself not being multi-thread suitable include,
      but are not limited to race conditions between modifiers and execution and
      retrieval methods on statements and result sets that are not synchronizable
      such as ResultSet.get*() and traversal methods, or Statement.execute*() closing
      result sets without effectively making the driver itself serializable across the
      board.

      These changes should not have any effect on "normal" J(2)EE use cases
      where only one thread ever uses a connection instance and the objects created by
      it.

    - Use a java.util.Timer to schedule cancellation of queries via
      Statement.setQueryTimeout() rather than one thread per potential cancellation.

      A new thread will be used to actually cancel a running query, as there's potential
      for a cancel request to block other cancel requests if all run from the
      same thread.

nn-nn-07 - Version 3.1.15

	- Fixed BUG#23281 - Downed slave caused round-robin load balance to
	  not cycle back to first host in list.

	- Disabled use of server-side prepared statements by default.

	- Handle YYYY-MM-DD hh:mm:ss format of timestamp in
	  ResultSet.getTimeFromString().

	- Fixed BUG#24840 - character encoding of "US-ASCII" doesn't map correctly
	  for 4.1 or newer

	- Added Implementation-Vendor-Id attribute to jar manifest per request
	  in BUG#15641.

	- C3P0 >= version 0.9.1 passes non-proxied connections to
	  MysqlConnectionTester,  thus it began throwing ClassCastExceptions.
	  MysqlConnectionTester now checks if it has a plain Connection and uses
	  that if possible. Thanks to Brian Skrab for the fix.

10-19-06 - Version 3.1.14

    - Fixed BUG#20479 - Updatable result set throws ClassCastException
	  when there is row data and moveToInsertRow() is called.

	- Fixed BUG#20485 - Updatable result set that contains
	  a BIT column fails when server-side prepared statements are used.

	- Fixed BUG#16987 - Memory leak with profileSQL=true.

	- Fixed BUG#19726 - Connection fails to localhost when using
	  timeout and IPv6 is configured.

	- Fixed BUG#16791 - NullPointerException in MysqlDataSourceFactory
	  due to Reference containing RefAddrs with null content.

	- Fixed BUG#20306 - ResultSet.getShort() for UNSIGNED TINYINT
	  returns incorrect values when using server-side prepared statements.

	- Fixed BUG#20687 - Can't pool server-side prepared statements, exception
	  raised when re-using them.

	- Fixed BUG#21062 - ResultSet.getSomeInteger() doesn't work for BIT(>1).

	- Fixed BUG#18880 - ResultSet.getFloatFromString() can't retrieve
	  values near Float.MIN/MAX_VALUE.

	- Fixed BUG#20888 - escape of quotes in client-side prepared
	  statements parsing not respected. Patch covers more than bug report,
	  including NO_BACKSLASH_ESCAPES being set, and stacked quote characters
	  forms of escaping (i.e. '' or "").

	- Fixed BUG#19993 - ReplicationDriver does not always round-robin load
	  balance depending on URL used for slaves list.

	- Fixed calling toString() on ResultSetMetaData for driver-generated
	  (i.e. from DatabaseMetaData method calls, or from getGeneratedKeys())
	  result sets would raise a NullPointerException.

	- Fixed Bug#21207 - Driver throws NPE when tracing prepared statements that
	  have been closed (in asSQL()).

	- Removed logger autodectection altogether, must now specify logger
	  explitly if you want to use a logger other than one that logs
	  to STDERR.

	- Fixed BUG#22290 - Driver issues truncation on write exception when
	  it shouldn't (due to sending big decimal incorrectly to server with
	  server-side prepared statement).

	- Driver now sends numeric 1 or 0 for client-prepared statement
	  setBoolean() calls instead of '1' or '0'.

	- Fixed bug where driver would not advance to next host if
	  roundRobinLoadBalance=true and the last host in the list is down.

	- Fixed BUG#18258 - DatabaseMetaData.getTables(), columns() with bad
	  catalog parameter threw exception rather than return empty result
	  set (as required by spec).

	- Check and store value for continueBatchOnError property in constructor
      of Statements, rather than when executing batches, so that Connections
      closed out from underneath statements don't cause NullPointerExceptions
      when it's required to check this property.

    - Fixed bug when calling stored functions, where parameters weren't
      numbered correctly (first parameter is now the return value, subsequent
      parameters if specified start at index "2").

	- Fixed BUG#21814 - time values outside valid range silently wrap.

05-26-06 - Version 3.1.13

    - Fixed BUG#15464 - INOUT parameter does not store IN value.

    - Fixed BUG#14609 - Exception thrown for new decimal type when
      using updatable result sets.

    - Fixed BUG#15544, no "dos" character set in MySQL > 4.1.0

    - Fixed BUG#15383 - PreparedStatement.setObject() serializes
      BigInteger as object, rather than sending as numeric value
      (and is thus not complementary to .getObject() on an UNSIGNED
      LONG type).

    - Fixed BUG#11874 - ResultSet.getShort() for UNSIGNED TINYINT
      returned wrong values.

    - Fixed BUG#15676 - lib-nodist directory missing from
      package breaks out-of-box build

    - Fixed BUG#15854 - DBMD.getColumns() returns wrong type for BIT.

    - Fixed BUG#16169 - ResultSet.getNativeShort() causes stack overflow error
      via recurisve calls.

    - Fixed BUG#14938 - Unable to initialize character set mapping tables.
      Removed reliance on .properties files to hold this information, as it
      turns out to be too problematic to code around class loader hierarchies
      that change depending on how an application is deployed. Moved information
      back into the CharsetMapping class.

    - Fixed BUG#16841 - updatable result set doesn't return AUTO_INCREMENT
      values for insertRow() when multiple column primary keys are used. (the
      driver was checking for the existence of single-column primary keys and
      an autoincrement value > 0 instead of a straightforward isAutoIncrement()
      check).

    - Fixed BUG#17099 - Statement.getGeneratedKeys() throws NullPointerException
      when no query has been processed.

    - Fixed BUG#13469 - Driver tries to call methods that don't exist on older and
      newer versions of Log4j. The fix is not trying to auto-detect presense of log4j,
      too many different incompatible versions out there in the wild to do this reliably.

      If you relied on autodetection before, you will need to add
      "logger=com.mysql.jdbc.log.Log4JLogger" to your JDBC URL to enable Log4J usage,
      or alternatively use the new "CommonsLogger" class to take care of this.

    - Added support for Apache Commons logging, use "com.mysql.jdbc.log.CommonsLogger"
      as the value for the "logger" configuration property.

    - LogFactory now prepends "com.mysql.jdbc.log" to log class name if it can't be
      found as-specified. This allows you to use "short names" for the built-in log
      factories, for example "logger=CommonsLogger" instead of
      "logger=com.mysql.jdbc.log.CommonsLogger".

    - Fixed BUG#15570 - ReplicationConnection incorrectly copies state,
	  doesn't transfer connection context correctly when transitioning between
	  the same read-only states.

	- Fixed BUG#18041 - Server-side prepared statements don't cause
	  truncation exceptions to be thrown when truncation happens.

	- Added performance feature, re-writing of batched executes for
	  Statement.executeBatch() (for all DML statements) and
	  PreparedStatement.executeBatch() (for INSERTs with VALUE clauses
	  only). Enable by using "rewriteBatchedStatements=true" in your JDBC URL.

	- Fixed BUG#17898 - registerOutParameter not working when some
	  parameters pre-populated. Still waiting for feedback from JDBC experts
	  group to determine what correct parameter count from getMetaData()
	  should be, however.

	- Fixed BUG#17587 - clearParameters() on a closed prepared statement
	  causes NPE.

	- Map "latin1" on MySQL server to CP1252 for MySQL > 4.1.0.

	- Added additional accessor and mutator methods on ConnectionProperties
	  so that DataSource users can use same naming as regular URL properties.

	- Fixed BUG#18740 - Data truncation and getWarnings() only returns last
	  warning in set.

	- Improved performance of retrieving BigDecimal, Time, Timestamp and Date
	  values from server-side prepared statements by creating fewer short-lived
	  instances of Strings when the native type is not an exact match for
	  the requested type. Fixes BUG#18496 for BigDecimals.

	- Fixed BUG#18554 - Aliased column names where length of name > 251
	  are corrupted.

	- Fixed BUG#17450 - ResultSet.wasNull() not always reset
	  correctly for booleans when done via conversion for server-side
	  prepared statements.

	- Fixed BUG#16277 - Invalid classname returned for
	  RSMD.getColumnClassName() for BIGINT type.

	- Fixed case where driver wasn't reading server status correctly when
	  fetching server-side prepared statement rows, which in some cases
	  could cause warning counts to be off, or multiple result sets to not
	  be read off the wire.

	- Driver now aware of fix for BIT type metadata that went into
	  MySQL-5.0.21 for server not reporting length consistently (bug
	  number 13601).

	- Fixed BUG#19282 - ResultSet.wasNull() returns incorrect value
	  when extracting native string from server-side prepared statement
	  generated result set.

11-30-05 - Version 3.1.12

    - Fixed client-side prepared statement bug with embedded ? inside
      quoted identifiers (it was recognized as a placeholder, when it
      was not).

    - Don't allow executeBatch() for CallableStatements with registered
      OUT/INOUT parameters (JDBC compliance).

    - Fall back to platform-encoding for URLDecoder.decode() when
      parsing driver URL properties if the platform doesn't have a
      two-argument version of this method.

    - Fixed BUG#14562 - Java type conversion may be incorrect for
      mediumint.

    - Added configuration property "useGmtMillisForDatetimes" which
      when set to true causes ResultSet.getDate(), .getTimestamp() to
      return correct millis-since GMT when .getTime() is called on
      the return value (currently default is "false" for legacy
      behavior).

    - Fixed DatabaseMetaData.stores*Identifiers():

        * if lower_case_table_names=0 (on server):

            storesLowerCaseIdentifiers() returns false
            storesLowerCaseQuotedIdentifiers() returns false
            storesMixedCaseIdentifiers() returns true
            storesMixedCaseQuotedIdentifiers() returns true
            storesUpperCaseIdentifiers() returns false
            storesUpperCaseQuotedIdentifiers() returns true

        * if lower_case_table_names=1 (on server):

            storesLowerCaseIdentifiers() returns true
            storesLowerCaseQuotedIdentifiers() returns true
            storesMixedCaseIdentifiers() returns false
            storesMixedCaseQuotedIdentifiers() returns false
            storesUpperCaseIdentifiers() returns false
            storesUpperCaseQuotedIdentifiers() returns true

    - Fixed BUG#14815 - DatabaseMetaData.getColumns() doesn't
      return TABLE_NAME correctly.

    - Fixed BUG#14909 - escape processor replaces quote character
      in quoted string with string delimiter.

    - Fixed BUG#12975 - OpenOffice expects
      DBMD.supportsIntegrityEnhancementFacility() to return "true"
      if foreign keys are supported by the datasource, even though
      this method also covers support for check constraints,
	  which MySQL _doesn't_ have. Setting the configuration property
	  "overrideSupportsIntegrityEnhancementFacility" to "true" causes
	  the driver to return "true" for this method.

    - Added "com.mysql.jdbc.testsuite.url.default" system property to
	  set default JDBC url for testsuite (to speed up bug resolution
	  when I'm working in Eclipse).

	- Fixed BUG#14938 - Unable to initialize character set mapping
	  tables (due to J2EE classloader differences).

	- Fixed BUG#14972 - Deadlock while closing server-side prepared
	  statements from multiple threads sharing one connection.

	- Fixed BUG#12230 -	logSlowQueries should give better info.

	- Fixed BUG#13775 - Extraneous sleep on autoReconnect.

	- Fixed BUG#15024 - Driver incorrectly closes streams passed as
	  arguments to PreparedStatements. Reverts to legacy behavior by
	  setting the JDBC configuration property "autoClosePStmtStreams"
	  to "true" (also included in the 3-0-Compat configuration "bundle").

	- Fixed BUG#13048 - maxQuerySizeToLog is not respected. Added logging of
	  bound values for execute() phase of server-side prepared statements
	  when profileSQL=true as well.

	- Fixed BUG#15065 - Usage advisor complains about unreferenced
	  columns, even though they've been referenced.

	- Don't increase timeout for failover/reconnect (BUG#6577)

	- Process escape tokens in Connection.prepareStatement(...), fix
	  for BUG#15141. You can disable this behavior by setting
	  the JDBC URL configuration property "processEscapeCodesForPrepStmts"
	  to "false".

	- Fixed BUG#13255 - Reconnect during middle of executeBatch()
	  should not occur if autoReconnect is enabled.

10-07-05 - Version 3.1.11

    - Fixed BUG#11629 - Spurious "!" on console when character
      encoding is "utf8".

    - Fixed statements generated for testcases missing ";" for
      "plain" statements.

    - Fixed BUG#11663 - Incorrect generation of testcase scripts
      for server-side prepared statements.

    - Fixed regression caused by fix for BUG#11552 that caused driver
      to return incorrect values for unsigned integers when those
      integers where within the range of the positive signed type.

    - Moved source code to svn repo.

    - Fixed BUG#11797 - Escape tokenizer doesn't respect stacked single quotes
	  for escapes.

	- GEOMETRY type not recognized when using server-side prepared statements.

    - Fixed BUG#11879 -- ReplicationConnection won't switch to slave, throws
      "Catalog can't be null" exception.

    - Fixed BUG#12218, properties shared between master and slave with
      replication connection.

    - Fixed BUG#10630, Statement.getWarnings() fails with NPE if statement
      has been closed.

    - Only get char[] from SQL in PreparedStatement.ParseInfo() when needed.

    - Fixed BUG#12104 - Geometry types not handled with server-side prepared
      statements.

    - Fixed BUG#11614 - StringUtils.getBytes() doesn't work when using
      multibyte character encodings and a length in  _characters_ is
      specified.

    - Fixed BUG#11798 - Pstmt.setObject(...., Types.BOOLEAN) throws exception.

    - Fixed BUG#11976 - maxPerformance.properties mis-spells
	  "elideSetAutoCommits".

	- Fixed BUG#11575 -- DBMD.storesLower/Mixed/UpperIdentifiers()
	  reports incorrect values for servers deployed on Windows.

	- Fixed BUG#11190 - ResultSet.moveToCurrentRow() fails to work when
	  preceeded by a call to ResultSet.moveToInsertRow().

	- Fixed BUG#11115, VARBINARY data corrupted when using server-side
	  prepared statements and .setBytes().

	- Fixed BUG#12229 - explainSlowQueries hangs with server-side
	  prepared statements.

	- Fixed BUG#11498 - Escape processor didn't honor strings demarcated
	  with double quotes.

	- Lifted restriction of changing streaming parameters with server-side
	  prepared statements. As long as _all_ streaming parameters were set
	  before execution, .clearParameters() does not have to be called.
	  (due to limitation of client/server protocol, prepared statements
	   can not reset _individual_ stream data on the server side).

	- Reworked Field class, *Buffer, and MysqlIO to be aware of field
	  lengths > Integer.MAX_VALUE.

	- Updated DBMD.supportsCorrelatedQueries() to return true for versions >
	  4.1, supportsGroupByUnrelated() to return true and
	  getResultSetHoldability() to return HOLD_CURSORS_OVER_COMMIT.

	- Fixed BUG#12541 - Handling of catalog argument in
	  DatabaseMetaData.getIndexInfo(), which also means changes to the following
	  methods in DatabaseMetaData:

	    - getBestRowIdentifier()
	    - getColumns()
	    - getCrossReference()
	    - getExportedKeys()
	    - getImportedKeys()
	    - getIndexInfo()
	    - getPrimaryKeys()
	    - getProcedures() (and thus indirectly getProcedureColumns())
	    - getTables()

	  The "catalog" argument in all of these methods now behaves in the following
	  way:

	    - Specifying NULL means that catalog will not be used to filter the
	      results (thus all databases will be searched), unless you've
	      set "nullCatalogMeansCurrent=true" in your JDBC URL properties.

	    - Specifying "" means "current" catalog, even though this isn't quite
	      JDBC spec compliant, it's there for legacy users.

	    - Specifying a catalog works as stated in the API docs.

	- Made Connection.clientPrepare() available from "wrapped" connections
	  in the jdbc2.optional package (connections built by
	  ConnectionPoolDataSource instances).

    - Added Connection.isMasterConnection() for clients to be able to determine
      if a multi-host master/slave connection is connected to the first host
      in the list.

    - Fixed BUG#12753 - Tokenizer for "=" in URL properties was causing
      sessionVariables=.... to be parameterized incorrectly.

    - Fixed BUG#11781, foreign key information that is quoted is
      parsed incorrectly when DatabaseMetaData methods use that
      information.

    - The "sendBlobChunkSize" property is now clamped to "max_allowed_packet"
      with consideration of stream buffer size and packet headers to avoid
      PacketTooBigExceptions when "max_allowed_packet" is similar in size
      to the default "sendBlobChunkSize" which is 1M.

    - CallableStatement.clearParameters() now clears resources associated
      with INOUT/OUTPUT parameters as well as INPUT parameters.

    - Fixed BUG#12417 - Connection.prepareCall() is database name
      case-sensitive (on Windows systems).

    - Fixed BUG#12752 - Cp1251 incorrectly mapped to win1251 for
      servers newer than 4.0.x.

    - Fixed BUG#12970 - java.sql.Types.OTHER returned for
	  BINARY and VARBINARY columns when using
	  DatabaseMetaData.getColumns().

	- ServerPreparedStatement.getBinding() now checks if the statement
	  is closed before attempting to reference the list of parameter
	  bindings, to avoid throwing a NullPointerException.

    - Fixed BUG#13277 - ResultSetMetaData from
      Statement.getGeneratedKeys() caused NullPointerExceptions to be
      thrown whenever a method that required a connection reference
      was called.

    - Removed support for java.nio I/O. Too many implementations
      turned out to be buggy, and there was no performance difference
      since MySQL is a blocking protocol anyway.

06-23-05 - Version 3.1.10-stable

	- Fixed connecting without a database specified raised an exception
	  in MysqlIO.changeDatabaseTo().

	- Initial implemention of ParameterMetadata for
	  PreparedStatement.getParameterMetadata(). Only works fully
	  for CallableStatements, as current server-side prepared statements
	  return every parameter as a VARCHAR type.

	- Fixed BUG#11552 - Server-side prepared statements return incorrect
	  values for unsigned TINYINT, SMALLINT, INT and Long.

	- Fixed BUG#11540 - Incorrect year conversion in setDate(..) for
	  system that use B.E. year in default locale.

06-22-05 - Version 3.1.9-stable

	- Overhaul of character set configuration, everything now
	  lives in a properties file.

	- Driver now correctly uses CP932 if available on the server
	  for Windows-31J, CP932 and MS932 java encoding names,
	  otherwise it resorts to SJIS, which is only a close
	  approximation. Currently only MySQL-5.0.3 and newer (and
	  MySQL-4.1.12 or .13, depending on when the character set
	  gets backported) can reliably support any variant of CP932.

	- Fixed BUG#9064 - com.mysql.jdbc.PreparedStatement.ParseInfo
	  does unnecessary call to toCharArray().

	- Fixed Bug#10144 - Memory leak in ServerPreparedStatement if
	  serverPrepare() fails.

	- Actually write manifest file to correct place so it ends up
	  in the binary jar file.

	- Added "createDatabaseIfNotExist" property (default is "false"),
	  which will cause the driver to ask the server to create the
	  database specified in the URL if it doesn't exist. You must have
	  the appropriate privileges for database creation for this to
	  work.

	- Fixed BUG#10156 - Unsigned SMALLINT treated as signed for ResultSet.getInt(),
	  fixed all cases for UNSIGNED integer values and server-side prepared statements,
	  as well as ResultSet.getObject() for UNSIGNED TINYINT.

	- Fixed BUG#10155, double quotes not recognized when parsing
	  client-side prepared statements.

	- Made enableStreamingResults() visible on
	  com.mysql.jdbc.jdbc2.optional.StatementWrapper.

	- Made ServerPreparedStatement.asSql() work correctly so auto-explain
	  functionality would work with server-side prepared statements.

	- Made JDBC2-compliant wrappers public in order to allow access to
	  vendor extensions.

	- Cleaned up logging of profiler events, moved code to dump a profiler
	  event as a string to com.mysql.jdbc.log.LogUtils so that third
	  parties can use it.

	- DatabaseMetaData.supportsMultipleOpenResults() now returns true. The
	  driver has supported this for some time, DBMD just missed that fact.

	- Fixed BUG#10310 - Driver doesn't support {?=CALL(...)} for calling
	  stored functions. This involved adding support for function retrieval
	  to DatabaseMetaData.getProcedures() and getProcedureColumns() as well.

	- Fixed BUG#10485, SQLException thrown when retrieving YEAR(2)
	  with ResultSet.getString(). The driver will now always treat YEAR types
	  as java.sql.Dates and return the correct values for getString().
	  Alternatively, the "yearIsDateType" connection property can be set to
	  "false" and the values will be treated as SHORTs.

	- The datatype returned for TINYINT(1) columns when "tinyInt1isBit=true"
	  (the default) can be switched between Types.BOOLEAN and Types.BIT
	  using the new configuration property "transformedBitIsBoolean", which
	  defaults to "false". If set to "false" (the default),
	  DatabaseMetaData.getColumns() and ResultSetMetaData.getColumnType()
	  will return Types.BOOLEAN for TINYINT(1) columns. If "true",
	  Types.BOOLEAN will be returned instead. Irregardless of this configuration
	  property, if "tinyInt1isBit" is enabled, columns with the type TINYINT(1)
	  will be returned as java.lang.Boolean instances from
	  ResultSet.getObject(..), and ResultSetMetaData.getColumnClassName()
	  will return "java.lang.Boolean".

	- Fixed BUG#10496 - SQLException is thrown when using property
	  "characterSetResults" with cp932 or eucjpms.

	- Reorganized directory layout, sources now in "src" folder,
	  don't pollute parent directory when building, now output goes
	  to "./build", distribution goes to "./dist".

	- Added support/bug hunting feature that generates .sql test
	  scripts to STDERR when "autoGenerateTestcaseScript" is set
	  to "true".

	- Fixed BUG#10850 - 0-length streams not sent to server when
	  using server-side prepared statements.

	- Setting "cachePrepStmts=true" now causes the Connection to also
	  cache the check the driver performs to determine if a prepared
	  statement can be server-side or not, as well as caches server-side
	  prepared statements for the lifetime of a connection. As before,
	  the "prepStmtCacheSize" parameter controls the size of these
	  caches.

	- Try to handle OutOfMemoryErrors more gracefully. Although not
	  much can be done, they will in most cases close the connection
	  they happened on so that further operations don't run into
	  a connection in some unknown state. When an OOM has happened,
	  any further operations on the connection will fail with a
	  "Connection closed" exception that will also list the OOM exception
	  as the reason for the implicit connection close event.

	- Don't send COM_RESET_STMT for each execution of a server-side
	  prepared statement if it isn't required.

	- Driver detects if you're running MySQL-5.0.7 or later, and does
	  not scan for "LIMIT ?[,?]" in statements being prepared, as the
	  server supports those types of queries now.

	- Fixed BUG#11115, Varbinary data corrupted when using server-side
	  prepared statements and ResultSet.getBytes().

	- Connection.setCatalog() is now aware of the "useLocalSessionState"
	  configuration property, which when set to true will prevent
	  the driver from sending "USE ..." to the server if the requested
	  catalog is the same as the current catalog.

	- Added the following configuration bundles, use one or many via
	  the "useConfigs" configuration property:

	    * maxPerformance -- maximum performance without being reckless
	    * solarisMaxPerformance -- maximum performance for Solaris,
	                               avoids syscalls where it can
	    * 3-0-Compat -- Compatibility with Connector/J 3.0.x functionality

	- Added "maintainTimeStats" configuration property (defaults to "true"),
	  which tells the driver whether or not to keep track of the last query time
	  and the last successful packet sent to the server's time. If set to
	  false, removes two syscalls per query.

	- Fixed BUG#11259, autoReconnect ping causes exception on connection
	  startup.

	- Fixed BUG#11360 Connector/J dumping query into SQLException twice

	- Fixed PreparedStatement.setClob() not accepting null as a parameter.

	- Fixed BUG#11411 - Production package doesn't include JBoss integration
	  classes.

	- Removed nonsensical "costly type conversion" warnings when using
	  usage advisor.

04-14-05 - Version 3.1.8-stable

	- Fixed DatabaseMetaData.getTables() returning views when they were
	  not asked for as one of the requested table types.

	- Added support for new precision-math DECIMAL type in MySQL >= 5.0.3.

	- Fixed ResultSet.getTime() on a NULL value for server-side prepared
	  statements throws NPE.

	- Made Connection.ping() a public method.

	- Fixed Bug#8868, DATE_FORMAT() queries returned as BLOBs from getObject().

	- ServerPreparedStatements now correctly 'stream' BLOB/CLOB data to the
	  server. You can configure the threshold chunk size using the
	  JDBC URL property 'blobSendChunkSize' (the default is one megabyte).

    - BlobFromLocator now uses correct identifier quoting when generating
      prepared statements.

    - Server-side session variables can be preset at connection time by
      passing them as a comma-delimited list for the connection property
      'sessionVariables'.

	- Fixed regression in ping() for users using autoReconnect=true.

	- Fixed BUG#9040 - PreparedStatement.addBatch() doesn't work with server-side
	  prepared statements and streaming BINARY data.

	- Fixed BUG#8800 - DBMD.supportsMixedCase*Identifiers() returns wrong
	  value on servers running on case-sensitive filesystems.

	- Fixed BUG#9206, can not use 'UTF-8' for characterSetResults
      configuration property.

    - Fixed BUG#9236, a continuation of BUG#8868, where functions used in queries
      that should return non-string types when resolved by temporary tables suddenly
      become opaque binary strings (work-around for server limitation). Also fixed
      fields with type of CHAR(n) CHARACTER SET BINARY to return correct/matching
      classes for RSMD.getColumnClassName() and ResultSet.getObject().

    - Fixed BUG#8792 - DBMD.supportsResultSetConcurrency() not returning
	  true for forward-only/read-only result sets (we obviously support this).

	- Fixed BUG#8803, 'DATA_TYPE' column from DBMD.getBestRowIdentifier()
	  causes ArrayIndexOutOfBoundsException when accessed (and in fact, didn't
	  return any value).

	- Check for empty strings ('') when converting char/varchar column data to numbers,
	  throw exception if 'emptyStringsConvertToZero' configuration property is set
	  to 'false' (for backwards-compatibility with 3.0, it is now set to 'true'
	  by default, but will most likely default to 'false' in 3.2).

	- Fixed BUG#9320 - PreparedStatement.getMetaData() inserts blank row in database
	  under certain conditions when not using server-side prepared statements.

	- Connection.canHandleAsPreparedStatement() now makes 'best effort' to distinguish
	  LIMIT clauses with placeholders in them from ones without in order to have fewer
	  false positives when generating work-arounds for statements the server cannot
	  currently handle as server-side prepared statements.

	- Fixed build.xml to not compile log4j logging if log4j not available.

	- Added support for the c3p0 connection pool's (http://c3p0.sf.net/)
	  validation/connection checker interface which uses the lightweight
	  'COM_PING' call to the server if available. To use it, configure your
	  c3p0 connection pool's 'connectionTesterClassName' property to use
	  'com.mysql.jdbc.integration.c3p0.MysqlConnectionTester'.

	- Better detection of LIMIT inside/outside of quoted strings so that
	  the driver can more correctly determine whether a prepared statement
	  can be prepared on the server or not.

	- Fixed BUG#9319 - Stored procedures with same name in
	  different databases confuse the driver when it tries to determine
	  parameter counts/types.

    - Added finalizers to ResultSet and Statement implementations to be JDBC
      spec-compliant, which requires that if not explicitly closed, these
      resources should be closed upon garbage collection.

    - Fixed BUG#9682 - Stored procedures with DECIMAL parameters with
	  storage specifications that contained "," in them would fail.

	- PreparedStatement.setObject(int, Object, int type, int scale) now
	  uses scale value for BigDecimal instances.

	- Fixed BUG#9704 - Statement.getMoreResults() could throw NPE when
	  existing result set was .close()d.

	- The performance metrics feature now gathers information about
	  number of tables referenced in a SELECT.

	- The logging system is now automatically configured. If the value has
	  been set by the user, via the URL property "logger" or the system
	  property "com.mysql.jdbc.logger", then use that, otherwise, autodetect
	  it using the following steps:

    	 Log4j, if it's available,
    	 Then JDK1.4 logging,
    	 Then fallback to our STDERR logging.

   	- Fixed BUG#9778, DBMD.getTables() shouldn't return tables if views
	  are asked for, even if the database version doesn't support views.

	- Fixed driver not returning 'true' for '-1' when ResultSet.getBoolean()
	  was called on result sets returned from server-side prepared statements.

	- Added a Manifest.MF file with implementation information to the .jar
	  file.

	- More tests in Field.isOpaqueBinary() to distinguish opaque binary (i.e.
	  fields with type CHAR(n) and CHARACTER SET BINARY) from output of
	  various scalar and aggregate functions that return strings.

	- Fixed BUG#9917 - Should accept null for catalog (meaning use current)
	  in DBMD methods, even though it's not JDBC-compliant for legacy's sake.
	  Disable by setting connection property "nullCatalogMeansCurrent" to "false"
	  (which will be the default value in C/J 3.2.x).

	- Fixed BUG#9769 - Should accept null for name patterns in DBMD (meaning "%"),
	  even though it isn't JDBC compliant, for legacy's sake. Disable by setting
	  connection property "nullNamePatternMatchesAll" to "false" (which will be
	  the default value in C/J 3.2.x).

02-18-05 - Version 3.1.7-stable


    - Fixed BUG#7686, Timestamp key column data needed "_binary'"
      stripped for UpdatableResultSet.refreshRow().

    - Fixed BUG#7715 - Timestamps converted incorrectly to strings
      with Server-side prepared statements and updatable result sets.

    - Detect new sql_mode variable in string form (it used to be
      integer) and adjust quoting method for strings appropriately.

    - Added 'holdResultsOpenOverStatementClose' property (default is
      false), that keeps result sets open over statement.close() or new
      execution on same statement (suggested by Kevin Burton).

    - Fixed BUG#7952 -- Infinite recursion when 'falling back' to master
      in failover configuration.

    - Disable multi-statements (if enabled) for MySQL-4.1 versions prior
      to version 4.1.10 if the query cache is enabled, as the server
      returns wrong results in this configuration.

    - Fixed duplicated code in configureClientCharset() that prevented
      useOldUTF8Behavior=true from working properly.

    - Removed 'dontUnpackBinaryResults' functionality, the driver now
      always stores results from server-side prepared statements as-is
      from the server and unpacks them on demand.

    - Fixed BUG#8096 where emulated locators corrupt binary data
      when using server-side prepared statements.

    - Fixed synchronization issue with
      ServerPreparedStatement.serverPrepare() that could cause
      deadlocks/crashes if connection was shared between threads.

    - By default, the driver now scans SQL you are preparing via all
      variants of Connection.prepareStatement() to determine if it is a
      supported type of statement to prepare on the server side, and if
      it is not supported by the server, it instead prepares it as a
      client-side emulated prepared statement (BUG#4718). You can
      disable this by passing 'emulateUnsupportedPstmts=false' in your
      JDBC URL.

    - Remove _binary introducer from parameters used as in/out
      parameters in CallableStatement.

    - Always return byte[]s for output parameters registered as *BINARY.

    - Send correct value for 'boolean' "true" to server for
      PreparedStatement.setObject(n, "true", Types.BIT).

    - Fixed bug with Connection not caching statements from
      prepareStatement() when the statement wasn't a server-side
      prepared statement.

    - Choose correct 'direction' to apply time adjustments when both
      client and server are in GMT timezone when using
      ResultSet.get(..., cal) and PreparedStatement.set(...., cal).

    - Added 'dontTrackOpenResources' option (default is false, to be
      JDBC compliant), which helps with memory use for non-well-behaved
      apps (i.e applications which don't close Statements when they
      should).

    - Fixed BUG#8428 - ResultSet.getString() doesn't maintain format
      stored on server, bug fix only enabled when 'noDatetimeStringSync'
      property is set to 'true' (the default is 'false').

    - Fixed NPE in ResultSet.realClose() when using usage advisor and
      result set was already closed.

    - Fixed BUG#8487 - PreparedStatements not creating streaming result
      sets.

    - Don't pass NULL to String.valueOf() in
      ResultSet.getNativeConvertToString(), as it stringifies it (i.e.
      returns "null"), which is not correct for the method in question.

    - Fixed BUG#8484 - ResultSet.getBigDecimal() throws exception
      when rounding would need to occur to set scale. The driver now
      chooses a rounding mode of 'half up' if non-rounding
      BigDecimal.setScale() fails.

    - Added 'useLocalSessionState' configuration property, when set to
      'true' the JDBC driver trusts that the application is well-behaved
      and only sets autocommit and transaction isolation levels using
      the methods provided on java.sql.Connection, and therefore can
      manipulate these values in many cases without incurring
      round-trips to the database server.

    - Added enableStreamingResults() to Statement for connection pool
      implementations that check Statement.setFetchSize() for
      specification-compliant values. Call Statement.setFetchSize(>=0)
      to disable the streaming results for that statement.

    - Added support for BIT type in MySQL-5.0.3. The driver will treat
      BIT(1-8) as the JDBC standard BIT type (which maps to
      java.lang.Boolean), as the server does not currently send enough
      information to determine the size of a bitfield when < 9 bits are
      declared. BIT(>9) will be treated as VARBINARY, and will return
      byte[] when getObject() is called.

12-23-04 - Version 3.1.6-stable

    - Fixed hang on SocketInputStream.read() with Statement.setMaxRows() and
      multiple result sets when driver has to truncate result set directly,
      rather than tacking a 'LIMIT n' on the end of it.

    - Fixed BUG#7026 - DBMD.getProcedures() doesn't respect catalog parameter.

    - Respect bytes-per-character for RSMD.getPrecision().

12-02-04 - Version 3.1.5-gamma

	- Fix comparisons made between string constants and dynamic strings that
	  are either toUpperCase()d or toLowerCase()d to use Locale.ENGLISH, as
	  some locales 'override' case rules for English. Also use
	  StringUtils.indexOfIgnoreCase() instead of .toUpperCase().indexOf(),
	  avoids creating a very short-lived transient String instance.

	- Fixed BUG#5235 - Server-side prepared statements did not honor
      'zeroDateTimeBehavior' property, and would cause class-cast
      exceptions when using ResultSet.getObject(), as the all-zero string
      was always returned.

    - Fixed batched updates with server prepared statements weren't looking if
      the types had changed for a given batched set of parameters compared
      to the previous set, causing the server to return the error
      'Wrong arguments to mysql_stmt_execute()'.

    - Handle case when string representation of timestamp contains trailing '.'
      with no numbers following it.

    - Fixed BUG#5706 - Inefficient detection of pre-existing string instances
      in ResultSet.getNativeString().

    - Don't throw exceptions for Connection.releaseSavepoint().

    - Use a per-session Calendar instance by default when decoding dates
      from ServerPreparedStatements (set to old, less performant behavior by
      setting property 'dynamicCalendars=true').

    - Added experimental configuration property 'dontUnpackBinaryResults',
      which delays unpacking binary result set values until they're asked for,
      and only creates object instances for non-numerical values (it is set
      to 'false' by default). For some usecase/jvm combinations, this is
      friendlier on the garbage collector.

    - Fixed BUG#5729 - UNSIGNED BIGINT unpacked incorrectly from
      server-side prepared statement result sets.

    - Fixed BUG#6225 - ServerSidePreparedStatement allocating short-lived
      objects un-necessarily.

    - Removed un-wanted new Throwable() in ResultSet constructor due to bad
      merge (caused a new object instance that was never used for every result
      set created) - Found while profiling for BUG#6359.

    - Fixed too-early creation of StringBuffer in EscapeProcessor.escapeSQL(),
      also return String when escaping not needed (to avoid unnecssary object
      allocations). Found while profiling for BUG#6359.

    - Use null-safe-equals for key comparisons in updatable result sets.

    - Fixed BUG#6537, SUM() on Decimal with server-side prepared statement ignores
      scale if zero-padding is needed (this ends up being due to conversion to DOUBLE
      by server, which when converted to a string to parse into BigDecimal, loses all
      'padding' zeros).

    - Use DatabaseMetaData.getIdentifierQuoteString() when building DBMD
      queries.

    - Use 1MB packet for sending file for LOAD DATA LOCAL INFILE if that
      is < 'max_allowed_packet' on server.

    - Fixed BUG#6399, ResultSetMetaData.getColumnDisplaySize() returns incorrect
      values for multibyte charsets.

    - Make auto-deserialization of java.lang.Objects stored in BLOBs
      configurable via 'autoDeserialize' property (defaults to 'false').

    - Re-work Field.isOpaqueBinary() to detect 'CHAR(n) CHARACTER SET BINARY'
      to support fixed-length binary fields for ResultSet.getObject().

    - Use our own implementation of buffered input streams to get around
      blocking behavior of java.io.BufferedInputStream. Disable this with
      'useReadAheadInput=false'.

    - Fixed BUG#6348, failing to connect to the server when one of the
      addresses for the given host name is IPV6 (which the server does
      not yet bind on). The driver now loops through _all_ IP addresses
      for a given host, and stops on the first one that accepts() a
      socket.connect().

09-04-04 - Version 3.1.4-beta

    - Fixed BUG#4510 - connector/j 3.1.3 beta does not handle integers
      correctly (caused by changes to support unsigned reads in
      Buffer.readInt() -> Buffer.readShort()).

    - Added support in DatabaseMetaData.getTables() and getTableTypes()
      for VIEWs which are now available in MySQL server version 5.0.x.

    - Fixed BUG#4642 -- ServerPreparedStatement.execute*() sometimes
      threw ArrayIndexOutOfBoundsException when unpacking field metadata.

    - Optimized integer number parsing, enable 'old' slower integer parsing
      using JDK classes via 'useFastIntParsing=false' property.

    - Added 'useOnlyServerErrorMessages' property, which causes message text
      in exceptions generated by the server to only contain the text sent by
      the server (as opposed to the SQLState's 'standard' description, followed
      by the server's error message). This property is set to 'true' by default.

    - Fixed BUG#4689 - ResultSet.wasNull() does not work for primatives if a
      previous null was returned.

    - Track packet sequence numbers if enablePacketDebug=true, and throw an
      exception if packets received out-of-order.

    - Fixed BUG#4482, ResultSet.getObject() returns wrong type for strings
      when using prepared statements.

    - Calling MysqlPooledConnection.close() twice (even though an application
      error), caused NPE. Fixed.

    - Fixed BUG#5012 -- ServerPreparedStatements dealing with return of
	  DECIMAL type don't work.

	- Fixed BUG#5032 -- ResultSet.getObject() doesn't return
      type Boolean for pseudo-bit types from prepared statements on 4.1.x
      (shortcut for avoiding extra type conversion when using binary-encoded
      result sets obscurred test in getObject() for 'pseudo' bit type)

    - You can now use URLs in 'LOAD DATA LOCAL INFILE' statements, and the
      driver will use Java's built-in handlers for retreiving the data and
      sending it to the server. This feature is not enabled by default,
      you must set the 'allowUrlInLocalInfile' connection property to 'true'.

    - The driver is more strict about truncation of numerics on
      ResultSet.get*(), and will throw a SQLException when truncation is
      detected. You can disable this by setting 'jdbcCompliantTruncation' to
      false (it is enabled by default, as this functionality is required
      for JDBC compliance).

    - Added three ways to deal with all-zero datetimes when reading them from
      a ResultSet, 'exception' (the default), which throws a SQLException
      with a SQLState of 'S1009', 'convertToNull', which returns NULL instead of
      the date, and 'round', which rounds the date to the nearest closest value
      which is '0001-01-01'.

    - Fixed ServerPreparedStatement to read prepared statement metadata off
      the wire, even though it's currently a placeholder instead of using
      MysqlIO.clearInputStream() which didn't work at various times because
      data wasn't available to read from the server yet. This fixes sporadic
      errors users were having with ServerPreparedStatements throwing
      ArrayIndexOutOfBoundExceptions.

    - Use com.mysql.jdbc.Message's classloader when loading resource bundle,
      should fix sporadic issues when the caller's classloader can't locate
      the resource bundle.

07-07-04 - Version 3.1.3-beta

	- Mangle output parameter names for CallableStatements so they
	  will not clash with user variable names.

	- Added support for INOUT parameters in CallableStatements.

	- Fix for BUG#4119, null bitmask sent for server-side prepared
	  statements was incorrect.

	- Use SQL Standard SQL states by default, unless 'useSqlStateCodes'
	  property is set to 'false'.

	- Added packet debuging code (see the 'enablePacketDebug' property
	  documentation).

	- Added constants for MySQL error numbers (publicly-accessible,
	  see com.mysql.jdbc.MysqlErrorNumbers), and the ability to
	  generate the mappings of vendor error codes to SQLStates
	  that the driver uses (for documentation purposes).

	- Externalized more messages (on-going effort).

	- Fix for BUG#4311 - Error in retrieval of mediumint column with
	  prepared statements and binary protocol.

	- Support new timezone variables in MySQL-4.1.3 when
	  'useTimezone=true'

	- Support for unsigned numerics as return types from prepared statements.
	  This also causes a change in ResultSet.getObject() for the 'bigint unsigned'
	  type, which used to return BigDecimal instances, it now returns instances
	  of java.lang.BigInteger.

06-09-04 - Version 3.1.2-alpha

	- Fixed stored procedure parameter parsing info when size was
	  specified for a parameter (i.e. char(), varchar()).

	- Enabled callable statement caching via 'cacheCallableStmts'
	  property.

	- Fixed case when no output parameters specified for a
	  stored procedure caused a bogus query to be issued
	  to retrieve out parameters, leading to a syntax error
	  from the server.

	- Fixed case when no parameters could cause a NullPointerException
	  in CallableStatement.setOutputParameters().

	- Removed wrapping of exceptions in MysqlIO.changeUser().

	- Fixed sending of split packets for large queries, enabled nio
	  ability to send large packets as well.

	- Added .toString() functionality to ServerPreparedStatement,
	  which should help if you're trying to debug a query that is
	  a prepared statement (it shows SQL as the server would process).

	- Added 'gatherPerformanceMetrics' property, along with properties
	  to control when/where this info gets logged (see docs for more
	  info).

	- ServerPreparedStatements weren't actually de-allocating
	  server-side resources when .close() was called.

	- Added 'logSlowQueries' property, along with property
	  'slowQueriesThresholdMillis' to control when a query should
	  be considered 'slow'.

	- Correctly map output parameters to position given in
	  prepareCall() vs. order implied during registerOutParameter() -
	  fixes BUG#3146.

	- Correctly detect initial character set for servers >= 4.1.0

	- Cleaned up detection of server properties.

	- Support placeholder for parameter metadata for server >= 4.1.2

	- Fix for BUG#3539 getProcedures() does not return any procedures in
	  result set

	- Fix for BUG#3540 getProcedureColumns() doesn't work with wildcards
	  for procedure name

	- Fixed BUG#3520 -- DBMD.getSQLStateType() returns incorrect value.

	- Added 'connectionCollation' property to cause driver to issue
	  'set collation_connection=...' query on connection init if default
	  collation for given charset is not appropriate.

	- Fixed DatabaseMetaData.getProcedures() when run on MySQL-5.0.0 (output of
	'show procedure status' changed between 5.0.1 and 5.0.0.

	- Fixed BUG#3804 -- getWarnings() returns SQLWarning instead of DataTruncation

	- Don't enable server-side prepared statements for server version 5.0.0 or 5.0.1,
	as they aren't compatible with the '4.1.2+' style that the driver uses (the driver
	expects information to come back that isn't there, so it hangs).


02-14-04 - Version 3.1.1-alpha

    - Fixed bug with UpdatableResultSets not using client-side
	  prepared statements.

	- Fixed character encoding issues when converting bytes to
	  ASCII when MySQL doesn't provide the character set, and
	  the JVM is set to a multibyte encoding (usually affecting
	  retrieval of numeric values).

	- Unpack 'unknown' data types from server prepared statements
	  as Strings.

	- Implemented long data (Blobs, Clobs, InputStreams, Readers)
	  for server prepared statements.

	- Implemented Statement.getWarnings() for MySQL-4.1 and newer
	  (using 'SHOW WARNINGS').

	- Default result set type changed to TYPE_FORWARD_ONLY
	  (JDBC compliance).

	- Centralized setting of result set type and concurrency.

	- Re-factored how connection properties are set and exposed
	  as DriverPropertyInfo as well as Connection and DataSource
	  properties.

	- Support for NIO. Use 'useNIO=true' on platforms that support
	  NIO.

	- Support for SAVEPOINTs (MySQL >= 4.0.14 or 4.1.1).

	- Support for mysql_change_user()...See the changeUser() method
	  in com.mysql.jdbc.Connection.

	- Reduced number of methods called in average query to be more
	  efficient.

	- Prepared Statements will be re-prepared on auto-reconnect. Any errors
	  encountered are postponed until first attempt to re-execute the
	  re-prepared statement.

	- Ensure that warnings are cleared before executing queries
	  on prepared statements, as-per JDBC spec (now that we support
	  warnings).

	- Support 'old' profileSql capitalization in ConnectionProperties.
	  This property is deprecated, you should use 'profileSQL' if possible.

	- Optimized Buffer.readLenByteArray() to return shared empty byte array
	  when length is 0.

	- Allow contents of PreparedStatement.setBlob() to be retained
	  between calls to .execute*().

	- Deal with 0-length tokens in EscapeProcessor (caused by callable
	  statement escape syntax).

	- Check for closed connection on delete/update/insert row operations in
	  UpdatableResultSet.

	- Fix support for table aliases when checking for all primary keys in
	  UpdatableResultSet.

	- Removed useFastDates connection property.

	- Correctly initialize datasource properties from JNDI Refs, including
	  explicitly specified URLs.

	- DatabaseMetaData now reports supportsStoredProcedures() for
	  MySQL versions >= 5.0.0

	- Fixed stack overflow in Connection.prepareCall() (bad merge).

	- Fixed IllegalAccessError to Calendar.getTimeInMillis() in DateTimeValue
	  (for JDK < 1.4).

	- Fix for BUG#1673, where DatabaseMetaData.getColumns() is not
      returning correct column ordinal info for non '%' column name patterns.

    - Merged fix of datatype mapping from MySQL type 'FLOAT' to
      java.sql.Types.REAL from 3.0 branch.

    - Detect collation of column for RSMD.isCaseSensitive().

    - Fixed sending of queries > 16M.

    - Added named and indexed input/output parameter support to CallableStatement.
      MySQL-5.0.x or newer.

    - Fixed NullPointerException in ServerPreparedStatement.setTimestamp(),
      as well as year and month descrepencies in
      ServerPreparedStatement.setTimestamp(), setDate().

    - Added ability to have multiple database/JVM targets for compliance
      and regression/unit tests in build.xml.

    - Fixed NPE and year/month bad conversions when accessing some
      datetime functionality in ServerPreparedStatements and their
      resultant result sets.

    - Display where/why a connection was implicitly closed (to
      aid debugging).

    - CommunicationsException implemented, that tries to determine
      why communications was lost with a server, and displays
      possible reasons when .getMessage() is called.

    - Fixed BUG#2359, NULL values for numeric types in binary
      encoded result sets causing NullPointerExceptions.

    - Implemented Connection.prepareCall(), and DatabaseMetaData.
      getProcedures() and getProcedureColumns().

    - Reset 'long binary' parameters in ServerPreparedStatement when
      clearParameters() is called, by sending COM_RESET_STMT to the
      server.

    - Merged prepared statement caching, and .getMetaData() support
      from 3.0 branch.

    - Fixed off-by-1900 error in some cases for
      years in TimeUtil.fastDate/TimeCreate() when unpacking results
      from server-side prepared statements.

    - Fixed BUG#2502 -- charset conversion issue in getTables().

    - Implemented multiple result sets returned from a statement
      or stored procedure.

    - Fixed BUG#2606 -- Server side prepared statements not returning
      datatype 'YEAR' correctly.

    - Enabled streaming of result sets from server-side prepared
      statements.

    - Fixed BUG#2623 -- Class-cast exception when using
      scrolling result sets and server-side prepared statements.

	- Merged unbuffered input code from 3.0.

	- Fixed ConnectionProperties that weren't properly exposed
	  via accessors, cleaned up ConnectionProperties code.

	- Fixed BUG#2671, NULL fields not being encoded correctly in
	  all cases in server side prepared statements.

	- Fixed rare buffer underflow when writing numbers into buffers
	  for sending prepared statement execution requests.

	- Use DocBook version of docs for shipped versions of drivers.


02-18-03 - Version 3.1.0-alpha

    - Added 'requireSSL' property.

    - Added 'useServerPrepStmts' property (default 'false'). The
      driver will use server-side prepared statements when the
      server version supports them (4.1 and newer) when this
      property is set to 'true'. It is currently set to 'false'
      by default until all bind/fetch functionality has been
      implemented. Currently only DML prepared statements are
      implemented for 4.1 server-side prepared statements.

    - Track open Statements, close all when Connection.close()
      is called (JDBC compliance).

06-22-05 - Version 3.0.17-ga

    - Fixed BUG#5874, Timestamp/Time conversion goes in the wrong 'direction'
      when useTimeZone='true' and server timezone differs from client timezone.

	- Fixed BUG#7081, DatabaseMetaData.getIndexInfo() ignoring 'unique'
	  parameter.

	- Support new protocol type 'MYSQL_TYPE_VARCHAR'.

	- Added 'useOldUTF8Behavoior' configuration property, which causes
	  JDBC driver to act like it did with MySQL-4.0.x and earlier when
	  the character encoding is 'utf-8' when connected to MySQL-4.1 or
	  newer.

	- Fixed BUG#7316 - Statements created from a pooled connection were
	  returning physical connection instead of logical connection when
	  getConnection() was called.

	- Fixed BUG#7033 - PreparedStatements don't encode Big5 (and other
	  multibyte) character sets correctly in static SQL strings.

	- Fixed BUG#6966, connections starting up failed-over (due to down master)
      never retry master.

    - Fixed BUG#7061, PreparedStatement.fixDecimalExponent() adding extra
      '+', making number unparseable by MySQL server.

    - Fixed BUG#7686, Timestamp key column data needed "_binary'" stripped for
      UpdatableResultSet.refreshRow().

    - Backported SQLState codes mapping from Connector/J 3.1, enable with
      'useSqlStateCodes=true' as a connection property, it defaults to
      'false' in this release, so that we don't break legacy applications (it
      defaults to 'true' starting with Connector/J 3.1).

    - Fixed BUG#7601, PreparedStatement.fixDecimalExponent() adding extra
      '+', making number unparseable by MySQL server.

    - Escape sequence {fn convert(..., type)} now supports ODBC-style types
      that are prepended by 'SQL_'.

    - Fixed duplicated code in configureClientCharset() that prevented
      useOldUTF8Behavior=true from working properly.

    - Handle streaming result sets with > 2 billion rows properly by fixing
      wraparound of row number counter.

    - Fixed BUG#7607 - MS932, SHIFT_JIS and Windows_31J not recog. as
      aliases for sjis.

    - Fixed BUG#6549 (while fixing #7607), adding 'CP943' to aliases for
      sjis.

    - Fixed BUG#8064, which requires hex escaping of binary data when using
      multibyte charsets with prepared statements.

    - Fixed BUG#8812, NON_UNIQUE column from DBMD.getIndexInfo() returned
      inverted value.

    - Workaround for server BUG#9098 - default values of CURRENT_* for
      DATE/TIME/TIMESTAMP/TIMESTAMP columns can't be distinguished from
      'string' values, so UpdatableResultSet.moveToInsertRow() generates
      bad SQL for inserting default values.

    - Fixed BUG#8629 - 'EUCKR' charset is sent as 'SET NAMES euc_kr' which
      MySQL-4.1 and newer doesn't understand.

    - DatabaseMetaData.supportsSelectForUpdate() returns correct value based
      on server version.

    - Use hex escapes for PreparedStatement.setBytes() for double-byte charsets
      including 'aliases' Windows-31J, CP934, MS932.

    - Added support for the "EUC_JP_Solaris" character encoding, which maps
      to a MySQL encoding of "eucjpms" (backported from 3.1 branch). This only
      works on servers that support eucjpms, namely 5.0.3 or later.

11-15-04 - Version 3.0.16-ga

	- Re-issue character set configuration commands when re-using pooled
	  connections and/or Connection.changeUser() when connected to MySQL-4.1
	  or newer.

	- Fixed ResultSetMetaData.isReadOnly() to detect non-writable columns
	  when connected to MySQL-4.1 or newer, based on existence of 'original'
	  table and column names.

	- Fixed BUG#5664, ResultSet.updateByte() when on insert row
      throws ArrayOutOfBoundsException.

    - Fixed DatabaseMetaData.getTypes() returning incorrect (i.e. non-negative)
      scale for the 'NUMERIC' type.

    - Fixed BUG#6198, off-by-one bug in Buffer.readString(string).

    - Made TINYINT(1) -> BIT/Boolean conversion configurable via 'tinyInt1isBit'
      property (default 'true' to be JDBC compliant out of the box).

    - Only set 'character_set_results' during connection establishment if
      server version >= 4.1.1.

    - Fixed regression where useUnbufferedInput was defaulting to 'false'.

    - Fixed BUG#6231, ResultSet.getTimestamp() on a column with TIME in it
      fails.

09-04-04 - Version 3.0.15-ga

	- Fixed BUG#4010 - StringUtils.escapeEasternUnicodeByteStream is still
	  broken for GBK

	- Fixed BUG#4334 - Failover for autoReconnect not using port #'s for any
	  hosts, and not retrying all hosts. (WARN: This required a change to
	  the SocketFactory connect() method signature, which is now

	    public Socket connect(String host, int portNumber, Properties props),

	  therefore any third-party socket factories will have to be changed
	  to support this signature.

	- Logical connections created by MysqlConnectionPoolDataSource will
	  now issue a rollback() when they are closed and sent back to the pool.
	  If your application server/connection pool already does this for you, you
	  can set the 'rollbackOnPooledClose' property to false to avoid the
	  overhead of an extra rollback().

	- Removed redundant calls to checkRowPos() in ResultSet.

	- Fixed BUG#4742, 'DOUBLE' mapped twice in DBMD.getTypeInfo().

	- Added FLOSS license exemption.

	- Fixed BUG#4808, calling .close() twice on a PooledConnection causes NPE.

	- Fixed BUG#4138 and BUG#4860, DBMD.getColumns() returns incorrect JDBC
	  type for unsigned columns. This affects type mappings for all numeric
	  types in the RSMD.getColumnType() and RSMD.getColumnTypeNames() methods
	  as well, to ensure that 'like' types from DBMD.getColumns() match up
	  with what RSMD.getColumnType() and getColumnTypeNames() return.

	- 'Production' - 'GA' in naming scheme of distributions.

	- Fix for BUG#4880, RSMD.getPrecision() returning 0 for non-numeric types
	  (should return max length in chars for non-binary types, max length
	  in bytes for binary types). This fix also fixes mapping of
	  RSMD.getColumnType() and RSMD.getColumnTypeName() for the BLOB types based
	  on the length sent from the server (the server doesn't distinguish between
	  TINYBLOB, BLOB, MEDIUMBLOB or LONGBLOB at the network protocol level).

	- Fixed BUG#5022 - ResultSet should release Field[] instance in .close().

    - Fixed BUG#5069 -- ResultSet.getMetaData() should not return
	  incorrectly-initialized metadata if the result set has been closed, but
	  should instead throw a SQLException. Also fixed for getRow() and
	  getWarnings() and traversal methods by calling checkClosed() before
	  operating on instance-level fields that are nullified during .close().

	- Parse new timezone variables from 4.1.x servers.

	- Use _binary introducer for PreparedStatement.setBytes() and
	  set*Stream() when connected to MySQL-4.1.x or newer to avoid
	  misinterpretation during character conversion.

05-28-04 - Version 3.0.14-production

	- Fixed URL parsing error

05-27-04 - Version 3.0.13-production

	- Fixed BUG#3848 - Using a MySQLDatasource without server name fails

	- Fixed BUG#3920 - "No Database Selected" when using
	  MysqlConnectionPoolDataSource.

	- Fixed BUG#3873 - PreparedStatement.getGeneratedKeys() method returns only
	  1 result for batched insertions

05-18-04 - Version 3.0.12-production

	- Add unsigned attribute to DatabaseMetaData.getColumns() output
	  in the TYPE_NAME column.

	- Added 'failOverReadOnly' property, to allow end-user to configure
	  state of connection (read-only/writable) when failed over.

	- Backported 'change user' and 'reset server state' functionality
      from 3.1 branch, to allow clients of MysqlConnectionPoolDataSource
      to reset server state on getConnection() on a pooled connection.

    - Don't escape SJIS/GBK/BIG5 when using MySQL-4.1 or newer.

    - Allow 'url' parameter for MysqlDataSource and MysqlConnectionPool
      DataSource so that passing of other properties is possible from
      inside appservers.

    - Map duplicate key and foreign key errors to SQLState of
      '23000'.

    - Backport documentation tooling from 3.1 branch.

    - Return creating statement for ResultSets created by
      getGeneratedKeys() (BUG#2957)

    - Allow java.util.Date to be sent in as parameter to
      PreparedStatement.setObject(), converting it to a Timestamp
      to maintain full precision (BUG#3103).

    - Don't truncate BLOBs/CLOBs when using setBytes() and/or
      setBinary/CharacterStream() (BUG#2670).

    - Dynamically configure character set mappings for field-level
      character sets on MySQL-4.1.0 and newer using 'SHOW COLLATION'
      when connecting.

    - Map 'binary' character set to 'US-ASCII' to support DATETIME
      charset recognition for servers >= 4.1.2

    - Use 'SET character_set_results" during initialization to allow any
      charset to be returned to the driver for result sets.

    - Use charsetnr returned during connect to encode queries before
      issuing 'SET NAMES' on MySQL >= 4.1.0.

    - Add helper methods to ResultSetMetaData (getColumnCharacterEncoding()
      and getColumnCharacterSet()) to allow end-users to see what charset
      the driver thinks it should be using for the column.

    - Only set character_set_results for MySQL >= 4.1.0.

    - Fixed BUG#3511, StringUtils.escapeSJISByteStream() not covering all
      eastern double-byte charsets correctly.

    - Renamed StringUtils.escapeSJISByteStream() to more appropriate
      escapeEasternUnicodeByteStream().

    - Fixed BUG#3554 - Not specifying database in URL caused MalformedURL
      exception.

    - Auto-convert MySQL encoding names to Java encoding names if used
      for characterEncoding property.

    - Added encoding names that are recognized on some JVMs to fix case
      where they were reverse-mapped to MySQL encoding names incorrectly.

    - Use junit.textui.TestRunner for all unit tests (to allow them to be
      run from the command line outside of Ant or Eclipse).

    - Fixed BUG#3557 - UpdatableResultSet not picking up default values
      for moveToInsertRow().

    - Fixed BUG#3570 - inconsistent reporting of column type. The server
      still doesn't return all types for *BLOBs *TEXT correctly, so the
      driver won't return those correctly.

    - Fixed BUG#3520 -- DBMD.getSQLStateType() returns incorrect value.

    - Fixed regression in PreparedStatement.setString() and eastern character
      encodings.

    - Made StringRegressionTest 4.1-unicode aware.

02-19-04 - Version 3.0.11-stable

	- Trigger a 'SET NAMES utf8' when encoding is forced to 'utf8' _or_
	  'utf-8' via the 'characterEncoding' property. Previously, only the
	  Java-style encoding name of 'utf-8' would trigger this.

	- AutoReconnect time was growing faster than exponentially (BUG#2447).

	- Fixed failover always going to last host in list (BUG#2578)

	- Added 'useUnbufferedInput' parameter, and now use it by default
	  (due to JVM issue
	  http://developer.java.sun.com/developer/bugParade/bugs/4401235.html)

	- Detect 'on/off' or '1','2','3' form of lower_case_table_names on
	  server.

	- Return 'java.lang.Integer' for TINYINT and SMALLINT types from
	  ResultSetMetaData.getColumnClassName() (fix for BUG#2852).

	- Return 'java.lang.Double' for FLOAT type from ResultSetMetaData.
	  getColumnClassName() (fix for BUG#2855).

	- Return '[B' instead of java.lang.Object for BINARY, VARBINARY and
	  LONGVARBINARY types from ResultSetMetaData.getColumnClassName()
	  (JDBC compliance).

01-13-04 - Version 3.0.10-stable

    - Don't count quoted id's when inside a 'string' in PreparedStatement
      parsing (fix for BUG#1511).

    - 'Friendlier' exception message for PacketTooLargeException
       (BUG#1534).

    - Backported fix for aliased tables and UpdatableResultSets in
      checkUpdatability() method from 3.1 branch.

    - Fix for ArrayIndexOutOfBounds exception when using Statement.setMaxRows()
      (BUG#1695).

    - Fixed BUG#1576, dealing with large blobs and split packets not being
      read correctly.

    - Fixed regression of Statement.getGeneratedKeys() and REPLACE statements.

    - Fixed BUG#1630, subsequent call to ResultSet.updateFoo() causes NPE if
      result set is not updatable.

    - Fix for 4.1.1-style auth with no password.

    - Fix for BUG#1731, Foreign Keys column sequence is not consistent in
      DatabaseMetaData.getImported/Exported/CrossReference().

    - Fix for BUG#1775 - DatabaseMetaData.getSystemFunction() returning
      bad function 'VResultsSion'.

    - Fix for BUG#1592 -- cross-database updatable result sets
      are not checked for updatability correctly.

    - DatabaseMetaData.getColumns() should return Types.LONGVARCHAR for
      MySQL LONGTEXT type.

    - ResultSet.getObject() on TINYINT and SMALLINT columns should return
      Java type 'Integer' (BUG#1913)

    - Added 'alwaysClearStream' connection property, which causes the driver
      to always empty any remaining data on the input stream before
      each query.

    - Added more descriptive error message 'Server Configuration Denies
      Access to DataSource', as well as retrieval of message from server.

    - Autoreconnect code didn't set catalog upon reconnect if it had been
      changed.

    - Implement ResultSet.updateClob().

    - ResultSetMetaData.isCaseSensitive() returned wrong value for CHAR/VARCHAR
      columns.

    - Fix for BUG#1933 -- Connection property "maxRows" not honored.

    - Fix for BUG#1925 -- Statements being created too many times in
      DBMD.extractForeignKeyFromCreateTable().

    - Fix for BUG#1914 -- Support escape sequence {fn convert ... }

    - Fix for BUG#1958 -- ArrayIndexOutOfBounds when parameter number ==
      number of parameters + 1.

    - Fix for BUG#2006 -- ResultSet.findColumn() should use first matching
      column name when there are duplicate column names in SELECT query
      (JDBC-compliance).

    - Removed static synchronization bottleneck from
      PreparedStatement.setTimestamp().

    - Removed static synchronization bottleneck from instance factory
      method of SingleByteCharsetConverter.

    - Enable caching of the parsing stage of prepared statements via
      the 'cachePrepStmts', 'prepStmtCacheSize' and 'prepStmtCacheSqlLimit'
      properties (disabled by default).

    - Speed up parsing of PreparedStatements, try to use one-pass whenever
      possible.

    - Fixed security exception when used in Applets (applets can't
      read the system property 'file.encoding' which is needed
      for LOAD DATA LOCAL INFILE).

    - Use constants for SQLStates.

    - Map charset 'ko18_ru' to 'ko18r' when connected to MySQL-4.1.0 or
      newer.

    - Ensure that Buffer.writeString() saves room for the \0.

    - Fixed exception 'Unknown character set 'danish' on connect w/ JDK-1.4.0

    - Fixed mappings in SQLError to report deadlocks with SQLStates of '41000'.

    - 'maxRows' property would affect internal statements, so check it for all
      statement creation internal to the driver, and set to 0 when it is not.

10-07-03 - Version 3.0.9-stable

	- Faster date handling code in ResultSet and PreparedStatement (no longer
	  uses Date methods that synchronize on static calendars).

	- Fixed test for end of buffer in Buffer.readString().

	- Fixed ResultSet.previous() behavior to move current
	  position to before result set when on first row
	  of result set (bugs.mysql.com BUG#496)

	- Fixed Statement and PreparedStatement issuing bogus queries
	  when setMaxRows() had been used and a LIMIT clause was present
	  in the query.

	- Fixed BUG#661 - refreshRow didn't work when primary key values
	  contained values that needed to be escaped (they ended up being
	  doubly-escaped).

	- Support InnoDB contraint names when extracting foreign key info
	  in DatabaseMetaData BUG#517 and BUG#664
	  (impl. ideas from Parwinder Sekhon)

	- Backported 4.1 protocol changes from 3.1 branch (server-side SQL
	  states, new field info, larger client capability flags,
	  connect-with-database, etc).

	- Fix UpdatableResultSet to return values for getXXX() when on
	  insert row (BUG#675).

	- The insertRow in an UpdatableResultSet is now loaded with
	  the default column values when moveToInsertRow() is called
	  (BUG#688)

	- DatabaseMetaData.getColumns() wasn't returning NULL for
	  default values that are specified as NULL.

	- Change default statement type/concurrency to TYPE_FORWARD_ONLY
	  and CONCUR_READ_ONLY (spec compliance).

	- Don't try and reset isolation level on reconnect if MySQL doesn't
	  support them.

	- Don't wrap SQLExceptions in RowDataDynamic.

	- Don't change timestamp TZ twice if useTimezone==true (BUG#774)

	- Fixed regression in large split-packet handling (BUG#848).

	- Better diagnostic error messages in exceptions for 'streaming'
	  result sets.

	- Issue exception on ResultSet.getXXX() on empty result set (wasn't
	  caught in some cases).

	- Don't hide messages from exceptions thrown in I/O layers.

	- Don't fire connection closed events when closing pooled connections, or
	  on PooledConnection.getConnection() with already open connections (BUG#884).

	- Clip +/- INF (to smallest and largest representative values for the type in
	  MySQL) and NaN (to 0) for setDouble/setFloat(), and issue a warning on the
	  statement when the server does not support +/- INF or NaN.

	- Fix for BUG#879, double-escaping of '\' when charset is SJIS or GBK and '\'
	  appears in non-escaped input.

	- When emptying input stream of unused rows for 'streaming' result sets,
	  have the current thread yield() every 100 rows in order to not monopolize
	  CPU time.

	- Fixed BUG#1099, DatabaseMetaData.getColumns() getting confused about the
	  keyword 'set' in character columns.

	- Fixed deadlock issue with Statement.setMaxRows().

	- Fixed CLOB.truncate(), BUG#1130

	- Optimized CLOB.setChracterStream(), BUG#1131

	- Made databaseName, portNumber and serverName optional parameters
	  for MysqlDataSourceFactory (BUG#1246)

	- Fix for BUG#1247 -- ResultSet.get/setString mashing char 127

	- Backported auth. changes for 4.1.1 and newer from 3.1 branch.

	- Added com.mysql.jdbc.util.BaseBugReport to help creation of testcases
	  for bug reports.

	- Added property to 'clobber' streaming results, by setting the
	  'clobberStreamingResults' property to 'true' (the default is 'false').
	  This will cause a 'streaming' ResultSet to be automatically
	  closed, and any oustanding data still streaming from the server to
	  be discarded if another query is executed before all the data has been
	  read from the server.

05-23-03 - Version 3.0.8-stable

	- Allow bogus URLs in Driver.getPropertyInfo().

	- Return list of generated keys when using multi-value INSERTS
	  with Statement.getGeneratedKeys().

	- Use JVM charset with filenames and 'LOAD DATA [LOCAL] INFILE'

	- Fix infinite loop with Connection.cleanup().

	- Changed Ant target 'compile-core' to 'compile-driver', and
	  made testsuite compilation a separate target.

	- Fixed result set not getting set for Statement.executeUpdate(),
	  which affected getGeneratedKeys() and getUpdateCount() in
	  some cases.

	- Unicode character 0xFFFF in a string would cause the driver to
	  throw an ArrayOutOfBoundsException (Bug #378)

	- Return correct amount of generated keys when using 'REPLACE'
	  statements.

	- Fix problem detecting server character set in some cases.

	- Fix row data decoding error when using _very_ large packets.

	- Optimized row data decoding.

	- Issue exception when operating on an already-closed
	  prepared statement.

	- Fixed SJIS encoding bug, thanks to Naoto Sato.

    - Optimized usage of EscapeProcessor.

    - Allow multiple calls to Statement.close()

04-08-03 - Version 3.0.7-stable

    - Fixed MysqlPooledConnection.close() calling wrong event type.

    - Fixed StringIndexOutOfBoundsException in PreparedStatement.
      setClob().

    - 4.1 Column Metadata fixes

    - Remove synchronization from Driver.connect() and
      Driver.acceptsUrl().

    - IOExceptions during a transaction now cause the Connection to
      be closed.

    - Fixed missing conversion for 'YEAR' type in ResultSetMetaData.
      getColumnTypeName().

    - Don't pick up indexes that start with 'pri' as primary keys
      for DBMD.getPrimaryKeys().

    - Throw SQLExceptions when trying to do operations on a forcefully
      closed Connection (i.e. when a communication link failure occurs).

    - You can now toggle profiling on/off using
      Connection.setProfileSql(boolean).

    - Fixed charset issues with database metadata (charset was not
      getting set correctly).

    - Updatable ResultSets can now be created for aliased tables/columns
      when connected to MySQL-4.1 or newer.

    - Fixed 'LOAD DATA LOCAL INFILE' bug when file > max_allowed_packet.

    - Fixed escaping of 0x5c ('\') character for GBK and Big5 charsets.

    - Fixed ResultSet.getTimestamp() when underlying field is of type DATE.

    - Ensure that packet size from alignPacketSize() does not
      exceed MAX_ALLOWED_PACKET (JVM bug)

    - Don't reset Connection.isReadOnly() when autoReconnecting.

02-18-03 - Version 3.0.6-stable

    - Fixed ResultSetMetaData to return "" when catalog not known.
      Fixes NullPointerExceptions with Sun's CachedRowSet.

    - Fixed DBMD.getTypeInfo() and DBMD.getColumns() returning
      different value for precision in TEXT/BLOB types.

    - Allow ignoring of warning for 'non transactional tables' during
      rollback (compliance/usability) by setting 'ignoreNonTxTables'
      property to 'true'.

    - Fixed SQLExceptions getting swallowed on initial connect.

    - Fixed Statement.setMaxRows() to stop sending 'LIMIT' type queries
      when not needed (performance)

    - Clean up Statement query/method mismatch tests (i.e. INSERT not
      allowed with .executeQuery()).

    - More checks added in ResultSet traversal method to catch
      when in closed state.

    - Fixed ResultSetMetaData.isWritable() to return correct value.

    - Add 'window' of different NULL sorting behavior to
      DBMD.nullsAreSortedAtStart (4.0.2 to 4.0.10, true, otherwise,
      no).

    - Implemented Blob.setBytes(). You still need to pass the
      resultant Blob back into an updatable ResultSet or
      PreparedStatement to persist the changes, as MySQL does
      not support 'locators'.

    - Backported 4.1 charset field info changes from Connector/J 3.1

01-22-03 - Version 3.0.5-gamma

    - Fixed Buffer.fastSkipLenString() causing ArrayIndexOutOfBounds
      exceptions with some queries when unpacking fields.

    - Implemented an empty TypeMap for Connection.getTypeMap() so that
      some third-party apps work with MySQL (IBM WebSphere 5.0 Connection
      pool).

    - Added missing LONGTEXT type to DBMD.getColumns().

    - Retrieve TX_ISOLATION from database for
      Connection.getTransactionIsolation() when the MySQL version
      supports it, instead of an instance variable.

    - Quote table names in DatabaseMetaData.getColumns(),
      getPrimaryKeys(), getIndexInfo(), getBestRowIdentifier()

    - Greatly reduce memory required for setBinaryStream() in
      PreparedStatements.

    - Fixed ResultSet.isBeforeFirst() for empty result sets.

    - Added update options for foreign key metadata.


01-06-03 - Version 3.0.4-gamma

    - Added quoted identifiers to database names for
      Connection.setCatalog.

    - Added support for quoted identifiers in PreparedStatement
      parser.

    - Streamlined character conversion and byte[] handling in
      PreparedStatements for setByte().

    - Reduce memory footprint of PreparedStatements by sharing
      outbound packet with MysqlIO.

    - Added 'strictUpdates' property to allow control of amount
      of checking for 'correctness' of updatable result sets. Set this
      to 'false' if you want faster updatable result sets and you know
      that you create them from SELECTs on tables with primary keys and
      that you have selected all primary keys in your query.

    - Added support for 4.0.8-style large packets.

    - Fixed PreparedStatement.executeBatch() parameter overwriting.

12-17-02 - Version 3.0.3-dev

    - Changed charsToByte in SingleByteCharConverter to be non-static

    - Changed SingleByteCharConverter to use lazy initialization of each
      converter.

    - Fixed charset handling in Fields.java

    - Implemented Connection.nativeSQL()

    - More robust escape tokenizer -- recognize '--' comments, and allow
      nested escape sequences (see testsuite.EscapeProcessingTest)

    - DBMD.getImported/ExportedKeys() now handles multiple foreign keys
      per table.

    - Fixed ResultSetMetaData.getPrecision() returning incorrect values
      for some floating point types.

    - Fixed ResultSetMetaData.getColumnTypeName() returning BLOB for
      TEXT and TEXT for BLOB types.

    - Fixed Buffer.isLastDataPacket() for 4.1 and newer servers.

    - Added CLIENT_LONG_FLAG to be able to get more column flags
      (isAutoIncrement() being the most important)

    - Because of above, implemented ResultSetMetaData.isAutoIncrement()
      to use Field.isAutoIncrement().

    - Honor 'lower_case_table_names' when enabled in the server when
      doing table name comparisons in DatabaseMetaData methods.

    - Some MySQL-4.1 protocol support (extended field info from selects)

    - Use non-aliased table/column names and database names to fullly
      qualify tables and columns in UpdatableResultSet (requires
      MySQL-4.1 or newer)

    - Allow user to alter behavior of Statement/
      PreparedStatement.executeBatch() via 'continueBatchOnError' property
      (defaults to 'true').

    - Check for connection closed in more Connection methods
      (createStatement, prepareStatement, setTransactionIsolation,
      setAutoCommit).

    - More robust implementation of updatable result sets. Checks that
      _all_ primary keys of the table have been selected.

    - 'LOAD DATA LOCAL INFILE ...' now works, if your server is configured
      to allow it. Can be turned off with the 'allowLoadLocalInfile'
      property (see the README).

    - Substitute '?' for unknown character conversions in single-byte
      character sets instead of '\0'.

    - NamedPipeSocketFactory now works (only intended for Windows), see
      README for instructions.

11-08-02 - Version 3.0.2-dev

    - Fixed issue with updatable result sets and PreparedStatements not
      working

    - Fixed ResultSet.setFetchDirection(FETCH_UNKNOWN)

    - Fixed issue when calling Statement.setFetchSize() when using
      arbitrary values

    - Fixed incorrect conversion in ResultSet.getLong()

    - Implemented ResultSet.updateBlob().

    - Removed duplicate code from UpdatableResultSet (it can be inherited
      from ResultSet, the extra code for each method to handle updatability
      I thought might someday be necessary has not been needed).

    - Fixed "UnsupportedEncodingException" thrown when "forcing" a
      character encoding via properties.

    - Fixed various non-ASCII character encoding issues.

    - Added driver property 'useHostsInPrivileges'. Defaults to true.
      Affects whether or not '@hostname' will be used in
      DBMD.getColumn/TablePrivileges.

    - All DBMD result set columns describing schemas now return NULL
      to be more compliant with the behavior of other JDBC drivers
      for other databases (MySQL does not support schemas).

    - Added SSL support. See README for information on how to use it.

    - Properly restore connection properties when autoReconnecting
      or failing-over, including autoCommit state, and isolation level.

    - Use 'SHOW CREATE TABLE' when possible for determining foreign key
      information for DatabaseMetaData...also allows cascade options for
      DELETE information to be returned

    - Escape 0x5c character in strings for the SJIS charset.

    - Fixed start position off-by-1 error in Clob.getSubString()

    - Implemented Clob.truncate()

    - Implemented Clob.setString()

    - Implemented Clob.setAsciiStream()

    - Implemented Clob.setCharacterStream()

    - Added com.mysql.jdbc.MiniAdmin class, which allows you to send
      'shutdown' command to MySQL server...Intended to be used when 'embedding'
      Java and MySQL server together in an end-user application.

    - Added 'connectTimeout' parameter that allows users of JDK-1.4 and newer
      to specify a maxium time to wait to establish a connection.

    - Failover and autoReconnect only work when the connection is in a
      autoCommit(false) state, in order to stay transaction safe

    - Added 'queriesBeforeRetryMaster' property that specifies how many
      queries to issue when failed over before attempting to reconnect
      to the master (defaults to 50)

    - Fixed DBMD.supportsResultSetConcurrency() so that it returns true
      for ResultSet.TYPE_SCROLL_INSENSITIVE and ResultSet.CONCUR_READ_ONLY or
      ResultSet.CONCUR_UPDATABLE

    - Fixed ResultSet.isLast() for empty result sets (should return false).

    - PreparedStatement now honors stream lengths in setBinary/Ascii/Character
      Stream() unless you set the connection property
      'useStreamLengthsInPrepStmts' to 'false'.

    - Removed some not-needed temporary object creation by using Strings
      smarter in EscapeProcessor, Connection and DatabaseMetaData classes.

09-21-02 - Version 3.0.1-dev

    - Fixed ResultSet.getRow() off-by-one bug.

    - Fixed RowDataStatic.getAt() off-by-one bug.

    - Added limited Clob functionality (ResultSet.getClob(),
      PreparedStatemtent.setClob(),
      PreparedStatement.setObject(Clob).

    - Added socketTimeout parameter to URL.

    - Connection.isClosed() no longer "pings" the server.

    - Connection.close() issues rollback() when getAutoCommit() == false

    - Added "paranoid" parameter...sanitizes error messages removing
      "sensitive" information from them (i.e. hostnames, ports,
      usernames, etc.), as well as clearing "sensitive" data structures
      when possible.

    - Fixed ResultSetMetaData.isSigned() for TINYINT and BIGINT.

    - Charsets now automatically detected. Optimized code for single-byte
      character set conversion.

    - Implemented ResultSet.getCharacterStream()

    - Added "LOCAL TEMPORARY" to table types in DatabaseMetaData.getTableTypes()

    - Massive code clean-up to follow Java coding conventions (the time had come)


07-31-02 - Version 3.0.0-dev

    - !!! LICENSE CHANGE !!! The driver is now GPL. If you need
      non-GPL licenses, please contact me <mark@mysql.com>

    - JDBC-3.0 functionality including
      Statement/PreparedStatement.getGeneratedKeys() and
      ResultSet.getURL()

    - Performance enchancements - driver is now 50-100% faster
      in most situations, and creates fewer temporary objects

    - Repackaging...new driver name is "com.mysql.jdbc.Driver",
      old name still works, though (the driver is now provided
      by MySQL-AB)

    - Better checking for closed connections in Statement
      and PreparedStatement.

    - Support for streaming (row-by-row) result sets (see README)
      Thanks to Doron.

    - Support for large packets (new addition to MySQL-4.0 protocol),
      see README for more information.

    - JDBC Compliance -- Passes all tests besides stored procedure tests


    - Fix and sort primary key names in DBMetaData (SF bugs 582086 and 582086)

    - Float types now reported as java.sql.Types.FLOAT (SF bug 579573)

    - ResultSet.getTimestamp() now works for DATE types (SF bug 559134)

    - ResultSet.getDate/Time/Timestamp now recognizes all forms of invalid
      values that have been set to all zeroes by MySQL (SF bug 586058)

    - Testsuite now uses Junit (which you can get from www.junit.org)

    - The driver now only works with JDK-1.2 or newer.

    - Added multi-host failover support (see README)

    - General source-code cleanup.

    - Overall speed improvements via controlling transient object
      creation in MysqlIO class when reading packets

    - Performance improvements in  string handling and field
      metadata creation (lazily instantiated) contributed by
      Alex Twisleton-Wykeham-Fiennes


05-16-02 - Version 2.0.14

    - More code cleanup

    - PreparedStatement now releases resources on .close() (SF bug 553268)

    - Quoted identifiers not used if server version does not support them. Also,
      if server started with --ansi or --sql-mode=ANSI_QUOTES then '"' will be
      used as an identifier quote, otherwise '`' will be used.

    - ResultSet.getDouble() now uses code built into JDK to be more precise (but slower)

    - LogicalHandle.isClosed() calls through to physical connection

    - Added SQL profiling (to STDERR). Set "profileSql=true" in your JDBC url.
      See README for more information.

    - Fixed typo for relaxAutoCommit parameter.

04-24-02 - Version 2.0.13

    - More code cleanup.

    - Fixed unicode chars being read incorrectly (SF bug 541088)

    - Faster blob escaping for PrepStmt

    - Added set/getPortNumber() to DataSource(s) (SF bug 548167)

    - Added setURL() to MySQLXADataSource (SF bug 546019)

    - PreparedStatement.toString() fixed (SF bug 534026)

    - ResultSetMetaData.getColumnClassName() now implemented

    - Rudimentary version of Statement.getGeneratedKeys() from JDBC-3.0
      now implemented (you need to be using JDK-1.4 for this to work, I
      believe)

    - DBMetaData.getIndexInfo() - bad PAGES fixed (SF BUG 542201)

04-07-02 - Version 2.0.12

    - General code cleanup.

    - Added getIdleFor() method to Connection and MysqlLogicalHandle.

    - Relaxed synchronization in all classes, should fix 520615 and 520393.

    - Added getTable/ColumnPrivileges() to DBMD (fixes 484502).

    - Added new types to getTypeInfo(), fixed existing types thanks to
      Al Davis and Kid Kalanon.

    - Added support for BIT types (51870) to PreparedStatement.

    - Fixed getRow() bug (527165) in ResultSet

    - Fixes for ResultSet updatability in PreparedStatement.
    - Fixed timezone off by 1-hour bug in PreparedStatement (538286, 528785).

    - ResultSet: Fixed updatability (values being set to null
      if not updated).

    - DataSources - fixed setUrl bug (511614, 525565),
      wrong datasource class name (532816, 528767)

    - Added identifier quoting to all DatabaseMetaData methods
      that need them (should fix 518108)

    - Added support for YEAR type (533556)

    - ResultSet.insertRow() should now detect auto_increment fields
      in most cases and use that value in the new row. This detection
      will not work in multi-valued keys, however, due to the fact that
      the MySQL protocol does not return this information.

    - ResultSet.refreshRow() implemented.

    - Fixed testsuite.Traversal afterLast() bug, thanks to Igor Lastric.

01-27-02 - Version 2.0.11

    - Fixed missing DELETE_RULE value in
      DBMD.getImported/ExportedKeys() and getCrossReference().

    - Full synchronization of Statement.java.

    - More changes to fix "Unexpected end of input stream"
      errors when reading BLOBs. This should be the last fix.

01-24-02 - Version 2.0.10

     - Fixed spurious "Unexpected end of input stream" errors in
       MysqlIO (bug 507456).

     - Fixed null-pointer-exceptions when using
       MysqlConnectionPoolDataSource with Websphere 4 (bug 505839).

01-13-02 - Version 2.0.9

     - Ant build was corrupting included jar files, fixed
       (bug 487669).

     - Fixed extra memory allocation in MysqlIO.readPacket()
       (bug 488663).

     - Implementation of DatabaseMetaData.getExported/ImportedKeys() and
       getCrossReference().

     - Full synchronization on methods modifying instance and class-shared
       references, driver should be entirely thread-safe now (please
       let me know if you have problems)

     - DataSource implementations moved to org.gjt.mm.mysql.jdbc2.optional
       package, and (initial) implementations of PooledConnectionDataSource
       and XADataSource are in place (thanks to Todd Wolff for the
       implementation and testing of PooledConnectionDataSource with
       IBM WebSphere 4).

     - Added detection of network connection being closed when reading packets
       (thanks to Todd Lizambri).

     - Fixed quoting error with escape processor (bug 486265).

     - Report batch update support through DatabaseMetaData (bug 495101).

     - Fixed off-by-one-hour error in PreparedStatement.setTimestamp()
       (bug 491577).

     - Removed concatenation support from driver (the '||' operator),
       as older versions of VisualAge seem to be the only thing that
       use it, and it conflicts with the logical '||' operator. You will
       need to start mysqld with the "--ansi" flag to use the '||'
       operator as concatenation (bug 491680)

     - Fixed casting bug in PreparedStatement (bug 488663).

11-25-01 - Version 2.0.8

     - Batch updates now supported (thanks to some inspiration
       from Daniel Rall).

     - XADataSource/ConnectionPoolDataSource code (experimental)

     - PreparedStatement.setAnyNumericType() now handles positive
       exponents correctly (adds "+" so MySQL can understand it).

     - DatabaseMetaData.getPrimaryKeys() and getBestRowIdentifier()
       are now more robust in identifying primary keys (matches
       regardless of case or abbreviation/full spelling of Primary Key
       in Key_type column).

10-24-01 - Version 2.0.7

     - PreparedStatement.setCharacterStream() now implemented

     - Fixed dangling socket problem when in high availability
       (autoReconnect=true) mode, and finalizer for Connection will
       close any dangling sockets on GC.

     - Fixed ResultSetMetaData.getPrecision() returning one
       less than actual on newer versions of MySQL.

     - ResultSet.getBlob() now returns null if column value
       was null.

     - Character sets read from database if useUnicode=true
       and characterEncoding is not set. (thanks to
       Dmitry Vereshchagin)

     - Initial transaction isolation level read from
       database (if avaialable) (thanks to Dmitry Vereshchagin)

     - Fixed DatabaseMetaData.supportsTransactions(), and
       supportsTransactionIsolationLevel() and getTypeInfo()
       SQL_DATETIME_SUB and SQL_DATA_TYPE fields not being
       readable.

     - Fixed PreparedStatement generating SQL that would end
       up with syntax errors for some queries.

     - Fixed ResultSet.isAfterLast() always returning false.

     - Fixed timezone issue in PreparedStatement.setTimestamp()
       (thanks to Erik Olofsson)

     - Captialize type names when "captializeTypeNames=true"
       is passed in URL or properties (for WebObjects, thanks
       to Anjo Krank)

     - Updatable result sets now correctly handle NULL
       values in fields.

     - PreparedStatement.setDouble() now uses full-precision
       doubles (reverting a fix made earlier to truncate them).

     - PreparedStatement.setBoolean() will use 1/0 for values
       if your MySQL Version >= 3.21.23.

06-16-01 - Version 2.0.6

Fixed PreparedStatement parameter checking

     - Fixed case-sensitive column names in ResultSet.java

06-13-01 - Version 2.0.5

     - Fixed ResultSet.getBlob() ArrayIndex out-of-bounds

     - Fixed ResultSetMetaData.getColumnTypeName for TEXT/BLOB

     - Fixed ArrayIndexOutOfBounds when sending large BLOB queries
       (Max size packet was not being set)

     - Added ISOLATION level support to Connection.setIsolationLevel()

     - Fixed NPE on PreparedStatement.executeUpdate() when all columns
       have not been set.

     - Fixed data parsing of TIMESTAMPs with 2-digit years

     - Added Byte to PreparedStatement.setObject()

     - ResultSet.getBoolean() now recognizes '-1' as 'true'

     - ResultSet has +/-Inf/inf support

     - ResultSet.insertRow() works now, even if not all columns are
       set (they will be set to "NULL")

     - DataBaseMetaData.getCrossReference() no longer ArrayIndexOOB

     - getObject() on ResultSet correctly does TINYINT->Byte and
       SMALLINT->Short

12-03-00 - Version 2.0.3

     - Implemented getBigDecimal() without scale component
       for JDBC2.

     - Fixed composite key problem with updateable result sets.

     - Added detection of -/+INF for doubles.

     - Faster ASCII string operations.

     - Fixed incorrect detection of MAX_ALLOWED_PACKET, so sending
       large blobs should work now.

     - Fixed off-by-one error in java.sql.Blob implementation code.

     - Added "ultraDevHack" URL parameter, set to "true" to allow
       (broken) Macromedia UltraDev to use the driver.

04-06-00 - Version 2.0.1

     - Fixed RSMD.isWritable() returning wrong value.
       Thanks to Moritz Maass.

     - Cleaned up exception handling when driver connects

     - Columns that are of type TEXT now return as Strings
       when you use getObject()

     - DatabaseMetaData.getPrimaryKeys() now works correctly wrt
       to key_seq. Thanks to Brian Slesinsky.

     - No escape processing is done on PreparedStatements anymore
       per JDBC spec.

     - Fixed many JDBC-2.0 traversal, positioning bugs, especially
       wrt to empty result sets. Thanks to Ron Smits, Nick Brook,
       Cessar Garcia and Carlos Martinez.

     - Fixed some issues with updatability support in ResultSet when
       using multiple primary keys.

02-21-00 - Version 2.0pre5

     - Fixed Bad Handshake problem.

01-10-00 - Version 2.0pre4

     - Fixes to ResultSet for insertRow() - Thanks to
       Cesar Garcia

     - Fix to Driver to recognize JDBC-2.0 by loading a JDBC-2.0
       class, instead of relying on JDK version numbers. Thanks
       to John Baker.

     - Fixed ResultSet to return correct row numbers

     - Statement.getUpdateCount() now returns rows matched,
       instead of rows actually updated, which is more SQL-92
       like.

10-29-99

     - Statement/PreparedStatement.getMoreResults() bug fixed.
       Thanks to Noel J. Bergman.

     - Added Short as a type to PreparedStatement.setObject().
       Thanks to Jeff Crowder

     - Driver now automagically configures maximum/preferred packet
       sizes by querying server.

     - Autoreconnect code uses fast ping command if server supports
       it.

     - Fixed various bugs wrt. to packet sizing when reading from
       the server and when alloc'ing to write to the server.

08-17-99 - Version 2.0pre

     - Now compiles under JDK-1.2. The driver supports both JDK-1.1
       and JDK-1.2 at the same time through a core set of classes.
       The driver will load the appropriate interface classes at
       runtime by figuring out which JVM version you are using.

     - Fixes for result sets with all nulls in the first row.
       (Pointed out by Tim Endres)

     - Fixes to column numbers in SQLExceptions in ResultSet
       (Thanks to Blas Rodriguez Somoza)

     - The database no longer needs to specified to connect.
       (Thanks to Christian Motschke)

07-04-99 - Version 1.2b

     - Better Documentation (in progress), in doc/mm.doc/book1.html

     - DBMD now allows null for a column name pattern (not in
       spec), which it changes to '%'.

     - DBMD now has correct types/lengths for getXXX().

     - ResultSet.getDate(), getTime(), and getTimestamp() fixes.
       (contributed by Alan Wilken)

     - EscapeProcessor now handles \{ \} and { or } inside quotes
       correctly. (thanks to Alik for some ideas on how to fix it)

     - Fixes to properties handling in Connection.
       (contributed by Juho Tikkala)

     - ResultSet.getObject() now returns null for NULL columns
       in the table, rather than bombing out.
       (thanks to Ben Grosman)

     - ResultSet.getObject() now returns Strings for types
       from MySQL that it doesn't know about. (Suggested by
       Chris Perdue)

     - Removed DataInput/Output streams, not needed, 1/2 number
       of method calls per IO operation.

     - Use default character encoding if one is not specified. This
       is a work-around for broken JVMs, because according to spec,
       EVERY JVM must support "ISO8859_1", but they don't.

     - Fixed Connection to use the platform character encoding
       instead of "ISO8859_1" if one isn't explicitly set. This
       fixes problems people were having loading the character-
       converter classes that didn't always exist (JVM bug).
       (thanks to Fritz Elfert for pointing out this problem)

     - Changed MysqlIO to re-use packets where possible to reduce
       memory usage.

     - Fixed escape-processor bugs pertaining to {} inside
       quotes.

04-14-99 - Version 1.2a

     - Fixed character-set support for non-Javasoft JVMs
       (thanks to many people for pointing it out)

     - Fixed ResultSet.getBoolean() to recognize 'y' & 'n'
       as well as '1' & '0' as boolean flags.
       (thanks to Tim Pizey)

     - Fixed ResultSet.getTimestamp() to give better performance.
       (thanks to Richard Swift)

     - Fixed getByte() for numeric types.
       (thanks to Ray Bellis)

     - Fixed DatabaseMetaData.getTypeInfo() for DATE type.
       (thanks to Paul Johnston)

     - Fixed EscapeProcessor for "fn" calls.
       (thanks to Piyush Shah at locomotive.org)

     - Fixed EscapeProcessor to not do extraneous work if there
       are no escape codes.
       (thanks to Ryan Gustafson)

     - Fixed Driver to parse URLs of the form "jdbc:mysql://host:port"
       (thanks to Richard Lobb)

03-24-99 - Version 1.1i

     - Fixed Timestamps for PreparedStatements

     - Fixed null pointer exceptions in RSMD and RS

     - Re-compiled with jikes for valid class files (thanks ms!)

03-08-99 - Version 1.1h

     - Fixed escape processor to deal with un-matched { and }
       (thanks to Craig Coles)

     - Fixed escape processor to create more portable (between
       DATETIME and TIMESTAMP types) representations so that
       it will work with BETWEEN clauses.
       (thanks to Craig Longman)

     - MysqlIO.quit() now closes the socket connection. Before,
       after many failed connections some OS's would run out
       of file descriptors. (thanks to Michael Brinkman)

     - Fixed NullPointerException in Driver.getPropertyInfo.
       (thanks to Dave Potts)

     - Fixes to MysqlDefs to allow all *text fields to be
       retrieved as Strings.
       (thanks to Chris at Leverage)

     - Fixed setDouble in PreparedStatement for large numbers
       to avoid sending scientific notation to the database.
       (thanks to J.S. Ferguson)

     - Fixed getScale() and getPrecision() in RSMD.
       (contrib'd by James Klicman)

     - Fixed getObject() when field was DECIMAL or NUMERIC
       (thanks to Bert Hobbs)

     - DBMD.getTables() bombed when passed a null table-name
       pattern. Fixed. (thanks to Richard Lobb)

     - Added check for "client not authorized" errors during
       connect. (thanks to Hannes Wallnoefer)

02-19-99 - Version 1.1g

     - Result set rows are now byte arrays. Blobs and Unicode
       work bidriectonally now. The useUnicode and encoding
       options are implemented now.

     - Fixes to PreparedStatement to send binary set by
       setXXXStream to be sent un-touched to the MySQL server.

     - Fixes to getDriverPropertyInfo().

12-31-98 - Version 1.1f

     - Changed all ResultSet fields to Strings, this should allow
       Unicode to work, but your JVM must be able to convert
       between the character sets. This should also make reading
       data from the server be a bit quicker, because there is now
       no conversion from StringBuffer to String.

     - Changed PreparedStatement.streamToString() to be more
       efficient (code from Uwe Schaefer).

     - URL parsing is more robust (throws SQL exceptions on errors
       rather than NullPointerExceptions)

     - PreparedStatement now can convert Strings to Time/Date values
       via setObject() (code from Robert Currey).

     - IO no longer hangs in Buffer.readInt(), that bug was
       introduced in 1.1d when changing to all byte-arrays for
       result sets. (Pointed out by Samo Login)

11-03-98 - Version 1.1b

     - Fixes to DatabaseMetaData to allow both IBM VA and J-Builder
       to work. Let me know how it goes. (thanks to Jac Kersing)

     - Fix to ResultSet.getBoolean() for NULL strings
       (thanks to Barry Lagerweij)

     - Beginning of code cleanup, and formatting. Getting ready
       to branch this off to a parallel JDBC-2.0 source tree.

     - Added "final" modifier to critical sections in MysqlIO and
       Buffer to allow compiler to inline methods for speed.

9-29-98

     - If object references passed to setXXX() in PreparedStatement are
       null, setNull() is automatically called for you. (Thanks for the
       suggestion goes to Erik Ostrom)

     - setObject() in PreparedStatement will now attempt to write a
       serialized  representation of the object to the database for
       objects of Types.OTHER and objects of unknown type.

     - Util now has a static method readObject() which given a ResultSet
       and a column index will re-instantiate an object serialized in
       the above manner.

9-02-98 - Vesion 1.1

     - Got rid of "ugly hack" in MysqlIO.nextRow(). Rather than
       catch an exception, Buffer.isLastDataPacket() was fixed.

     - Connection.getCatalog() and Connection.setCatalog()
       should work now.

     - Statement.setMaxRows() works, as well as setting
       by property maxRows. Statement.setMaxRows() overrides
       maxRows set via properties or url parameters.

     - Automatic re-connection is available. Because it has
       to "ping" the database before each query, it is
       turned off by default. To use it, pass in "autoReconnect=true"
       in the connection URL. You may also change the number of
       reconnect tries, and the initial timeout value via
       "maxReconnects=n" (default 3) and "initialTimeout=n"
       (seconds, default 2) parameters. The timeout is an
       exponential backoff type of timeout, e.g. if you have initial
       timeout of 2 seconds, and maxReconnects of 3, then the driver
       will timeout 2 seconds, 4 seconds, then 16 seconds between each
       re-connection attempt.

8-24-98 - Version 1.0

     - Fixed handling of blob data in Buffer.java

     - Fixed bug with authentication packet being
       sized too small.

     - The JDBC Driver is now under the LPGL

8-14-98 -

     - Fixed Buffer.readLenString() to correctly
          read data for BLOBS.

     - Fixed PreparedStatement.stringToStream to
          correctly read data for BLOBS.

     - Fixed PreparedStatement.setDate() to not
       add a day.
       (above fixes thanks to Vincent Partington)

     - Added URL parameter parsing (?user=... etc).


8-04-98 - Version 0.9d

     - Big news! New package name. Tim Endres from ICE
       Engineering is starting a new source tree for
       GNU GPL'd Java software. He's graciously given
       me the org.gjt.mm package directory to use, so now
       the driver is in the org.gjt.mm.mysql package scheme.
       I'm "legal" now. Look for more information on Tim's
       project soon.

     - Now using dynamically sized packets to reduce
       memory usage when sending commands to the DB.

     - Small fixes to getTypeInfo() for parameters, etc.

     - DatabaseMetaData is now fully implemented. Let me
       know if these drivers work with the various IDEs
       out there. I've heard that they're working with
       JBuilder right now.

     - Added JavaDoc documentation to the package.

     - Package now available in .zip or .tar.gz.

7-28-98 - Version 0.9

     - Implemented getTypeInfo().
       Connection.rollback() now throws an SQLException
       per the JDBC spec.

     - Added PreparedStatement that supports all JDBC API
       methods for PreparedStatement including InputStreams.
       Please check this out and let me know if anything is
       broken.

     - Fixed a bug in ResultSet that would break some
       queries that only returned 1 row.

     - Fixed bugs in DatabaseMetaData.getTables(),
       DatabaseMetaData.getColumns() and
       DatabaseMetaData.getCatalogs().

     - Added functionality to Statement that allows
       executeUpdate() to store values for IDs that are
       automatically generated for AUTO_INCREMENT fields.
       Basically, after an executeUpdate(), look at the
       SQLWarnings for warnings like "LAST_INSERTED_ID =
       'some number', COMMAND = 'your SQL query'".

       If you are using AUTO_INCREMENT fields in your
       tables and are executing a lot of executeUpdate()s
       on one Statement, be sure to clearWarnings() every
       so often to save memory.

7-06-98 - Version 0.8

     - Split MysqlIO and Buffer to separate classes. Some
       ClassLoaders gave an IllegalAccess error for some
       fields in those two classes. Now mm.mysql works in
       applets and all classloaders.

       Thanks to Joe Ennis <jce@mail.boone.com> for pointing
       out the problem and working on a fix with me.

7-01-98 - Version 0.7

     - Fixed DatabaseMetadata problems in getColumns() and
       bug in switch statement in the Field constructor.

       Thanks to Costin Manolache <costin@tdiinc.com> for
       pointing these out.

5-21-98 - Version 0.6

     - Incorporated efficiency changes from
       Richard Swift <Richard.Swift@kanatek.ca> in
       MysqlIO.java and ResultSet.java

     - We're now 15% faster than gwe's driver.

     - Started working on DatabaseMetaData.

       The following methods are implemented:
        * getTables()
        * getTableTypes()
        * getColumns
        * getCatalogs()<|MERGE_RESOLUTION|>--- conflicted
+++ resolved
@@ -2,7 +2,8 @@
 # $Id$
 06-17-16 - Version 6.0.3
 
-<<<<<<< HEAD
+  - Fix for Bug#79343 (22353759), NPE in TimeUtil.loadTimeZoneMappings causing server time zone value unrecognized.
+
   - Fix for Bug#22038729, X DevAPI: Any API call after a failed CALL PROC() results in hang
 
   - Remove Schema.drop(), Collection.drop() and replaced with X DevAPI's session.dropSchema() and session.dropCollection().
@@ -19,11 +20,6 @@
   - Returned support for MySQL 5.5 and 5.6.
 
 04-05-16 - Version 6.0.2
-=======
-  - Fix for Bug#79343 (22353759), NPE in TimeUtil.loadTimeZoneMappings causing server time zone value unrecognized.
-
-  - Fix for Bug#80522 (22833410), Using useCursorFetch leads to data corruption in Connector/J for TIME type.
->>>>>>> 89e0ad14
 
   - Deprecate the EOF packet.
 
