--- conflicted
+++ resolved
@@ -1,16 +1,8 @@
 # Changelog
 # $Id$
-<<<<<<< HEAD
 06-17-16 - Version 6.0.3
-=======
-mm-dd-yy - Version 5.1.39
 
   - Fix for Bug#22730682, ARRAYINDEXOUTOFBOUNDSEXCEPTION FROM CONNECTIONGROUPMANAGER.REMOVEHOST().
-
-  - Fix for Bug#56479 (16738378), getTimestamp throws exception.
-
-  - Fix for Bug#79598 (22352812), Client side Prepared Statement caching bypasses JDBC42 Java 8 Time conversion.
->>>>>>> 385a1513
 
   - Fix for Bug#77171 (21181466), On every connect getting sql_mode from server creates unnecessary exception.
 
