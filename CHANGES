# Changelog
# $Id$
<<<<<<< HEAD
dd-mm-yy - Version 6.0.3

  - Returned support for MySQL 5.5 and 5.6.

04-05-16 - Version 6.0.2

  - Merged version 5.1.39.
=======
04-05-16 - Version 6.0.2
>>>>>>> c6da0fe5

  - Deprecate the EOF packet.

  - Fix for Bug#75956, Inserting timestamps using a server PreparedStatement and useLegacyDatetimeCode=false

  - Fix for Bug#22385172, CONNECTOR/J MANIFEST DOES NOT EXPOSE FABRIC (OSGi).

  - Fix for Bug#22598938, FABRICMYSQLDATASOURCE.GETCONNECTION() NPE AFTER SWITCHOVER.

  - Merged version 5.1.38.

  - Fix for Bug#21286268, CONNECTOR/J REPLICATION USE MASTER IF SLAVE IS UNAVAILABLE.

  - Fix for Bug#21296840 & Bug#17910835, Server information in a group from Fabric is not refreshed after expired TTL.

  - Fix for Bug#56122 (11763419), JDBC4 functionality failure when using replication connections.

  - Added support for TLSv1.1 and TLSv1.2

  - Fix for Bug#78961 (22096981), Can't call MySQL procedure with InOut parameters in Fabric environment.

  - Fix for Bug#56100 (11763401), Replication driver routes DML statements to read-only slaves.

  - StandardSSLSocketFactory implements SocketMetadata.

  - Fix for Bug#21978216, GETTYPEINFO REPORT MAXIMUM PRECISION OF 255 FOR VARBINARY.

  - Fix for Bug#78706 (21947042), Prefer TLS where supported by MySQL Server.

  - Fix for Bug#21934573, FABRIC CODE INVOLVED IN THREAD DEADLOCK.
    Duplicate: Bug#78710 (21966391), Deadlock on ReplicationConnection and ReplicationConnectionGroup when failover.

  - Merged version 5.1.37.

  - Fix for Bug#21876798, CONNECTOR/J WITH MYSQL FABRIC AND SPRING PRODUCES PROXY ERROR.

10-19-15 - Version 6.0.1

  - Removed useJvmCharsetConverters connection property. JVM charset converters are now used in all cases.

  - Refactored value decoding and removed all date/time connection properties

  - Refactored connection properties

  - Assume existence of INFORMATION_SCHEMA.PARAMETERS (and thus MySQL 5.5) when preparing stored procedure calls.

  - Removed retainStatementAfterResultSetClose connection property.

  - Null-merge of Bug#54095 (11761585) fix.

  - Removed support code for MySQL server versions < 5.7.

  - Merged version 5.1.37.

  - Fix for Bug#76859 (20969312), DBMD getColumns using I_S doesn't have column IS_GENERATEDCOLUMN as per JDBC 4.1.
    Added support for GENERATED COLUMNS.

  - Update Time Zone mappings with IANA Time Zone database tsdata2015f and Unicode CLDR v.28.

  - Update DatabaseMetaData SQL keywords.

  - Added tests for Optimizer hints syntax introduced in MySQL 5.7.7.

  - Fix for Bug#21860833, JSON DATA TYPE DOESN'T WORK WITH SSPS.
    Added support for JSON data type.

  - Added support for JDBC 4.2 new features.
    New property 'enableEscapeProcessing' sets the default escape processing behavior for Statement objects.

  - Fix for Bug#16634180, LOCK WAIT TIMEOUT EXCEEDED CAUSES SQLEXCEPTION, SHOULD CAUSE SQLTRANSIENTEXCEPTION

  - Fix for Bug#75849 (20536592), NPE in abortInternal() method on line 1358 of ConnectionImpl.

  - Fix for Bug#78106 (21648826), Potential memory leak with inflater.

  - Fix for Bug#78225 (21697684), DEFAULT NO_AUTO_CREATE_USER SQL_MODE BEHAVIOR BROKE SOME TESTS

  - Fix for Bug#77665 (21415165), JDBC fails to connect with MySQL 5.0.

  - Fix for Bug#77681 (21429909), rewrite replace sql like insert when rewriteBatchedStatements=true (contribution).
    Thanks to Jie Han for his contribution.

  - Fix for Bug#77449 (21304726) Add 'truncateFractionalSeconds=true|false' property (contribution).
    The property 'sendFractionalSeconds' was added instead of the proposed 'truncateFractionalSeconds'.
    Thanks to KwonNam for his contribution.

  - Fix for Bug#50348 (11758179), mysql connector/j 5.1.10 render the wrong value for dateTime column in GMT DB.

  - Fix for Bug#75670 (20433047), Connection fails with "Public Key Retrieval is not allowed" for native auth.

  - Fix for Bug#76187 (20675539), getTypeInfo report maximum precision of 255 for varchar.

  - Merged version 5.1.36.

  - Add test for new syntax 'ALTER TABLE ... DISCARD|IMPORT PARTITION ...' introduced in MySQL 5.7.4.

  - Fix for Bug#20727196, GETPROCEDURECOLUMNS() RETURNS EXCEPTION FOR FUNCTION WHICH RETURNS ENUM/SET TYPE.

  - Fix for Bug#19803348, GETPROCEDURES() RETURNS INCORRECT OUTPUT WHEN USEINFORMATIONSCHEMA=FALSE.

  - Fix for Bug#21215151, DATABASEMETADATA.GETCATALOGS() FAILS TO SORT RESULTS.

  - Fix for Bug#72630 (18758686), NullPointerException during handshake in some situations

  - Fix for Bug#20825727, CONNECT FAILURE WHEN TRY TO CONNECT SHA USER WITH DIFFERENT CHARSET.

  - Flag RowDataDynamic.isInterrupted removed as it isn't needed.

  - Fix for Bug#20518653, XSL FILES IN PACKAGES

  - Fix for Bug#20804635, GETTIME() AND GETDATE() FUNCTIONS FAILS WHEN FRACTIONAL PART EXISTS

  - Fix for Bug#62452 (16444069), NPE thrown in JDBC4MySQLPooledException when statement is closed.

  - Fix for BUG#70927 (17810800), Connector/J COM_CHANGE_USER handling is broken

  - Fix for Bug#75335 (20283655), Maven artifact for Connector/J is missing source jar.

  - Fix for BUG#75592 (20408891), "SHOW VARIABLES WHERE" is expensive.

  - Fix for Bug#75113 (20821888), Fail in failover of the connection in MySQL fabric

  - Fix for Bug#72077 (18425861), Fabric connection with username to a server with disabled auth throws NPE

  - Add test for already fixed Bug#72546 (18719760), C/J Fabric createGroup() throws ClassCastException

  - Fix for Bug#77217 (21184949), ClassCastException when executing a streaming PreparedStatement with Fabric

  - Merged version 5.1.35.

  - Fix for Bug#19536760, GETSTRING() CALL AFTER RS.RELATIVE() RETURNS NULLPOINTEREXCEPTION

  - Fix for BUG#20453712, CLOB.SETSTRING() WITH VALID INPUT RETURNS EXCEPTION

  - Fix for BUG#20453671, CLOB.POSITION() API CALL WITH CLOB INPUT RETURNS EXCEPTION

  - Fix for Bug#20685022, SSL CONNECTION TO MYSQL 5.7.6 COMMUNITY SERVER FAILS.

  - Fix for Bug#20606107, TEST FAILURES WHEN RUNNING AGAINST 5.7.6 SERVER VERSION

  - Fix for Bug#20533907, BUG#20204783 FIX EXPOSES WRONG BEAHAVIORS IN FAILOVER CONNECTIONS.
    This fix is a refactoring of the default failover feature which is no longer attached to load-balancing support.

  - Fix for Bug#20504139, GETFUNCTIONCOLUMNS() AND GETPROCEDURECOLUMNS() RETURNS ERROR FOR VALID INPUTS.

  - Expose PreparedStatment.ParseInfo for external usage, with no capture of the connection, which allows for global, highly-concurrent parse caches to be
    implemented.

  - Fix for Bug#75309 (20272931), mysql connector/J driver in streaming mode will in the blocking state.

  - New property 'readOnlyPropagatesToServer' controls the implicit propagation of read only transaction access mode to server.

  - Fix for Bug#54095 (11761585), Unnecessary call in newSetTimestampInternal.
    Test case only. The bug was fixed as a consequence of the patch for Bug#71084.

  - Fix for Bug#67760 (15936413), Deadlock when concurrently executing prepared statements with Timestamp objects.

  - Fix for Bug#71084 (18028319), Wrong java.sql.Date stored if client and server time zones differ.
    Two connection properties added, "noTimezoneConversionForDateType" and "cacheDefaultTimezone", to define if and how time zone conversions are available to
    DATE data type values. 

  - Fix for Bug#75080 (20217686), NullPointerException during setTimestamp on Fabric connection.

  - Fix for Bug#75168 (20204783), loadBalanceExceptionChecker interface cannot work using JDBC4/JDK7.

  - Fix for Bug#73595 (19465516), Replace usage of StringBuffer in JDBC driver.

  - Fix for Bug#18925727, SQL INJECTION IN MYSQL JDBC DRIVER.

  - Fix for Bug#74998 (20112694), readRemainingMultiPackets not computed correctly for rows larger than 16 MB.

  - Merged version 5.1.34.

  - Fix for Bug#73012 (19219158), Precedence between timezone options is unclear.

  - Implement support for connecting through SOCKS proxies (WL#8105). Connection properties supporting this are socksProxyHost, socksProxyPort.

  - Ant buildfile reworked to fix incompatibilities with latest Eclipse, to remove dependency from ant-contrib and to improve structure and documentation.

  - Fix for Bug#18474141, TESTSUITE.FABRIC TEST CASES FAIL IF NO FABRIC.TESTSUITE PROPERTIES PROVIDED

  - Fix for Bug#19383371, CONNECT USING MYSQL_OLD_PASSWORD USER FAILS WHEN PWD IS BLANK

  - Merged version 5.1.33.

  - Fix for Bug#17441747, C/J DOESN'T SUPPORT XA RECOVER OUTPUT FORMAT CHANGED IN MYSQL 5.7.
    Test case was disabled for affected server versions 5.7.0 - 5.7.4.

  - Fix for Bug#19145408, Error messages may not be interpreted according to the proper character set

  - Fix for Bug#19505524, UNIT TEST SUITE DOES NOT CONSIDER ALL THE PARAMETERS PASSED TO BUILD.XML.

  - Fix for Bug#73474 (19365473), Invalid empty line in MANIFEST.MF

  - Fix for Bug#70436 (17527948), Incorrect mapping of windows timezone to Olson timezone.
    TimeZone mappings were revised in order to use latest data from IANA Time Zone Database and Unicode CLDR.

  - Fix for Bug73163 (19171665), IndexOutOfBoundsException thrown preparing statement.
    Regression test added. Fix was included in patch from 5.1.32: "Fix for failing tests when running test suite with Java 6+".

  - Added support for gb18030 character set

  - Fix for Bug#73663 (19479242), utf8mb4 does not work for connector/j >=5.1.13

  - Fix for Bug#73594 (19450418), ClassCastException in MysqlXADataSource if pinGlobalTxToPhysicalConnection=true

  - Fix for Bug#19354014, changeUser() call results in "packets out of order" error when useCompression=true.

  - Fix for Bug#73577 (19443777), CHANGEUSER() CALL WITH USECOMPRESSION=TRUE COULD LEAD TO IO FREEZE

  - Fix for Bug#19172037, TEST FAILURES WHEN RUNNING AGAINST 5.6.20 SERVER VERSION

  - Merged version 5.1.32

  - Fix for Bug#71923 (18344403), Incorrect generated keys if ON DUPLICATE KEY UPDATE not exact.
    Additionally several methods in StringUtils were fixed/upgraded.

  - Fix for Bug#72502 (18691866), NullPointerException in isInterfaceJdbc() when using DynaTrace

  - Fix for Bug#72890 (18970520), Java jdbc driver returns incorrect return code when it's part of XA transaction.

  - Fabric client now supports Fabric 1.5. Older versions are no longer supported.

  - Fix for Bug#71672 (18232840), Every SQL statement is checked if it contains "ON DUPLICATE KEY UPDATE" or not.
    Thanks to Andrej Golovnin for his contribution.

  - Fix for Bug#73070 (19034681), Preparing a stored procedure call with Fabric results in an exception

  - Fix for Bug#73053 (19022745), Endless loop in MysqlIO.clearInputStream due to Linux kernel bug.
    In the source of this issue is a Linux kernel bug described in the patch "tcp: fix FIONREAD/SIOCINQ" 
    (https://git.kernel.org/cgit/linux/kernel/git/torvalds/linux.git/commit/?id=a3374c4).

  - Fix for Bug#18869381, CHANGEUSER() FOR SHA USER RESULTS IN NULLPOINTEREXCEPTION

  - Fix for Bug#62577 (16722757), XA connection fails with ClassCastException

  - Fix for Bug#18852587, CONNECT WITH A USER CREATED USING SHA256_PASSWORD PLUGIN FAILS WHEN PWD IS BLANK

  - Fix for Bug#18852682, TEST TESTSHA256PASSWORDPLUGIN FAILS WHEN EXECUTE AGAINST COMMERCIAL SERVER

  - Fix for failing tests when running test suite with Java 6+.
    Includes fix for Bug#35829 (11748301), build.xml check for java6 should use or instead of and.

  - Charset mappings refactored.

  - Fix for Bug#72712 (18836319), No way to configure Connector JDBC to not do extra queries on connection

06-09-14 - Version 5.1.31

  - Fix for Bug#66947 (16004987), Calling ServerPreparedStatement.close() twice corrupts cached statements.

  - Fix for Bug#61213 (18009254), ON DUPLICATE KEY UPDATE breaks generated key list when extended INSERT is used

  - Test cases updated to comply with MySQL 5.7.4 new STRICT_MODE behavior and no longer supported IGNORE clause in
    ALTER TABLE statement.

  - Added support for sha256_password authentication with RSA encryption.

  - Fix for Bug#71753 (18260918), Bad SSL socket transform.

  - Added tests for changes in GET DIAGNOSTIC syntax introduced in MySQL 5.7.0.

  - Fix for Bug#67803 (16708231), XA commands sent twice to MySQL server.
    Thanks to Andrej Golovnin for his contribution.

  - Fix for Bug#55680 (16737192), MySQL Connector/J memory leak

  - Fix for Bug#72326 (18598665), Typo in fullDebug.properties - gatherPerMetrics should be gatherPerfMetrics

  - Fix for Bug#72023 (18403456), Avoid byte array creation in MysqlIO#unpackBinaryResultSetRow.
    Thanks to Andrej Golovnin for his contribution.

  - Fix for Bug#72000 (18402873), java.lang.ArrayIndexOutOfBoundsException on java.sql.ResultSet.getInt(String).

  - Fix for Bug#71850 (18318197), init() is called twice on exception interceptors

  - Fix for Bug#72008 (18389973), Avoid useless object creation in StringUtils#getBytes-methods.
    Thanks to Andrej Golovnin for his contribution.

  - Fix for Bug#72006 (18403199), Avoid creation of a character array in PreparedStatement$ParseInfo.
    Thanks to Andrej Golovnin for his contribution.
    Additionally, unneeded StringBuffer replaced by StringBuilder instances in StringUtils.

  - Fix for Bug#72301 (18549472), Fabric driver swallows exceptions thrown during connection creation using JDBC4

03-28-14 - Version 5.1.30

  - Fix for Bug#71679 (18236388), Avoid iterator creation when invoking statement interceptors in MysqlIO.
    Thanks to Andrej Golovnin for his contribution.

  - Fix for Bug#70944 (17831255), community and commercial builds should have the same line number tables

  - Fix for Bug#71861 (18327245), Avoid manual array copy in MysqlIO and LoadBalancingConnectionProxy.
    Thanks to Andrej Golovnin for his contribution.

  - Fix for Bug#71623 (18228668), Field#getStringFromBytes() creates useless byte array when using JVM converter.
    Thanks to Andrej Golovnin for his contribution.

  - Fix for Bug#71621 (18228302), MysqlXAConnection#xidToString(Xid xid) produces too much garbage.
    Thanks to Andrej Golovnin for his contribution.

  - Fix for Bug#67318 (16722637), SQLException thrown on already closed ResultSet. Thanks to Thomas Manville and Andrej Golovnin for their contribution.

  - Fix for Bug#71396 (18110320), setMaxRows (SQL_SELECT_LIMIT) from one query used in later queries (sometimes).
    Additionally, SQL_SELECT_LIMIT is no longer sent unnecessarily between consecutive queries.

  - Fix for Bug#71432 (18107621), Key store files not closed when making SSL connection

  - Reserved words lists updated from latest official SQL:92 and SQL:2003 specifications.

  - Fix for Bug#18091639, STRINGINDEXOUTOFBOUNDSEXCEPTION IN PREPAREDSTATEMENT.SETTIMESTAMP WITH 5.6.15

  - Added Fabric support

02-10-14 - Version 5.1.29

  - Fix for Bug#70701 (17647584), DatabaseMetaData.getSQLKeywords() doesn't match MySQL 5.6 reserved words.

  - Fix for Bug#17435879, REMOVE SRC/LIB-NODIST DIRECTORY FROM LAUNCHPAD DISTRIBUTION.
    Additional "com.mysql.jdbc.extra.libs" parameter must be used for ant build.

  - Fix for Bug#71038, Add an option for custom collations detection.
    Added new connection property detectCustomCollations=[true|false], with default false.
    Please be aware that these changed the previous default behavior and if you use custom charsets or collations
    you need to set detectCustomCollations=true.

  - Added tests for new index renaming syntax introduced in 5.7.1.

12-23-13 - Version 5.1.28

  - Fix for Bug#69579, DriverManager.setLoginTimeout not honored.

  - Fix for Bug#51313, Escape processing is confused by multiple backslashes.

  - Fix for Bug#55340, initializeResultsMetadataFromCache fails on second call to stored proc.

  - Fix for Bug#70969, Shadow declaration of OperationNotSupportedException in RowDataDynamic.

  - Fix for Bug#70835 (17750877), SQLExceptions thrown because of query interruption (KILL QUERY, query timeout, etc.)
    didn't extend java.sql.SQLNonTransientException for JDBC4+ deployments.

  - Fix for Bug#24344 test case, test fails if it's run with UTC timezone settings. 

  - Fix for Bug#69777, Setting maxAllowedPacket below 8203 makes blobSendChunkSize negative.

  - Fix for Bug#35115, yearIsDateType=false has no effect on result's column type and class.

  - Fix for Bug#68916 (16691047), closeOnCompletion doesn't work.

  - Fix for Bug #69746 (17164058), ResultSet closed after Statement.close() when dontTrackOpenResources=true

  - Fix for Bug#70842 (17753369), Adding live management of replication host topographies.

11-04-13 - Version 5.1.27

  - Fix for Bug#17248345, getFunctionColumns() method returns columns of procedure.

  - Fix for Bug#69290 (16879239), JDBC Table type "SYSTEM TABLE" is used inconsistently.

  - Fix for Bug#68562, Combination rewriteBatchedStatements and useAffectedRows not working as expected.

  - Fix for Bug#69452 (17015673), memory size connection property doesn't support large values well.

  - Added tests for InnoDB full-text search support introduced in 5.6GA.

  - Extended slow query warning with query execution plan for INSERT, REPLACE, UPDATE and DELETE.

  - Added tests for IPv6 functions introduced in 5.6GA.

  - Added support of authentication data up to 2^64-1 bytes.

  - Fix for Bug#38252, ResultSet.absolute(0) is not behaving according to JDBC specification.

  - Fix for Bug#62469, JDBC Authentication Fails with Null Byte in Scramble

  - Fix for Bug#69506, XAER_DUPID error code is not returned when a duplicate XID is offered in Java.

  - Added support for multi-master replication topographies in ReplicationDriver.  ReplicationDriver now uses two discrete load-balanced
    connections, one each for master and slave connections.  The same load-balancing options which apply to load-balanced connections
    now also apply to ReplicationConnections.  By default, this means that when a ReplicationConnection uses master connections
    (because the read-only property of the Connection is false), work may be re-balanced between configured master hosts at transaction 
    boundaries.  As with load-balanced connections, the ReplicationConnection host list may be managed within the JVM (see
    com.mysql.jdbc.ReplicationConnectionGroupManager) or optionally via JMX (using replicationEnableJMX configuration option; see
    com.mysql.jdbc.jmx.ReplicationGroupManagerMBean).  To specify multi-master replication topographies, define each host "type"
    property using the following format:
 
    address=(host=hostname)(port=3306)(type=[master|slave])

    In the absense of explicit type definitions, the driver will assume a single master listed first, with all subsequently-listed
    hosts configured as slaves.

  - Fix for Bug#63354 (16443992), JDBC cannot make new connections if master is down.

  - Fix for Bug#17003626, REGRESSION TEST FAILURE WITH SERVER VERSION 5.7.1

  - Removed ant-contrib.jar from C/J distribution.

  - Added tests for GIS precise spatial operations introduced in 5.6GA.

  - Fixed META-INF information

  - Fix for Bug#17251955, ARRAYINDEXOUTOFBOUNDSEXCEPTION ON LONG MULTI-BYTE DB/USER NAMES

  - Fix for Bug#50538, DatabaseMetaData.getDriverVersion() contains unexpanded ${bzr.revision-id}

08-05-13 - Version 5.1.26

  - Fix for Bug#69298 (16845965), Methods DatabaseMetaData.getProcedures() and DatabaseMetaData.getProcedureColumns(), in JDBC4,
    return stored procedure only or both stored procedures and functions metadata information, depending on the value set in the
    connection property "getProceduresReturnsFunctions", having default value 'true'. Several fixes in Functions and
    Procedures metadata so that consulting I__S and MySQL/DDL returns the same info.

  - Fix for Bug#69308 (16879267), Avoid calling batchedStatement.close() twice, and thus raising and ignoring an undercover SQLException, in methods
    PreparedStatement.executeBatchedInserts and PreparedStatement.executePreparedBatchAsMultiStatement.

  - Fix for Bug#68400, useCompression=true and connect to server, zip native method cause out of memory.
    CompressedInputStream now does not keep reference to connection.
    Thank Dominic Tootell for his investigation, proposed solution and all the help he provided.

  - Fix for Bug#65871, DatabaseMetaData.getColumns() throws an MySQLSyntaxErrorException.
    Delimited names of databases and tables are handled correctly now. The edge case is ANSI quoted
    identifiers with leading and trailing "`" symbols, for example CREATE DATABASE "`dbname`". Methods
    like DatabaseMetaData.getColumns() allow parameters passed both in unquoted and quoted form,
    quoted form is not JDBC-compliant but used by third party tools. So when you pass the indentifier
    "`dbname`" in unquoted form (`dbname`) driver handles it as quoted by "`" symbol. To handle such
    identifiers correctly a new behavior was added to pedantic mode (connection property pedantic=true),
    now if it set to true methods like DatabaseMetaData.getColumns() treat all parameters as unquoted.

  - Fix for Bug#45757 (11754192), Don't allow updateRow() to be called when updatable cursor is positioned on insert row.

  - Fix for Bug#68098 (16224299), Return indexes sorted by NON_UNIQUE, TYPE, INDEX_NAME, and ORDINAL_POSITION in DatabaseMetaData.getIndexInfo.
  
  - Fix for Bug#68307 (16707803), Return correct COLUMN_TYPE from both getProcedureColumns() and getFunctionColumns().

  - Fix for Bug#42267, PreparedStatementWrapper doesn't have a toString() implementation

  - Fix for Bug#44451 (11753081), Added missing fields in methods getColumns(), getProcedureColumns(), getTables() and getUDTs().
    Methods getClientInfoProperties() and getFunctions() were made available in all *DatabaseMetaDataUsingInfoSchema implementations.

05-06-13 - Version 5.1.25

  - Fix for Bug#68801, java webstart mysql-connector-java lib calls -bin library.

  - Fix for Bug#16426462, SyntaxRegressionTest failing on C/J 5.1.24 against MySQL 5.6.10

  - Fix for Bug#60816, Cannot pass NULL to an INOUT procedure parameter.

  - Added support for Connection Attributes when used with MySQL Server versions (5.6+) which support this feature.  
    By default, the following standard attributes are sent to the server, where they can be seen in the 
    performance_schema.session_connect_attrs table:
     * _client_version : the version of MySQL Connector Java in use
     * _client_name : "MySQL Connector Java"
     * _runtime_version : the version of the Java runtime environment in which the driver is running
     * _runtime_vendor : the name of company which produced the Java runtime environment
    Additionally, users may supply their own key/value attributes to be exposed by providing them in 
    "key1:value1,key2:value2" format in the connectionAttributes connection property.
    To avoid sending any connection attributes to the server, set connectionAttributes property to "none".
    
  - Fix for Bug#68763 (16545334), ReplicationConnection.isMasterConnection() returns false always.

  - Fix for Bug#68733 (16526938), ReplicationConnection doesn't ping all slaves.

  - Fix for Bug#68556, Tomcat can't stop a cleanup thread by clearReferencesStopThreads.

  - Fix for Bug#16436511, getDriverName() returns a string with company name "MySQL-AB". Driver name changed to "MySQL Connector Java".

  - Fix for Bug#68664 (16486957), Enable packaging of .JAR file from Eclipse.

03-05-13 - Version 5.1.24

  - Fix for Bug#64204, ResultSet.close hangs if streaming query is killed.

  - Fix for Bug#16224249, Deadlock on concurrently used LoadBalancedMySQLConnection:
    1) abortInternal() method was moved from com.mysql.jdbc.MySQLConnection to com.mysql.jdbc.Connection interface;
    2) load-balanced/failover proxy now broadcasts abortInternal() to all underlying physical connections;
    3) load-balanced/failover proxy now prevents picking of new physical connection after close() or abortInternal() were called explicitly on proxy;
    4) connection synchronization mutex was refactored, now mutex is proxy instance for proxied connection or connection instance itself if there is no proxy.

  - Fix for Bug#64805, StatementImpl$CancelTask occasionally throws NullPointerExceptions.

  - Fixed typos in descriptions of properties.

  - Fix for Bug#68011, Invalid error message noDatetimeSync property instead of noDatetimeStringSync.

02-04-13 - Version 5.1.23

  - Fix for Bug#35653, executeQuery() in Statement.java let "TRUNCATE" queries being executed. "TRUNCATE" and "RENAME" are now filtered for executeQuery().

  - Fix for Bug#65909, referenceThread causes memory leak in Tomcat.
    Abandoned connection cleanup thread was refactored to have static shutdown method.
    If you encountered this leak problem, your application should implement context listener with
    AbandonedConnectionCleanupThread.shutdown() call in contextDestroyed method.

    For example:
       @WebListener
       public class YourThreadsListener implements ServletContextListener {
          public void contextDestroyed(ServletContextEvent arg0) {
             try {
                 AbandonedConnectionCleanupThread.shutdown();
             } catch (InterruptedException e) {
             }
          }
          ...
       }

    Note that if container does not support annotations you should add description to web.xml:
       <listener>
          <listener-class>user.package.YourThreadsListener</listener-class>
       </listener>

  - Added tests for explicit partition selection syntax introduced in 5.6GA.

  - Added support of password expiration protocol. This introduces new boolean connection property disconnectOnExpiredPasswords.
    If disconnectOnExpiredPasswords = true and password expired then connection will be rejected by server with ErrorCode == 1820 (ER_MUST_CHANGE_PASSWORD).
    If disconnectOnExpiredPasswords = false then connection will enter to "sandbox" mode,
    all commands except SET PASSWORD = ... and SET PASSWORD FOR CURRRENT_USER() = ... will cause an error to be thrown.

  - Added tests for EXCHANGE PARTITION syntax introduced in 5.6GA.

  - Added tests for transportable tablespaces syntax introduced in 5.6GA.

  - Added tests for CREATE TABLE syntax changed in 5.6GA: CREATE TABLE ... DATA DIRECTORY = 'absolute/path/to/directory/'

  - Added tests for ALTER TABLE syntax changed in 5.6GA: ALGORITHM and LOCK keywords.

  - Fix for Bug#67954, stack trace used for point-of-origin in log and exception messages
    causes permgen leak with webapp classloader on application redeploy. We no longer store the entire
    stack trace, only the calling class and method, and even then, that only when using the usage advisor
    or when profiling.
    
  - Fix for Bug#11237, useCompression=true and LOAD DATA LOCAL INFILE SQL Command.

  - Static charset/collation maps were updated.

  - Fix for Bug#14260352, difference in Timestamp value returned with rewriteBatchedStatements=true.

  - Fix for Bug#60598, nativeSQL() truncates fractional seconds.

  - Fix for Bug#40279, Timestamp values get truncated when passed as prepared statement parameters.
    This was partly fixed in 5.1.19 but that fix did not cover useLegacyDatetimeCode=true case.

  - Fix for Bug#14665141, Diff results returned from ResultSet and CachedRowSet with new password hashing.
    Test suite modified to don't perform comparison of PASSWORD() results if old_passwords=2
    because with SHA-256 password hashing enabled they are nondeterministic.
    
  - The driver now allows the mechanism for caching MySQL server configuration values replaceable at runtime,
    via the "serverConfigCacheFactory" property. The default is an implementation that is a per-VM concurrent
    map, keyed by URL. The driver will invalidate cache entries when SQLExceptions that indicate communications
    errors are thrown (on the assumption that the server has been or is restarting), or if the server version
    that is being connected to, differs from the one that was present when the cached values were populated.
    
    To replace the default implementation, implement CacheAdapterFactory<String, Map<String, String>>, and
    use the fully-qualified class name of this implementation for "serverConfigCacheFactory".
    
  - Connection.setReadOnly() will take advantage of server-side support for read-only transactions
    present in MySQL-5.6 and newer. Calling .isReadOnly() will incur a round-trip if useLocalSessionState
    is not enabled.

09-06-12 - Version 5.1.22
  - Fix for Bug#57662, Incorrect Query Duration When useNanosForElapsedTime Enabled.

  - Fix for Bug#65503, ResultSets created by PreparedStatement.getGeneratedKeys() are not close()d.

  - Fix for Bug#63800, getVersionColumns() does not return timestamp fields; always empty.
    Added support of ON UPDATE CURRENT_TIMESTAMP for TIMESTAMP and DATETIME fields.

  - Fix for Bug#41752, Can't connect mysqld which character_set_server=ucs2.

  - Fix for Bug#65508, getCharsetNameForIndex() should be faster.

  - Fix for Bug#14563127, Load-balanced connection fails to select valid host, closes connection
    on re-balance.

07-05-12 - Version 5.1.21
  - Added new built-in authentication plugin com.mysql.jdbc.authentication.Sha256PasswordPlugin
    ("sha256_password").

  - Fix for Bug#64731, StringUtils.getBytesWrapped throws StringIndexOutOfBoundsException.

  - Added new built-in authentication plugin com.mysql.jdbc.authentication.MysqlClearPasswordPlugin
    ("mysql_clear_password"). It allows C/J based clients to connect to MySQL accounts which use
    PAM authentication for example. SSL connection required for this authentication method.
    If SSL is not enabled then authentication which requires "mysql_clear_password" will lead to an error.

  - Fix for Bug#13980303, Auth plugin's confidentiality requirements are not checked after Auth Switch Request.

  - Fix for Bug#64205, Connected through Connector/J 5.1 to MySQL 5.5, the error message is garbled.

  - Fix for Bug#37931, Null Pointer Exception Thrown When specifying invalid character_set_results enc.

  - Fix for Bug#36662, TimeUtil.java: MEST mapping n/a.

  - Fix a scalability/memory footprint issue where Object.finalize() was being used on 
    ConnectionImpl to clean up the low-level network connection to MySQL should a 
    connection be abandoned by the application before being cleanly close()d. We now
    track connections in a phantom reference queue, and have a single thread per-vm
    clean these up when the VM notices the connection is no longer referenced by
    anything else.
    
  - Added the ability to add new client-side prepared statement parse info caches by
    implementing com.mysql.jdbc.CacheAdapterFactory and telling the driver to use it
    when "cachePrepStmts=true" via the "parseInfoCacheFactory" configuration property. 
    
  - Implemented JDBC-4.1 methods from Java-7:
  
       - Connection.setSchema(String) - no-op, until we support database==schema in the driver
       - Connection.getSchema() - see above
       - Connection.abort(Executor executor)
       - Connection.setNetworkTimeout(Executor, int)
       - Connection.getNetworkTimeout() throws SQLException;
       - CallableStatement.getObject(int, Class<T>)
       - CallableStatement.getObject(String, Class<T>)
       - DBMD.getPseudoColumns() - returns an empty result set
       - DBMD.generatedKeyAlwaysReturned() - always true for MySQL
       - ResultSet.getObject(int, Class<T>)
       - ResultSet.getObject(String, Class<T>)
       - Statement.closeOnCompletion()
       - Statement.isCloseOnCompletion()

05-02-12 - Version 5.1.20
  - Fix for Bug#64983, 5.1.19 not working with JBoss AS 4.2.3.GA.

  - Fix for Bug#13960556, java.lang.StringIndexOutOfBoundsException in com.mysql.jdbc.PreparedStatement.formatNanos(int nanos).

  - Fix for pluggable authentication tests to run on Windows.

  - Fix for Bug#13897714, NPE in testsuite.regression.StatementRegressionTest.testBug1933() with 5.6.5_m8 server.

  - Fix for Bug#55962, Savepoint identifier is occasionally considered as floating point numbers.

  - Fix for Bug#13955027, SET OPTION syntax was removed starting from 5.6.5 server version.

  - Fix for Bug#13958793, ClassCastException in ConnectionImpl.buildCollationMapping() with 4.1 server.

  - Fix for Bug#36478, Client prepared statement bugged if word 'limit' included in the query.

04-02-12 - Version 5.1.19
  - Fix for Bug#64621, setMaxRows was not correctly processed during CS PS metadata
    collection causing entire resultset to be fetched and possibly leading to OOM.

  - Fix for Bug#63456, MetaData precision is different when using UTF8 or Latin1 tables.
	The problem was in finding maxBytesPerChar through versioned mapping from Java charset to MySQL charset.
	That map returns "utf8mb4" instead "utf8" for server versions starting with 5.5.2.
	CharsetMapping, ConnectionImpl and Field have been reorganized to use static maps INDEX_TO_MYSQL_CHARSET,
	STATIC_CHARSET_TO_NUM_BYTES_MAP instead. Also dynamic maps ConnectionImpl.indexToCustomMysqlCharset
	and ConnectionImpl.mysqlCharsetToCustomMblen have been added for custom charsets.

  - Added support for pluggable authentication via the com.mysql.jdbc.AuthenticationPlugin
    interface (which extends standard "extension" interface). Examples are in
    com/mysql/jdbc/authentication and in testsuite.regression.ConnectionRegressionTest.
    This introduces three new properties:

       authenticationPlugins defines comma-delimited list of classes that implement
       com.mysql.jdbc.AuthenticationPlugin and which will be used for authentication
       unless disabled by "disabledAuthenticationPlugins" property.

       disabledAuthenticationPlugins defines comma-delimited list of classes implementing
       com.mysql.jdbc.AuthenticationPlugin or mechanisms, i.e. "mysql_native_password".
       The authentication plugins or mechanisms listed will not be used for authentication
       which will fail if it requires one of them. It is an error to disable the default
       authentication plugin (either the one named by "defaultAuthenticationPlugin" property
       or the hard-coded one if "defaultAuthenticationPlugin" propery is not set).

       defaultAuthenticationPlugin defines name of a class implementing
       com.mysql.jdbc.AuthenticationPlugin which will be used as the default authentication
       plugin. It is an error to use a class which is not listed in "authenticationPlugins"
       nor it is one of the built-in plugins. It is an error to set as default a plugin
       which was disabled with "disabledAuthenticationPlugins" property. It is an error
       to set this value to null or the empty string (i.e. there must be at least a valid
       default authentication plugin specified for the connection, meeting all constraints
       listed above).

  - Fix for Bug#63526. The problem happens in com.mysql.jdbc.EscapeProcessor#escapeSQL.  The function recognizes the string in the create table statement as an escape sequence (line 136+138). The "if" construct beginning in line 182 tries to match a white-space collapsed version of the string to prefixes for valid jdbc-escapes (till line 300). Since no matching escape sequence is found and no "else" clause is defined, neither the token, nor replacement are added to the resulting escaped SQL string.

  - Fix for Bug#61203, noAccessToProcedureBodies does not work anymore.

  - Fix for Bug#63811, pointless Socket.bind() when using ephemeral ports and interfaces, which limits scalability on some platforms.
    
  - Connection.changeUser() would not check for closed connections, leading to NPEs when this method was called on a closed connection.
	
  - Fix for Bug#63284, memory leak with Failover proxied Statement/PreparedStatement with DBCP due to improper implementation of equals().
    
  - Prepared statements would needlessly allocate a 4K buffer for converting
    streams when no set*Stream() methods had been used.
  
10-03-11 - Version 5.1.18
 
  - Fix for Bug#12565726, not putting the space between VALUES() and ON DUPLICATE KEY UPDATE
	causes C/J a) enter rewriting the query although it has ON UPDATE 
	and b) to generate the wrong query with multiple ON DUPLICATE KEY

  - Fix for Bug#12784170, "process fork failure" errors while running test suite via ant on Windows.
    Added new ant flag, com.mysql.jdbc.junit.fork, which controls whether JUnit will fork new processes
    for testing ("on", default and legacy behavior) or not ("off", required for Windows).  

  - Reverting changes made to ConnectionImpl.java,
    private boolean characterSetNamesMatches function.

  - Added function MYSQL_INDEX_TO_MYSQL_CHARSET to retrieve server charset name
    using index instead of parsing variables to CharsetMapping.java.

  - Completed fix for Bug#61201/12649557, fixed tests failures.
  
  - Fix for Bug#61201/12649557, Can't establish connection when url has
    sessionVariables and characterEncoding. Fix covers only MySQL server 4.1+
    
  - Fix for Bug#61501 - Calling Statement.cancel() on a statement that isn't
    currently executing will cause some later-executed query on the same
    connection to be cancelled unexpectedly. The driver now guards against this
    condition, but it is an underlying server issue. The MySQL statement "KILL QUERY"
    (which is what the driver uses to implement Statement.cancel()) is rather
    non-deterministic, and thus the use of Statement.cancel() should be avoided
    if possible.
    
  - Fix for Bug#61866/12791594 - Calling Statement.getWarnings() after
    Statement.clearWarnings() has been called, returns the "old" warnings.
    
  - Fix for Bug#13036537 - LRUCache was really a least-recently-added cache.

  - Fix for Bug#13036309, Correcting parameter name in maxPerformance.properties.


07-04-11 - Version 5.1.17

  - Fix for Bug#61332 - LIKE not optimized in server when run against I__S tables and no wildcards used.
    Databases/tables with "_" and/or "%" in their names (escaped or not) will be handled by this code path,
	although slower, since it's rare to find these characters in table names in SQL. If there's a "_" or "%"
	in the string, LIKE will take care of that, otherwise we now use = . The only exception is
	information_schema database which is handled separately. Patch covers both getTables() and getColumns().

  - Fix for Bug#61150 - First call to stored procedure fails with "No Database Selected".
	The workaround introduced in DatabaseMetaData.getCallStmtParameterTypes to fix
	the bug in server where SHOW CREATE PROCEDURE was not respecting lower-case table names
	is misbehaving when connection is not attached to database and on non-casesensitive OS.

  - Fix for Bug#61105 - Avoid a concurrent bottleneck in Java's character set
    encoding/decoding when converting bytes to/from Strings.
    
04-21-11 - Version 5.1.16

  - Partial fix for BUG#54135 - setQueryTimeout unsafe across VIP. Fix prevents c/J from 
    killing the right ConnectionID but on wrong server.

  - Fix for BUG#57808 - wasNull not set for DATE field with value 0000-00-00
	in getDate() although zeroDateTimeBehavior is convertToNull.

  - Fix for Bug#54425 - Bypassing the server protocol bug where DB should be null-terminated
    whether it exists or not. Affects COM_CHANGE_USER.
	
  - Fix for Bug#60313 (11890729), bug in 
    com.mysql.jdbc.ResultSetRow.getTimestampFast().

  - Fix for bug 11782297, DBMD.getTables (so thus getColumns too) fails with 
    table names containing dot (like "junk_[Sp:e,c/ C-h+a=.r]").
  
  - Added the ability to determine if the connection is against a server on the 
    same host via the Connection.isServerLocal() method.
    
  - Fix for bug 12325877, Setting "autoReconnect=true" and 
    "cacheServerConfiguration=true" would cause connections created after
    an existing connection fails to have non-existent values for server
    variables which lead to exceeding of max allowed packet exceptions when the
    new connections were used.

02-08-11 - Version 5.1.15

   - Fix for Bug#38367, parameters metadata did not reflect the fact that NULL is allowed 
     parameter value. So DatabaseMetaData.getProcedureColumns will set isNullable member to
	 java.sql.DatabaseMetaData.procedureNullable now.

   - Completed fix for Bug#27916.

   - Fix for Bug#59224, adding 5.5 reserved words to DatabaseMetaData.getSQLKeywords().

   - Fixed an issue where statement comments set via Connection.setStatementComment()
     weren't represented in autoGenerateTestcaseScript=true output.
     
   - Added ability to include the current java thread dump in the exception message
     given for deadlock/wait lock timeout exceptions, enable with 
     "includeThreadDumpInDeadlockExceptions=true" in your JDBC url.

   - Added ability to include current thread name as a statement comment visible
     in MySQL's "SHOW PROCESSLIST" and Innodb deadlock diagnostics, enable with
     "includeThreadNamesAsStatementComment=true".
     
   - Added an SLF4J logging adapter. Enable by adding setting the connection 
     property "logger" to "Slf4JLogger" and placing the appropriate bridge
     from SLF4J to the logging framework of choice in your CLASSPATH. As with
     other Connector/J logging adapters, the log category name used by the 
     driver is "MySQL". See http://www.slf4j.org/manual.html for more details. 
     
12-06-10 - Version 5.1.14

   - Fix for Bug#58728, NPE in com.mysql.jdbc.jdbc2.optional.StatementWrappe.getResultSet()
     if rs is null. Regression test case added to Statement regression tests.

   - Fix for Bug#58751, DatabaseMetadata.getIndexInfo() CARDINALITY now clamped
     to Integer.MAX_VALUE.

   - Fix for BUG#58590
   - Testsuite.Simple.DateTest, MetadataTest, NumbersTest and StatementsTest cleaned and fixed.

   - Testsuite.simple, ConenctionTest & DataSourceTest are up to date. Major rework on 
     ConnectionTest.testDeadlockDetection (Sveta) and testUseCompress.
   
   - Testsuite.simple, CallableStatementTest & CharsetTests are up to date.
   
   - Testsuite.regression SubqueriesRegressionTest and StringRegressionTest are up to date.

   - Testsuite.regression MicroPerformanceRegressionTest, NumbersRegressionTest, PooledConnectionRegressionTest,
     ResultSetRegressionTest are up to date.

   - Testsuite.regression.MetaDataRegressionTest up to date.
   
   - Typo in StatementRegressionTest.testLikeWithBackslashes fixed. StatementRegressionTest
     is up to date.

   - Fix for Bug#58232 - CallableStatement fails to fetch OUT parameter against 5.5 server
   
   - Testsuite.regression.Connection, tests for BUG#45419 refined by Todd so not to cause failures.

   - Testsuite.regression.CallableStatement, tests for BUG#26959 failing against 5.5+ server.

   - Bringing testsuite.regression.CachedRowsetTest up to date.

   - Bringing BLOBregression tests up to date.

   - Fix for Bug#58042 - Statements test failure not handled.

   - Fix for Bug#57850 - Refresh SELECT statement doesn't use correct data type.
     Added Field.valueNeedsQuoting (private final boolean) and protected boolean getvalueNeedsQuoting().
	 UpdatableResultSet refresher and updater call upon this value now.
	 
   - Removing commented source in fix for Bug#57697
   - Fix for Bug#57697 - Metadata getTables() was not checking for table_name already been quoted.
   - Fix for Bug#57694 - 3byte UTF8 can not be used with 5.5.3+ server.
   - Fix for Bug#57701 - StatementsTest.testBatchRewriteErrors() failing on new servers.
   
   - Fix for Bug#54756 - Cannot retrieve data from ResultSet by column name from a Sphinx daemon.
     We were relying only on "server version string" passed. Now, determining
	 server version is done via protocol flags too, where applicable.

   - Fix for Bug#57022 - cannot execute a store procedure with output parameters,
     database parameter was ignored in db.sp notation. The fix is to "sanitize" 
	 db.sp call just like in patch for noAccessToProcedureBodies. BaseTestCase
	 extended with createDatabase and dropDatabase. Regression test added.

   - Fix for Bug#57262 - "useOldUTF8Behavior" behavior was broken since 5.1.3,
     now explicitly sets connection character set to latin1 ("SET NAMES latin1")
     during connection post-handshake process.
     
   - Patch for problem where "noAccessToProcedureBodies=true" was causing 
     "underprivileged" user not to have access to procedures created by him.

   - Patch for Bug#56305, unhandled NPE in DatabaseMetaData.java when calling 
     wrong-cased function without access to mysql.proc. Although simple by 
     itself, some more enhancements were needed for everything to function 
     properly.  So, along with catching potential NPE due to server bug, a 
     guard against calling JDBC functions with db_name.proc_name notation was 
     also added. Necessary changes added to StringUtils.java too.

   - Added ability to load-balance while auto-commit is enabled.  This 
     introduces two new properties:

       loadBalanceAutoCommitStatementThreshold defines the number of matching 
       statements which will trigger the driver to (potentially) swap physical 
       server connections, 

       loadBalanceAutoCommitStatementRegex defines the regular expression 
       against which statements must match.  The default values (0 and blank, 
       respectively) retain the previously-established behavior that 
       connections with auto-commit enabled are never balanced.  Feature 
       request documented in Bug#55723.

   - Minor fix in getProcedureColumns() DisplaySize for Bug#51712. Fix for 
     Bug#41269 is not complete without this.  getColumnDisplaySize on a 
     ResultSet already consisting of metadata is now functional thanks to 
     Bogdan.

   - Minor fix for Bug#55217, return 4 as a result of DataBaseMetadata.getJDBCMajorVersion() as per manual.

   - Added support for hosts specified in the URL of the form: 
     address=(key=value), supported keys are:
       
       (protocol=tcp or pipe (for named pipes on Windows)
       (path=[] for named pipes)
       (host=[]) for TCP connections 
       (port=[]) for TCP connections 
       
       An example would be:
       
       jdbc:mysql://address=(protocol=tcp)(host=localhost)(port=3306)(user=test)/db
       
      Any other parameters are treated as host-specific properties that follow 
      the conventions of the JDBC URL properties. This now allows per-host 
      overrides of any configuration property for multi-host connections 
      (failover, loadbalance, replication). We do recommend that the overrides 
      are limited to user, password, network timeouts and statement and 
      metadata cache sizes. Unexpected behavior may be observed with other 
      per-host overrides.

    - Fix for Bug#56099 - Added support for JDBC4-specific functionality when 
      using load-balanced connections.

    - Fix for Bug#56200 - Added diagnostic information to SQLException message 
      thrown when a closed load-balanced connection is reused.  This 
      information will identify the conditions which caused the connection to 
      be closed.
      
    - Fix for Bug#56429 - When using Connector/J configured for failover 
      (jdbc:mysql://host1,host2,... URLs), the non-primary servers re-balance 
      and spawned new idle connections when the transactions on the master were
      committed or rolled-back, eventually exceeding max_connections. It was 
      also discovered that session state (autocommit, isolation level, catalog)
      wasn't  being copied from the primary connection to secondary 
      connections correctly because of the same changes that caused this bug, 
      and this was fixed as well.
     
    - Fix for Bug#56706 - Ensure read-only state is synchronized when new 
      load-balanced connections are selected.
      
    - Fixed Bug#56955 - Connection properties "trustCertificateKeyStoreType" 
      and "clientCertificateKeyStoreType" have invalid defaults, therefore 
      connections that specify "useSSL" will sometimes fail with exceptions 
      from JSSE unless "JKS" has been specified for both of these properties. 
      The default value for these properties is now "JKS", and thus it no 
      longer has to be specified.
      
    - Fixed Bug#56979 - Improper connection closing logic leads to TIME_WAIT 
      sockets on server
      
    - Fixed Bug#57380 - DatabaseMetaData.supportsMultipleResultSets() now returns
      true when connected to a 4.1 version or later server.
      
    - Fixed Bug#58706 - Failover connections didn't honor "failOverReadOnly=false", and in some
      situations would not fall back.
      
    - Removed logging integrations with log4j and apache-commons-logging due to license 
      incompatibility. Replacing with SLF4J integration in next release.

06-24-10 - Version 5.1.13

   - Minor fix in previous patch for Bug#51904. Function ConnectionImpl.setCatalog() was passed quoted argument thus breaking with "...for the right syntax to use near 'test``'"
	  
    - Fix for Bug#51912 - Passing NULL as cat. param to getProcedureColumns with !nullCatalogMeansCurrent
	
    - Fix for Bug#52167 - Can't parse parameter list with special characters inside
	
    - Fix for Bug#51904 - getProcedureColumns() always returns PROCEDURE_CAT result column as NULL
	
    - Fix for Bug#51712 - Display Size is always 0 for columns returned by getProcedureColumns()

    - Fix for Bug#51908 - db variable might have end up unassigned when calling
      getProcedureColumns()/Functions(). This is a followup on code changes made
      for Bug#51022.
    
    - Fixed Bug#51266 - jdbc:mysql:loadbalance:// would stick to the first
      host in the list in some cases, especially exacerbated if the host was
      down.
      
    - Replaced URLs of the form jdbc:mysql://host-1,host-2 with a composite of
      a normal connection and a jdbc:mysql:loadbalance:// connection for more 
      robustness and cleaner code.
      
    - Fixed BUG#51643 - Connections using jdbc:mysql:loadbalance:// would 
      have statements (and prepared statements) that did not have their connections
      changed upon commit()/rollback(), and thus applications that held statement
      instances past commit()/rollback() could have data written to or read from
      un-intended connections.
      
    - Fixed BUG#51666 - StatementInterceptors were never "un-safed" after connection 
      establishment, causing interceptors which returned result sets pre/post execution
      would not work.
      
    - Fixed BUG#51783 - Load-balanced connections could throw a SQLException
      incorrectly on commit() or rollback().  This was not caused by failures in commit
      or rollback, but rather by the possibility that the newly-selected physical
      connection was stale.  Added logic to catch and retry if this happens, up to
      the number of hosts specified for load-balancing.  Also added new property,
      loadBalanceValidateConnectionOnSwapServer, which controls whether to explicitly
      ping the selected host (otherwise, the host is presumed to be up, and will only
      be noticed if auto-commit or transaction isolation state needs to be set and
      fails).
      
    - Added loadBalancePingTimeout property to allow a specific timeout to be set
      for each ping executed against the servers.  This ping is executed when the
      physical connections are rebalanced (commit/rollback or communication exception),
      or when a query starting with (exactly) "/* ping */" is executed.  The latter
      causes each open underlying physical connection to be pinged.

    - Fixed BUG#51776 - Connection.rollback() could swallow exceptions incorrectly.

    - Fixed BUG#52231 - Differences in definitions of which SQLExceptions trigger
      a failover event could result in failure to try more than a single host in 
      certain situations.
      
    - Fixed BUG#52534 - Performance regression using load-balanced connection.  

    - More aggressively purge the statement timeout timers after they've been cancelled to
      trade time for memory. This purge only happens if statement timeouts are in use.
      
    - Added management of running load-balanced connections.  Statistics can be obtained,
      and hosts added/dropped via com.mysql.jdbc.ConnectionGroupManager or the JMX
      implementation.  This functionality is enabled by setting the new paramenter,
      loadBalanceConnectionGroup to the name of the logical grouping of connections.
      All load-balanced connections sharing the same loadBalanceConnectionGroup value,
      regardless of how the application creates them, will be managed together.  To
      enable JMX-based management, set loadBalanceEnableJMX=true and ensure that remote
      JMX is enabled in the JRE (eg, use -Dcom.sun.management.jmxremote).
      
    - Added loadBalanceExceptionChecker property, which takes a fully-qualified class
      name implementing com.mysql.jdbc.LoadBalancedExceptionChecker interface.  This
      allows custom evaluation of SQLExceptions thrown to determine whether they should
      trigger failover to an alternate host in load-balanced deployments.  The default
      is com.mysql.jdbc.StandardLoadBalanceExceptionChecker.
      
    - Added two new properties which allow more flexibility in determining which
      SQLExceptions should trigger failover in a load-balanced deployment.  The new
      loadBalanceSQLStateFailover property takes a comma-delimited list of SQLState
      codes which are compared to the SQLState of the SQLException (matching done
      with trailing wildcard), while loadBalanceSQLExceptionSubclassFailover takes
      a comma-delimited list of fully-qualified class/interface names, against
      which the SQLException is checked to determine if it is an instance of any.
      Matches trigger failover to an alternate host.
      
    - Fixed Bug#51704 - Re-written batched statements don't honor escape processing 
      flag of their creator.
      
    - Fixed Bug#43576 - Sometimes not able to register OUT parameters for 
      CallableStatements.
      
    - Fixed Bug#54175 - Driver doesn't support utf8mb4 for servers 5.5.2 and newer. The
      driver now auto-detects servers configured with character_set_server=utf8mb4 or
      treats the Java encoding "utf-8" passed via "characterEncoding=..." as utf8mb4 in
      the "SET NAMES=" calls it makes when establishing the connection. 
    
02-18-10 - Version 5.1.12

    - NO_INDEX_USED and NO_GOOD_INDEX used were only being set when profileSQL 
      was set to "true", and in some cases their values were reversed.

    - Fix for Bug#51022 - conn.getMetaData().getProcedures("schema",null,"%"); 
      returns all stored procedures from all databases and not only for given 
      one.
	
    - Fixed Bug#50538 - ${svn.revno} shows up in DBMD.getDriverVersion().
    
    - Removed usage of timestamp nanoseconds in PreparedStatement.setTimestamp(),
      as long as Bug#50774 exists in the server and there's no real support
      for nanos/micros in TIMESTAMPs, avoid the performance regression usage of 
      them causes.

    
01-20-10 - Version 5.1.11
 
    - Fix for BUG#50288 - NullPointerException possible during invalidateCurrentConnection() for load-balanced
      connections.
 
    - Fix for BUG#49745 - deleteRow() for updatable result sets can cause full table scan because escaped hex 
      values are used for primary key identifiers.
 
    - Fix for BUG#49607 - Provide Connection context in ExceptionInterceptor.
 
    - Fix for BUG#48605 - Ping leaves closed connections in liveConnections, causing subsequent Exceptions when
      that connection is used.
 
    - Fix for BUG#48442 - Load-balanced Connection object returns inconsistent results for hashCode() and equals()
      dependent upon state of underlying connections.
 
    - Fix for BUG#48172 - Batch rewrite requires space immediately after "VALUES"
    
    - Statement Interceptors didn't completely intercept server-side prepared statements.
    
    - Fix for BUG#48486 Cannot use load balanced connections with MysqlConnectionPoolDataSource.
    
    - Fix for Bug#32525 - "noDatetimeStringSync" doesn't work for server-side prepared statements. Now it does.

    - Hooked up exception interceptors so they get called now.
    
    - Rev'd the statement interceptor interface to pass on some server flags, warning counts and errors. See 
      the com.mysql.jdbc.StatementInteceptorsV2 interface for more details. The driver will create adaptors to
      transparently convert older implementations to the newer interface at runtime.
      
    - Statement Interceptors are now enabled at connection instantiation, but 
      can not return result sets (they will be ignored)  until the connection 
      has bootstrapped itself. If during the init() method your interceptor 
      requires access to the connection itself, it should ensure that methods 
      that might throw exceptions if the connection is closed should handle 
      this in a robust manner.
      
    - "Replication" connections (those with URLs that start with 
      jdbc:mysql:replication) now use a jdbc:mysql:loadbalance connection
      under the hood for the slave "pool". This also means that one can set
      load balancing properties such as "loadBalanceBlacklistTimeout" and
      "loadBalanceStrategy" to choose a mechanism for balancing the load and
      failover/fault tolerance strategy for the slave pool. This work was done
      in order to fix Bug#49537.
      
    - Fixed Bug#36565 - permgen leak from java.util.Timer. Unfortunately no great
      fix exists that lets us keep the timer shared amongst connection instances, so
      instead it's lazily created if need be per-instance, and torn down when the 
      connection is closed.
      
    - Fixed BUG#49700 - Connections from ConnectionPoolDataSource don't
      maintain any values set with "sesssionVariables=...". This was a bug
      in Connection.changeUser()/resetServerState(), we now resubmit the
      session variables during the execution of these methods.
    
09-22-09 - Version 5.1.10

    - Fix for BUG#47494 - Non standard port numbers in the URL are not honored.

09-16-09 - Version 5.1.9

    - The driver has been OSGi-ified. The bundle symbolic name is "com.mysql.jdbc", see META-INF/MANIFEST.MF to see
      what interfaces we export.
      
    - Fixed BUG#45040, adding missing tags from SVN import to BZR branch for
      5.1.
      
    - Fix for a variant of Bug#41484 - ResultSet.find*(String) failed when using cached result set
      metadata.
      
    - Fixed BUG#46637 - When the driver encounters an error condition that causes it to create a 
      CommunicationsException, it tries to build a friendly error message that helps diagnose 
      what is wrong. However, if there has been no network packets received from the server, 
      the error message contains bogus information like:

      "The last packet successfully received from the server was 1,249,932,468,916 milliseconds ago.  
      The last packet sent successfully to the server was 0 milliseconds ago."
      
      Now the error message states that it has never received any packets from the server in this
      scenario.
      
    - Added a new option, "queryTimeoutKillsConnection", when set to "true" will cause timeouts set
      by Statement.setQueryTimeout() to forcibly kill the connection, not just the query.
      
    - Fixed BUG#32216, "PORT" property filled in by Driver.parseURL() not always present. The driver 
      will now always fill in the "PORT" (using 3306 if not specified) property, and the "HOST" property 
      (using "localhost" if not specified) when parseURL() is called. The driver also parses a list of hosts 
      into HOST.n and PORT.n properties as well as adding a property "NUM_HOSTS" for the number of hosts 
      it has found. If a list of hosts is passed to the driver, "HOST" and "PORT" will be set to the 
      values given by "HOST.1" and "PORT.1" respectively. This change has centralized and cleaned up a large
      swath of code used to generate lists of hosts, both for load-balanced and fault tolerant connections and
      their tests.
      
    - Fixed the ResultSet side of BUG#23584 - Calendar discared when retrieving dates from server-side prepared
      statements. The other cases of this bug were fixed when "useLegacyDatetimeCode=false" became the default.

    - Fixed Bug#44324 - Data truncation exceptions did not return the vendor error code from the server. Note that
      the vendor error code is not hard-coded to 1265 as in the bug report, because the server returns different
      error codes for different types of truncations, and we did not want to mask those.
      
    - Fixed Bug#27431 - ResultSet.deleteRow() advances the cursor. The driver now places the cursor on the prior
      row in the result set, or before the start of the result set if the result set is empty after the deletion.
      
    - Fixed Bug#43759 - ResultSet.deleteRow() generates corrupt DELETE statement for primary keys with binary
      data.
      
    - Fixed Bug#46925 - Suspendable XA connections were not pinned to the XID for the global transaction, leading
      to failure when attempting to suspend/resume/commit from different logical XA connections.
      
    - Fixed Bug#44508 - DatabaseMetadata.getSuperTypes() returns result set with incorrect column names.
      
    - Fixed Bug#46788 - Batched prepared statements with ON DUPLICATE KEY UPDATE are rewritten incorrectly when
      when there are parameters as part of the UPDATE clause. Statements of this form can not be rewritten
      as multi-value INSERTs so they are rewritten into multi-statements instead.

07-16-09 - Version 5.1.8
    - Fixed BUG#44588 - Fixed error message for connection exceptions when
      streaming result sets are used.
      
    - Modified/fixed test cases using UnreliableSocketFactory.

    - Fixed BUG#43421 - Made doPing() global blacklist-aware, so that it does not
      throw Exceptions when at least a single load-balanced server is available.

    - Fixed BUG#43071 - Specifying ASCII encoding for converting seed String to
      byte array; allowing system default encoding to be used causes auth failures
      on EBCDIC platforms.

    - Fixed BUG#43070 - traceProtocol parameter isn't configured early enough to
      capture handshake protocol.

    - Fixed BUG#41161 - PreparedStatement.addBatch() doesn't check for all parameters
      being set, which leads to a NullPointerException when calling executeBatch() and
      rewriting batched statements into multi-value or multi-statement statements.

    - Fixed BUG#42055 - ConcurrentModificationException possible when removing items
      from global blacklist.
      
    - Fixed Bug #42309 - Statement.getGeneratedKeys() returns 2 keys when
      using ON DUPLICATE KEY UPDATE
      
    - Fixed some quoting of substituted parameter issues in localized error messages.
    
    - Added a version check around getting the variable 'auto_increment_increment' for
      servers < 5.0.2, which quiets down a warning message that the driver would log
      when connecting to MySQL-4.1 or older.
      
    - The driver will automatically disable elideSetAutoCommit and useLocalTransactionState
      if it detects a MySQL server version older than 6.0.10 with the query cache enabled, due
      to Bug#36326 which can cause the server to report bogus transaction state.
      
    - Fixed a performance regression (Bug#41532) in rewritten batched inserts when "ON DUPLICATE KEY" 
      was present.
      
      Fixes include an improvement to token searching in the statement, and the ability for the driver
      to rewrite prepared statements that include "ON DUPLICATE KEY UPDATE" into multi-valued inserts as
      long as there is no use of LAST_INSERT_ID() in the update clause (as this would render 
      getGeneratedKey() values incorrect).
      
    - Fixed Bug#44056 - Statement.getGeneratedKeys() retains result set instances until statement is closed,
      thus causing memory leaks for long-lived statements, or statements used in tight loops.
      
    - Fixed issues with server-side prepared statement batch re-writing caused by the fix to Bug#41532.
      Rewriting of batched statements now works the same between normal prepared statements and server-side
      prepared statements.
      
    - Fixed Bug#44862 - getBestRowIdentifier does not return resultset as per JDBC API specifications

    - Fixed Bug#44683 - getVersionColumns does not return resultset as per JDBC API specifications

    - Fixed Bug#44865 - getColumns does not return resultset as per JDBC API specifications

    - Fixed Bug#44868 - getTypeInfo does not return resultset as per JDBC API specifications

    - Fixed Bug#44869 - getIndexInfo does not return resultset as per JDBC API specifications

    - Fixed Bug#44867 - getImportedKeys/exportedKeys/crossReference doesn't have correct type for DEFERRABILITY

    - Fixed Bug#41730 - SQL Injection when using U+00A5 and SJIS
    
    - Fixed Bug#43196 - Statement.getGeneratedKeys() doesn't return values for UNSIGNED BIGINTS with values > Long.MAX_VALUE.
      Unfortunately, because the server doesn't tell clients what TYPE the auto increment value is, the driver can't consistently 
      return BigIntegers for the result set returned from getGeneratedKeys(), it will only return them if the value is > Long.MAX_VALUE. 
      If your application needs this consistency, it will need to check the class of the return value from .getObject() on the 
      ResultSet returned by Statement.getGeneratedKeys() and if it's not a BigInteger, create one based on the java.lang.Long that 
      is returned.
      
    - Fixed Bug#38387 - "functionsNeverReturnBlobs=true" now works for SQL functions that return binary/binary collation VAR_STRINGS.

    - Fixed Bug#45171 - Connection.serverPrepareStatement() returns wrong default result set types
    
    - Fixed Bug #43714 - useInformationSchema with
      DatabaseMetaData.getExportedKeys() throws exception

    - Fixed Bug #42253 - multiple escaped quotes cause exception from
      EscapeProcessor

    - Fixed Bug #41566 - Quotes within comments not correctly ignored by
      statement parser

    - Fixed Bug #41269 - DatabaseMetadata.getProcedureColumns() returns
      wrong value for column length

    - Fixed Bug #40439 - Error rewriting batched statement if table name
      ends with "values".

    - Fixed Bug #41484 Accessing fields by name after the ResultSet is closed throws
      NullPointerException.

    - Fixed Bug #39426 - executeBatch passes most recent PreparedStatement params
      to StatementInterceptor
      
    - Support use of INFORMATION_SCHEMA.PARAMETERS when "useInformationSchema" is set "true" and the view exists
      for DatabaseMetaData.getProcedureColumns() and getFunctionColumns().
      
    - When "logSlowQueries" is set to "true", and the driver has made a connection to a server that has suport
      for the SERVER_QUERY_WAS_SLOW flag in the protocol, the query will be logged if the server indicates the
      query has passed the slow query threshold.

    - Added new property, "maxAllowedPacket" to set maximum allowed packet size to
      send to server.

10-22-08 - Version 5.1.7
	- Fixed BUG#33861 - Added global blacklist for LoadBalancingConnectionProxy and
	  implemented in RandomBalanceStrategy and BestResponseTimeBalanceStrategy.
	  Added new property, "loadBalanceBlacklistTimeout", to control how long a
	  server lives in the global blacklist.
	  
	- Fixed BUG#38782 - Possible IndexOutOfBoundsException in random load balancing
	  strategy.
	  
	- Fixed BUG#39784 - invalidateCurrentConnection() does not manage global blacklist
	  when handling connection exceptions.

	- Fixed BUG#40031 - Adding support for CallableStatement.execute() to call
	  stored procedures that are defined as NO SQL or SQL READ DATA when failed
	  over to a read-only slave with replication driver.

	- Fixed BUG#35170- ResultSet.isAfterLast() doesn't work with for
	  streaming result sets.
	  
	- Fixed BUG#35199 - Parse error for metadata in stored function.
	
	- Fixed BUG#35415 - When result set is from views without access to underlying
	  columns and is opened with CONCUR_UPDATABLE, don't throw SQLExceptions when
	  checking updatability due to access permissions, instead return
	  CONCUR_READONLY from getConcurrency.
	  
	- Fixed BUG#35666 - NullPointerException when using "logSlowQueries=true" with
	  server-side prepared statements enabled.
	  
	- Fixed BUG#35660 - Calling equals() on connections created with "jdbc:mysql:loadbalance:"
	  URLs did not have the same behavior as "plain" connections. The behavior we use
	  is the implementation in java.lang.Object, load-balanced connections just happened
	  to be using a java.lang.reflect.Proxy which required some custom behavior in 
	  equals() to make it work the same as "plain" connections.
	  
	  Note that there is no *specified* equals contract for JDBC connections in the
	  JDBC specification itself, but the test makes sure that our implementation is
	  at least consistent.
	    
	- Fixed BUG#35810 - Properties set in URLs and then passed to DataSources via setUrl() 
	  did not take effect in certain circumstances. This also fixes related bugs BUG#13261 and
	  BUG#35753.
	  
	- Fixed BUG#36051 - ResultSet.getTime() won't accept value of '24' for hours component of
	  a java.sql.Time.
	  
	- Fixed BUG#36830 - DBMD.getColumns() doesn't return correct COLUMN_SIZE for SET columns. The
	  logic wasn't accounting for the ","s in the column size.
	  
    - Fixed BUG#35610, BUG#35150- ResultSet.findColumn() and ResultSet.get...(String) doesn't allow
      column names to be used, and isn't congruent with ResultSetMetadata.getColumnName().
      
      By default, we follow the JDBC Specification here, in that the 4.0 behavior
	  is correct. Calling programs should use ResultSetMetaData.getColumnLabel() to dynamically determine
	  the correct "name" to pass to ResultSet.findColumn() or ResultSet.get...(String) whether or not the
	  query specifies an alias via "AS" for the column. ResultSetMetaData.getColumnName() will return the
	  actual name of the column, if it exists, and this name can *not* be used as input to ResultSet.findColumn()
	  or ResultSet.get...(String).
	  
	  The JDBC-3.0 (and earlier) specification has a bug, but you can get the buggy behavior
	  (allowing column names *and* labels to be used for ResultSet.findColumn() and get...(String)) by setting 
	  "useColumnNamesInFindColumn" to "true".
	
	- Fixed BUG#35489 - Prepared statements from pooled connections cause NPE when closed() under JDBC-4.0.
	
	- Added connection property "useLocalTransactionState" which configures if the driver use the in-transaction 
	  state provided by the MySQL protocol to determine if a commit() or rollback() should actually be sent to the database.
	  (disabled by default).
	  
	- Use socket timeouts for JDBC-4.0's Connection.isValid(int timeout) instead of timer tasks, for scalability. As a side effect
	  internally, any communications with the database can use a timeout different than the configured timeout, but this isn't currently
	  used.
	  
	- The number and position of columns for "SHOW INNODB STATUS" changed in MySQL-5.1, which caused the 
	  "includeInnodbStatusInDeadlockExceptions" feature to not show data about the deadlock.
	  
	- Implemented support of INFORMATION_SCHEMA for DatabaseMetadata.getTables() (views there are available as "SYSTEM TABLE"), and thus
	  also made INFORMATION_SCHEMA tables available via DatabaseMetadata.getColumns().
	  
	- Fixed BUG#39352, "INSERT ... ON DUPLICATE KEY UPDATE" doesn't return "0" for un-affected rows. This requires the driver to not
	  send the "CLIENT_FOUND_ROWS" flag to the server when it connects if the connection property "useAffectedRows" is set to "true", 
	  which breaks JDBC-compliance, but currently there is no other way to get correct return values from the server.
	  
	- Fixed BUG#38747 - ResultSets in "streaming" mode throw an exception when closed when the connection is set as "read-only".
	  
	- Fixed BUG#37570 - Can't use non-latin1 passwords. Added connection property "passwordCharacterEncoding". Leaving this set to 
	  the default value (null), uses the platform character set, which works for ISO8859_1 (i.e. "latin1") passwords. For passwords 
	  in other character encodings, the encoding will have to be specified with this property, as it's not possible for the driver to 
	  auto-detect this.
	  
	- Fixed BUG#39911 - We don't retrieve nanos correctly when -parsing- a string for a TIMESTAMP. MySQL itself doesn't support micros
	  or nanos in timestamp values, but if they're stored as strings, historically we try and parse the nanos portion as well. 
	  Unfortunately we -interpreted- them as micros. This fix includes correcting that behavior, and setting the milliseconds portion of
	  such TIMESTAMPs to a correct value as well.
	  
	- Fixed BUG#39962 - ResultSet.findColumn() is slow for applications that call it too often (we're looking at -you- Hibernate). We're
	  using TreeMaps to get case-insensitive comparisons (required for JDBC compliance), but they can be slower than hash maps, so using the
	  approach Alex Burgel points out in this bug seems to help.
	  
	- Fixed BUG#39956 - Statement.getGeneratedKeys() doesn't respect the 'auto_increment_increment' value. We now grab the *session-scoped* 
	  value, and use that. Beware that using "cacheServerConfig=true" will cause us to cache this value, so new connections won't see changes
	  that are applied via something like "init-sql".
	  
	- Fixed BUG#39611 - ReplicationConnection never sends queries to last host in slave list.
	
	- Fixed BUG#34185 - Statement.getGeneratedKeys() does not raise exception when statement was not 
	  created with Statement.RETURN_GENERATED_KEYS flags.
	  
	- Using autoGenerateTestcaseScript=true now logs all statements, regardless or not if they cause errors when processed by MySQL.
	  A "clock" value (millis since epoch) was added in the comment that is pre-pended with the idea that it can then be used
	  when post-processing output to sequence things correctly for a multi-threaded testcase, or to replay the test case with the
	  correct think times.
	
03-06-08 - Version 5.1.6

    - JDBC-4.0-ized XAConnections and datasources.
    
    - Fixed BUG#31790 MysqlValidConnectionChecker 
      doesn't properly handle ReplicationConnection
    
    - Fixed Bug#20491 - DatabaseMetadata.getColumns() doesn't
      return correct column names if connection character set
      isn't UTF-8. (There was a server-side component of this that
      was fixed late in the 5.0 development cycle, it seems, this
      is the last piece that fixes some loose ends in the JDBC
      driver). This fix touches *all* metadata information coming
      from the MySQL server itself.
      
    - Fixed MysqlIO.nextRowFast() to only attempt to read server
      warning counts and status if talking to a 4.1 or newer server
      (fixes a hang when reading data from 4.0 servers).
      
    - Made profiler event handling extensible via the "profilerEventHandler"
      connection property.
      
    - Fixed Bug#31823 - CallableStatement.setNull() on a stored function would 
      throw an ArrayIndexOutOfBounds when setting the last parameter to null when calling setNull().

    - Added SSL-related configuration property "verifyServerCertificate". If set to "false", the driver won't verify 
      the server's certificate when "useSSL" is set to "true".
      
      When using this feature, the keystore parameters should be specified by the 
      "clientCertificateKeyStore*" properties, rather than system properties, as the JSSE doesn't
      make it straightforward to have a non-verifying trust store and the "default" key store.
      
    - Fixed ResultSetMetadata.getColumnName() for result sets returned from
      Statement.getGeneratedKeys() - it was returning null instead of
      "GENERATED_KEY" as in 5.0.x.
      
    - More applicable fix for the "random" load balance strategy in the face
      of node non-responsive, it re-tries a *different* random node, rather 
      than waiting for the node to recover (for BUG#31053)
      
    - Fixed BUG#32577 - no way to store two timestamp/datetime values that happens
      over the DST switchover, as the hours end up being the same when sent as
      the literal that MySQL requires.

      Note that to get this scenario to work with MySQL (since it doesn't support
      per-value timezones), you need to configure your server (or session) to be in UTC,
      and tell the driver not to use the legacy date/time code by setting
      "useLegacyDatetimeCode" to "false". This will cause the driver to always convert
      to/from the server and client timezone consistently.
      
      This bug fix also fixes BUG#15604, by adding entirely new date/time handling
      code that can be switched on by "useLegacyDatetimeCode" being set to "false" as
      a JDBC configuration property. For Connector/J 5.1.x, the default is "true",
      in trunk and beyond it will be "false" (i.e. the old date/time handling code, warts
      and all will be deprecated).
      
    - Fixed BUG#32877 - Load balancing connection using best response time would incorrectly
      "stick" to hosts that were down when the connection was first created.
      
      We solve this problem with a black list that is used during the picking of new hosts.
      If the black list ends up including all configured hosts, the driver will retry for
      a configurable number of times (the "retriesAllDown" configuration property, with a default
      of 120 times), sleeping 250ms between attempts to pick a new connection.
      
      We've also went ahead and made the balancing strategy extensible. To create a new strategy,
      implement the interface com.mysql.jdbc.BalanceStrategy (which also includes our standard
      "extension" interface), and tell the driver to use it by passing in the
      class name via the "loadBalanceStrategy" configuration property. 
      
    - Fixed BUG#30508 - ResultSet returned by Statement.getGeneratedKeys() is not closed 
      automatically when statement that created it is closed.
      
    - Added two new connection properties, "selfDestructOnPingSecondsLifetime" and 
      "selfDestructOnPingMaxOperations" designed to control overall connection lifetime
      (useful to reclaim resources on the server side) for connection pools that don't have such a 
      facility. 
      
      The driver will consult the values of these properties when a ping is sent, either through 
      calling Connection.ping(), issuing the "ping marker" query (any query that starts with 
      "/* ping */"), or when using JDBC-4.0, calling Connection.isValid(). 
      
      If the connection has issued too many operations, or is too old, the driver will
      throw a SQLException with the SQLState of "08S01" at the time of the ping, which
      will cause the connection to be invalidated with most pools in use today.
      
    - Fixed issue where driver could send invalid server-side prepared statement 
      IDs to the server when the driver was setup to do auto-reconnect as the
      connection could get set up enough to start sending queries on one thread,
      while the thread that "noticed" the connection was down hasn't completed
      re-preparing all of the server-side prepared statements that were open when
      the connection died.
      
      Potentially fixes cause for bug 28934. Potentially fixes other possible race
      conditions where one thread that has created a connection "shares" it with other
      threads if the connection is reconnected due to auto-reconnect functionality.
      
    - Fixed BUG#33823 - Public interface ResultSetInternalMethods with reference to 
      non-public class com.mysql.jdbc.CachedResultSetMetaData.
      
    - For any SQLException caused by another Throwable, besides dumping the message or stack
      trace as a string into the message, set the underlying Throwable as the cause for
      the SQLException, making it accessible via getCause().  
     
    - Fixed BUG#34093 - Statements with batched values do not return correct values for 
      getGeneratedKeys() when "rewriteBatchedStatements" is set to "true", and the 
      statement has an "ON DUPLICATE KEY UPDATE" clause.

    - Fixed BUG#31192 - Encoding Issue retrieving serverVersion in MysqlIO in the 
      method doHandshake when encoding doesn't contain ASCII characters in the "standard"
      place (i.e. ebcdic).
      
    - Fixed issue where META-INF in the binary .jar file wasn't packed correctly,
      leading to failure of the JDBC-4.0 SPI mechanism.
       
    - CallableStatements that aren't really stored procedure or stored function calls can
      now be used, for tools such as Oracle JDeveloper ADF that issue statements such as 
      DDL through CallableStatements.
    
    - Fixed BUG#34518 - Statements using cursor fetch leaked internal prepared statements
      until connection was closed. The internal prepared statement is now held open while
      the result set is open, and closed by the result set itself being closed.

    - Fixed BUG#34677 - Blob.truncate() wouldn't take "0" as an argument.

    - CommunicationExceptions now carry information about the last time a packet
      was received from the MySQL server, as well as when the last packet was sent
      to one, in an effort to make it easier to debug communications errors caused
      by network timeouts.
      
    - Reverted a change to DatabaseMetadata.getColumns() from 5.0, where
      getColumns() would report NULL for COLUMN_SIZE for TIME, DATE, DATETIME
      and TIMESTAMP types. It now reports the column size, in the 
      DatabaseMetadata implementations that use "SHOW" commands, and the 
      INFORMATION_SCHEMA.
      
    - Fixed Bug#34762 - RowDataStatic does't always set the metadata in 
      ResultSetRow, which can lead to failures when unpacking DATE,
      TIME, DATETIME and TIMESTAMP types when using absolute, relative,
      and previous result set navigation methods.
      
    - Fixed BUG#34703 - Connection.isValid() invalidates connection after
      timeout, even if connection is actually valid.
      
    - Fixed BUG#34194 - ResultSetMetaData.getColumnTypeName() returns
      "UNKNOWN" for GEOMETRY type.
      
    - Fixed BUG#33162 - NullPointerException instead of SQLException 
      thrown for ResultSet.getTimestamp() when not positioned on a
      row.

    - The ConnectionLifecycleInterceptor interface now has callback methods for
      transaction initiation (transactionBegun()), and completion 
      (transactionCompleted()), as reported by the *server* (i.e. 
      calling Connection.setAutoCommit(false) will not trigger 
      transactionBegun() being called, however the first statement
      which causes a transaction to start on the server will cause
      transactionBegun() to be called *after* the statement has been processed
      on the server).

    - Fixed Bug#34913 - ResultSet.getTimestamp() returns incorrect
      values for month/day of TIMESTAMPs when using server-side
      prepared statements (not enabled by default).
      
    - Fixed BUG#34937 - MysqlConnectionPoolDataSource does not support 
      ReplicationConnection. Notice that we implemented com.mysql.jdbc.Connection
      for ReplicationConnection, however, only accessors from ConnectionProperties
      are implemented (not the mutators), and they return values from the currently
      active connection. All other methods from com.mysql.jdbc.Connection are
      implemented, and operate on the currently active connection, with the exception of
      resetServerState() and changeUser().
      
    - Connections created with jdbc:mysql:replication:// URLs now force
      roundRobinLoadBalance=true on the slaves, and round-robin loadbalancing
      now uses a "random" choice to more evenly distribute load across slave
      servers, especially in connection pools. Connections that are configured
      with "roundRobinLoadBalance=true" no longer set the failover state,
      as it's assumed that we're not attempting to fall-back to a master
      server. This fixes BUG#34963.
    
10-09-07 - Version 5.1.5

    - Released instead of 5.1.4 to pickup patch for BUG#31053
      from 5.0.8.
      
10-09-07 - Version 5.1.4 

    - Added "autoSlowLog" configuration property, overrides 
      "slowQueryThreshold*" properties, driver determines slow
      queries by those that are slower than 5 * stddev of the mean
      query time (outside the 96% percentile).
      
    - Fixed BUG#28256 - When connection is in read-only mode, 
      queries that are wrapped in parentheses incorrectly identified 
      as DML.
       
09-07-07 - Version 5.1.3 RC

	- Setting "useBlobToStoreUTF8OutsideBMP" to "true" tells the
	  driver to treat [MEDIUM/LONG/TINY]BLOB columns as [LONG]VARCHAR
	  columns holding text encoded in UTF-8 that has characters
	  outside the BMP (4-byte encodings), which MySQL server
	  can't handle natively.

	  Set "utf8OutsideBmpExcludedColumnNamePattern" to a regex so that
	  column names matching the given regex will still be treated
	  as BLOBs The regex must follow the patterns used for the
	  java.util.regex package. The default is to exclude no columns,
	  and include all columns.

	  Set "utf8OutsideBmpIncludedColumnNamePattern" to specify exclusion
	  rules to "utf8OutsideBmpExcludedColumnNamePattern". The regex must
	  follow the patterns used for the java.util.regex package.

	- New methods on com.mysql.jdbc.Statement: setLocalInfileInputStream()
	  and getLocalInfileInputStream().

	  setLocalInfileInputStream() sets an InputStream instance that will be used to send data
      to the MySQL server for a "LOAD DATA LOCAL INFILE" statement
      rather than a FileInputStream or URLInputStream that represents
      the path given as an argument to the statement.

      This stream will be read to completion upon execution of a
      "LOAD DATA LOCAL INFILE" statement, and will automatically
      be closed by the driver, so it needs to be reset
      before each call to execute*() that would cause the MySQL
      server to request data to fulfill the request for
      "LOAD DATA LOCAL INFILE".

      If this value is set to NULL, the driver will revert to using
      a FileInputStream or URLInputStream as required.

      getLocalInfileInputStream() returns the InputStream instance that will be used to send
      data in response to a "LOAD DATA LOCAL INFILE" statement.

      This method returns NULL if no such stream has been set
      via setLocalInfileInputStream().

    - The driver now connects with an initial character set
      of "utf-8" solely for the purposes of authentication to
      allow usernames and database names in any character set to
      be used in the JDBC URL.

    - Errors encountered during Statement/PreparedStatement/CallableStatement.executeBatch()
      when "rewriteBatchStatements" has been set to "true" now return
      BatchUpdateExceptions according to the setting of "continueBatchOnError".
      
      If "continueBatchOnError" is set to "true", the update counts for the
      "chunk" that were sent as one unit will all be set to EXECUTE_FAILED, but
      the driver will attempt to process the remainder of the batch. You can determine which
      "chunk" failed by looking at the update counts returned in the BatchUpdateException.
      
      If "continueBatchOnError" is set to "false", the update counts returned
      will contain the failed "chunk", and stop with the failed chunk, with all 
      counts for the failed "chunk" set to EXECUTE_FAILED.
      
      Since MySQL doesn't return multiple error codes for multiple-statements, or
      for multi-value INSERT/REPLACE, it is the application's responsibility to handle 
      determining which item(s) in the "chunk" actually failed.
      
    - Statement.setQueryTimeout()s now affect the entire batch for batched 
      statements, rather than the individual statements that make up the batch.
      
06-29-07 - Version 5.1.2 Beta

    - Setting the configuration property "rewriteBatchedStatements"
      to "true" will now cause the driver to rewrite batched prepared
      statements with more than 3 parameter sets in a batch into
      multi-statements (separated by ";") if they are not plain
      (i.e. without SELECT or ON DUPLICATE KEY UPDATE clauses) INSERT
      or REPLACE statements.

06-22-07 - Version 5.1.1 Alpha

    - Pulled vendor-extension methods of Connection implementation out
      into an interface to support java.sql.Wrapper functionality from
      ConnectionPoolDataSource. The vendor extensions are javadoc'd in
      the com.mysql.jdbc.Connection interface.

      For those looking further into the driver implementation, it is not
      an API that is used for plugability of implementations inside our driver
      (which is why there are still references to ConnectionImpl throughout the
      code).

      Incompatible change: Connection.serverPrepare(String) has been re-named
      to Connection.serverPrepareStatement() for consistency with
      Connection.clientPrepareStatement().

      We've also added server and client prepareStatement() methods that cover
      all of the variants in the JDBC API.

    - Similar to Connection, we pulled out vendor extensions to Statement
      into an interface named "com.mysql.Statement", and moved the Statement
      class into com.mysql.StatementImpl. The two methods (javadoc'd in
      "com.mysql.Statement" are enableStreamingResults(), which already existed,
      and disableStreamingResults() which sets the statement instance back to
      the fetch size and result set type it had before enableStreamingResults()
      was called.

    - Added experimental support for statement "interceptors" via the
      com.mysql.jdbc.StatementInterceptor interface, examples are
      in com/mysql/jdbc/interceptors.

      Implement this interface to be placed "in between" query execution, so that
      you can influence it. (currently experimental).

      StatementInterceptors are "chainable" when configured by the user, the
      results returned by the "current" interceptor will be passed on to the next
      on in the chain, from left-to-right order, as specified by the user in the
      JDBC configuration property "statementInterceptors".

      See the sources (fully javadoc'd) for com.mysql.jdbc.StatementInterceptor
      for more details until we iron out the API and get it documented in the
      manual.

    - Externalized the descriptions of connection properties.

    - The data (and how it's stored) for ResultSet rows are now behind an
      interface which allows us (in some cases) to allocate less memory
      per row, in that for "streaming" result sets, we re-use the packet
      used to read rows, since only one row at a time is ever active.

    - Made it possible to retrieve prepared statement parameter bindings
      (to be used in StatementInterceptors, primarily).

    - Row navigation now causes any streams/readers open on the result set
      to be closed, as in some cases we're reading directly from a shared network
      packet and it will be overwritten by the "next" row.

    - Setting "rewriteBatchedStatements" to "true" now causes CallableStatements
      with batched arguments to be re-written in the form "CALL (...); CALL (...); ..."
      to send the batch in as few client-server round trips as possible.

    - Driver now picks appropriate internal row representation (whole row in one
      buffer, or individual byte[]s for each column value) depending on heuristics,
      including whether or not the row has BLOB or TEXT types and the overall
      row-size. The threshold for row size that will cause the driver to
      use a buffer rather than individual byte[]s is configured by the
      configuration property "largeRowSizeThreshold", which has a default
      value of 2KB.

04-11-07 - Version 5.1.0 Alpha

	- Bumped JDBC Specification version number in jar-file manifest.

	- Re-worked Ant buildfile to build JDBC-4.0 classes separately, as well
	  as support building under Eclipse (since Eclipse can't mix/match JDKs).

	  To build, you must set JAVA_HOME to J2SDK-1.4.2 or Java-5, and set
	  the following properties on your Ant commandline:

	  com.mysql.jdbc.java6.javac - full path to your Java-6 javac executable
	  com.mysql.jdbc.java6.rtjar - full path to your Java-6 rt.jar file

	- New feature - driver will automatically adjust session variable
	  "net_write_timeout" when it determines its been asked for a "streaming"
	  result, and resets it to the previous value when the result set
	  has been consumed. (configuration property is named
	  "netTimeoutForStreamingResults", value has unit of seconds,
	  the value '0' means the driver will not try and adjust this value).

    - Added support for JDBC-4.0 categorized SQLExceptions.

	- Refactored CommunicationsException into a JDBC3 version, and a JDBC4
	  version (which extends SQLRecoverableException, now that it exists).

	  This change means that if you were catching
	  com.mysql.jdbc.CommunicationsException in your applications instead
	  of looking at the SQLState class of "08", and are moving to Java 6
	  (or newer), you need to change your imports to that exception
	  to be com.mysql.jdbc.exceptions.jdbc4.CommunicationsException, as
	  the old class will not be instantiated for communications link-related
	  errors under Java 6.

	- Added support for JDBC-4.0's client information. The backend storage
	  of information provided via Connection.setClientInfo() and retrieved
	  by Connection.getClientInfo() is pluggable by any class that implements
	  the com.mysql.jdbc.JDBC4ClientInfoProvider interface and has a no-args
	  constructor.

	  The implementation used by the driver is configured using the
	  "clientInfoProvider" configuration property (with a default of value
	  of "com.mysql.jdbc.JDBC4CommentClientInfoProvider", an implementation
	  which lists the client info as a comment prepended to every query
	  sent to the server).

	  This functionality is only available when using Java-6 or newer.

	- Added support for JDBC-4.0's SQLXML interfaces.

	- Added support for JDBC-4.0's Wrapper interface.

	- Added support for JDBC-4.0's NCLOB, and NCHAR/NVARCHAR types.

nn-nn-07 - Version 5.0.9

    - Driver now calls SocketFactory.afterHandshake() at appropriate time.
    
10-09-07 - Version 5.0.8

    - Fixed BUG#30550, executeBatch() would fail with an ArithmeticException
      and/or NullPointerException when the batch had zero members and
      "rewriteBatchedStatements" was set to "true" for the connection.
    
    - Added two configuration parameters (both default to "false")
    
            * blobsAreStrings  - Should the driver always treat BLOBs as Strings 
                                 specifically to work around dubious metadata returned 
                                 by the server for GROUP BY clauses?
            
            * functionsNeverReturnBlobs - Should the driver always treat data from 
                                          functions returning BLOBs as Strings - 
                                          specifically to work around dubious metadata 
                                          returned by the server for GROUP BY clauses?

    - Fixed BUG#29106 - Connection checker for JBoss didn't use same method parameters
      via reflection, causing connections to always seem "bad".
      
    - Fixed BUG#30664 - Note that this fix only works for MySQL server 
      versions 5.0.25 and newer, since earlier versions didn't consistently 
      return correct metadata for functions, and thus results from 
      subqueries and functions were indistinguishable from each other, 
      leading to type-related bugs.

    - Fixed BUG#28972 - DatabaseMetaData.getTypeInfo() for the types DECIMAL
      and NUMERIC will return a precision of 254 for server versions older than
      5.0.3, 64 for versions 5.0.3-5.0.5 and 65 for versions newer than 5.0.5.
    
    - Fixed BUG#29852 - Closing a load-balanced connection would cause a
      ClassCastException.
    
    - Fixed BUG#27867 - Schema objects with identifiers other than
      the connection character aren't retrieved correctly in 
      ResultSetMetadata.
      
    - Fixed BUG#28689 - CallableStatement.executeBatch() doesn't work when 
      connection property "noAccessToProcedureBodies" has been set to "true".
     
      The fix involves changing the behavior of "noAccessToProcedureBodies",in 
      that the driver will now report all paramters as "IN" paramters
      but allow callers to call registerOutParameter() on them without throwing
      an exception.
      
    - Fixed BUG#27182 - Connection.getServerCharacterEncoding() doesn't work
      for servers with version >= 4.1.

    - Fixed BUG#27915 - DatabaseMetaData.getColumns() doesn't
      contain SCOPE_* or IS_AUTOINCREMENT columns.

    - Fixed BUG#30851, NPE with null column values when
      "padCharsWithSpace" is set to "true".
    
    - Specifying a "validation query" in your connection pool 
      that starts with "/* ping */" _exactly_ will cause the driver to 
      instead send a ping to the server and return a fake result set (much 
      lighter weight), and when using a ReplicationConnection or a LoadBalancedConnection, 
      will send the ping across all active connections.
      
    - Fixed Bug#30892 setObject(int, Object, int, int) delegate in
      PreparedStatmentWrapper delegates to wrong method.
      
    - XAConnections now start in auto-commit mode (as per JDBC-4.0 specification
      clarification).
     
    - Fixed Bug#27412 - cached metadata with PreparedStatement.execute()
      throws NullPointerException.
      
    - Driver will now fall back to sane defaults for max_allowed_packet and
      net_buffer_length if the server reports them incorrectly (and will log
      this situation at WARN level, since it's actually an error condition).
    
    - Fixed BUG#27916 - UNSIGNED types not reported via DBMD.getTypeInfo(), and 
      capitalization of type names is not consistent between DBMD.getColumns(), 
      RSMD.getColumnTypeName() and DBMD.getTypeInfo().

      This fix also ensures that the precision of UNSIGNED MEDIUMINT
      and UNSIGNED BIGINT is reported correctly via DBMD.getColumns().

    - Fixed BUG#31053 - Connections established using URLs of the form
      "jdbc:mysql:loadbalance://" weren't doing failover if they tried to 
      connect to a MySQL server that was down. The driver now attempts
      connections to the next "best" (depending on the load balance strategy
      in use) server, and continues to attempt connecting to the next "best"
      server every 250 milliseconds until one is found that is up and running 
      or 5 minutes has passed.
      
      If the driver gives up, it will throw the last-received SQLException.
      
07-19-07 - Version 5.0.7

    - Setting the configuration parameter "useCursorFetch" to "true" for
      MySQL-5.0+ enables the use of cursors that allow Connector/J to save
      memory by fetching result set rows in chunks (where the chunk size
      is set by calling setFetchSize() on a Statement or ResultSet) by
      using fully-materialized cursors on the server.

      The driver will will now automatically set "useServerPrepStmts" to
      "true" when "useCursorFetch" has been set to "true", since the feature
      requires server-side prepared statements in order to function.

	- Fixed BUG#28469 - PreparedStatement.getMetaData() for statements
	  containing leading one-line comments is not returned correctly.

	  As part of this fix, we also overhauled detection of DML for
	  executeQuery() and SELECTs for executeUpdate() in plain and
	  prepared statements to be aware of the same  types of comments.

    - Added configuration property "useNanosForElapsedTime" - for
      profiling/debugging functionality that measures elapsed time,
      should the driver try to use nanoseconds resolution if available
      (requires JDK >= 1.5)?

    - Added configuration property "slowQueryThresholdNanos" - if
      "useNanosForElapsedTime" is set to "true", and this property
      is set to a non-zero value the driver will use this threshold
      (in nanosecond units) to determine if a query was slow, instead
      of using millisecond units.

      Note, that if "useNanosForElapsedTime" is set to "true", and this
      property is set to "0" (or left default), then elapsed times will
      still be measured in nanoseconds (if possible), but the slow query
      threshold will be converted from milliseconds to nanoseconds, and thus
      have an upper bound of approximately 2000 millesconds (as that threshold
      is represented as an integer, not a long).

	- Added configuration properties to allow tuning of TCP/IP socket
	  parameters:

	  	"tcpNoDelay" - Should the driver set SO_TCP_NODELAY (disabling the
	  	               Nagle Algorithm, default "true")?

		"tcpKeepAlive" - Should the driver set SO_KEEPALIVE (default "true")?

		"tcpRcvBuf" - Should the driver set SO_RCV_BUF to the given value?
		              The default value of '0', means use the platform default
		              value for this property.

		"tcpSndBuf" - Should the driver set SO_SND_BUF to the given value?
		              The default value of '0', means use the platform default
		              value for this property.

		"tcpTrafficClass" - Should the driver set traffic class or
		                    type-of-service fields? See the documentation
		                    for java.net.Socket.setTrafficClass() for more
		                    information.

	- Give more information in EOFExceptions thrown out of MysqlIO (how many
	  bytes the driver expected to read, how many it actually read, say that
	  communications with the server were unexpectedly lost).

	- Setting "useDynamicCharsetInfo" to "false" now causes driver to use
	  static lookups for collations as well (makes
	  ResultSetMetadata.isCaseSensitive() much more efficient, which leads
	  to performance increase for ColdFusion, which calls this method for
	  every column on every table it sees, it appears).

	- Driver detects when it is running in a ColdFusion MX server (tested
	  with version 7), and uses the configuration bundle "coldFusion",
	  which sets useDynamicCharsetInfo to "false" (see previous entry), and
	  sets useLocalSessionState and autoReconnect to "true".

	- Fixed BUG#28851 - parser in client-side prepared statements
	  eats character following '/' if it's not a multi-line comment.

	- Fixed BUG#28956 - parser in client-side prepared statements
	  runs to end of statement, rather than end-of-line for '#' comments.

	  Also added support for '--' single-line comments.

	- Don't send any file data in response to LOAD DATA LOCAL INFILE
	  if the feature is disabled at the client side. This is to prevent
	  a malicious server or man-in-the-middle from asking the client for
	  data that the client is not expecting. Thanks to Jan Kneschke for
	  discovering the exploit and Andrey "Poohie" Hristov, Konstantin Osipov
	  and Sergei Golubchik for discussions about implications and possible
	  fixes. This fixes BUG 29605 for JDBC.

	- Added new debugging functionality - Setting configuration property
	  "includeInnodbStatusInDeadlockExceptions" to "true" will cause the driver
	  to append the output of "SHOW ENGINE INNODB STATUS" to deadlock-related
	  exceptions, which will enumerate the current locks held inside InnoDB.

05-15-07 - Version 5.0.6

	- Fixed BUG#25545 - Client options not sent correctly when using SSL,
	  leading to stored procedures not being able to return results. Thanks
	  to Don Cohen for the bug report, testcase and patch.

	- Fixed BUG#26592 - PreparedStatement is not closed in
	  BlobFromLocator.getBytes().

	- Fixed BUG#25624 - Whitespace surrounding storage/size specifiers in
	  stored procedure parameters declaration causes NumberFormatException to
	  be thrown when calling stored procedure on JDK-1.5 or newer, as the Number
	  classes in JDK-1.5+ are whitespace intolerant.

	- Fixed BUG#26173 - When useCursorFetch=true, sometimes server would return
	  new, more exact metadata during the execution of the server-side prepared
	  statement that enables this functionality, which the driver ignored (using
	  the original metadata returned during prepare()), causing corrupt reading
	  of data due to type mismatch when the actual rows were returned.

	- Fixed BUG#26959 - comments in DDL of stored procedures/functions confuse
	  procedure parser, and thus metadata about them can not be created, leading to
	  inability to retrieve said metadata, or execute procedures that have certain
	  comments in them.

	- Give better error message when "streaming" result sets, and the connection
	  gets clobbered because of exceeding net_write_timeout on the server. (which is
	  basically what the error message says too).

	- Fixed BUG#26789 - fast date/time parsing doesn't take into
	  account 00:00:00 as a legal value.

	- Fixed BUG#27317 - ResultSet.get*() with a column index < 1 returns
	  misleading error message.

	- Fixed BUG#25517 - Statement.setMaxRows() is not effective on result
	  sets materialized from cursors.

	- New configuration property, "enableQueryTimeouts" (default "true").
	  When enabled, query timeouts set via Statement.setQueryTimeout() use a
	  shared java.util.Timer instance for scheduling. Even if the timeout
	  doesn't expire before the query is processed, there will be
	  memory used by the TimerTask for the given timeout which won't be
	  reclaimed until the time the timeout would have expired if it
	  hadn't been cancelled by the driver. High-load environments
	  might want to consider disabling this functionality. (this configuration
	  property is part of the "maxPerformance" configuration bundle).

	- Fixed BUG#27400 - CALL /* ... */ some_proc() doesn't work. As a side effect
	  of this fix, you can now use /* */ and # comments when preparing statements using
	  client-side prepared statement emulation.

	  If the comments happen to contain parameter markers '?', they will be treated
	  as belonging to the comment (i.e. not recognized) rather than being a parameter
	  of the statement.

	  Note that the statement when sent to the server will contain the comments
	  as-is, they're not stripped during the process of preparing the PreparedStatement
	  or CallableStatement.

	- Fixed BUG#25328 - BIT(> 1) is returned as java.lang.String from ResultSet.getObject()
	  rather than byte[].

	- Fixed BUG#25715 - CallableStatements with OUT/INOUT parameters that
	  are "binary" (blobs, bits, (var)binary, java_object) have extra 7 bytes
	  (which happens to be the _binary introducer!)

	- Added configuration property "padCharsWithSpace" (defaults to "false"). If set
	  to "true", and a result set column has the CHAR type and the value does not
	  fill the amount of characters specified in the DDL for the column, the driver
	  will pad the remaining characters with space (for ANSI compliance).

	- Fixed BUG#27655 - Connection.getTransactionIsolation() uses
	  "SHOW VARIABLES LIKE" which is very inefficient on MySQL-5.0+

	- Added configuration property "useDynamicCharsetInfo". If set to "false"
	  (the default), the driver will use a per-connection cache of character set
	  information queried from the server when necessary, or when set to "true",
	  use a built-in static mapping that is more efficient, but isn't aware of
	  custom character sets or character sets implemented after the release of
	  the JDBC driver.

	  Note: this only affects the "padCharsWithSpace" configuration property and the
            ResultSetMetaData.getColumnDisplayWidth() method.

	- More intelligent initial packet sizes for the "shared" packets are used
	  (512 bytes, rather than 16K), and initial packets used during handshake are
	  now sized appropriately as to not require reallocation.

	- Fixed issue where calling getGeneratedKeys() on a prepared statement after
	  calling execute() didn't always return the generated keys (executeUpdate()
	  worked fine however).

	- Fixed issue where a failed-over connection would let an application call
	  setReadOnly(false), when that call should be ignored until the connection
	  is reconnected to a writable master unless "failoverReadOnly" had been set
	  to "false".

	- Fixed BUG#28085 - Generate more useful error messages for diagnostics
	  when the driver thinks a result set isn't updatable. (Thanks to Ashley Martens
	  for the patch).

	- Driver will now use INSERT INTO ... VALUES (DEFAULT) form of statement
	  for updatable result sets for ResultSet.insertRow(), rather than
	  pre-populating the insert row with values from DatabaseMetaData.getColumns()
	  (which results in a "SHOW FULL COLUMNS" on the server for every result
	  set). If an application requires access to the default values before
	  insertRow() has been called, the JDBC URL should be configured with
	  "populateInsertRowWithDefaultValues" set to "true".

	  This fix specifically targets performance issues with ColdFusion and the
	  fact that it seems to ask for updatable result sets no matter what the
	  application does with them.

	- com.mysql.jdbc.[NonRegistering]Driver now understands URLs of the format
	  "jdbc:mysql:replication://" and "jdbc:mysql:loadbalance://" which will
	  create a ReplicationConnection (exactly like when
	  using [NonRegistering]ReplicationDriver) and an experimenal load-balanced
	  connection designed for use with SQL nodes in a MySQL Cluster/NDB environment,
	  respectively.

	  In an effort to simplify things, we're working on deprecating multiple
	  drivers, and instead specifying different core behavior based upon JDBC URL
	  prefixes, so watch for [NonRegistering]ReplicationDriver to eventually
	  disappear, to be replaced with com.mysql.jdbc[NonRegistering]Driver with
	  the new URL prefix.

	- Added an experimental load-balanced connection designed for use with SQL nodes
      in a MySQL Cluster/NDB environment (This is not for master-slave replication.
      For that, we suggest you look at ReplicationConnection or "lbpool").

	  If the JDBC URL starts with "jdbc:mysql:loadbalance://host-1,host-2,...host-n",
	  the driver will create an implementation of java.sql.Connection that load
	  balances requests across a series of MySQL JDBC connections to the given hosts,
	  where the balancing takes place after transaction commit.

      Therefore, for this to work (at all), you must use transactions, even if only
      reading data.

      Physical connections to the given hosts will not be created until needed.

      The driver will invalidate connections that it detects have had
      communication errors when processing a request. A new connection to the
      problematic host will be attempted the next time it is selected by the load
      balancing algorithm.

      There are two choices for load balancing algorithms, which may be specified
      by the "loadBalanceStrategy" JDBC URL configuration property:

      * "random" - the driver will pick a random host for each request. This tends
        to work better than round-robin, as the randomness will somewhat account for
        spreading loads where requests vary in response time, while round-robin
        can sometimes lead to overloaded nodes if there are variations in response times
        across the workload.

      * "bestResponseTime" - the driver will route the request to the host that had
        the best response time for the previous transaction.

    - When "useLocalSessionState" is set to "true" and connected to a MySQL-5.0 or
      later server, the JDBC driver will now determine whether an actual "commit" or
      "rollback" statement needs to be sent to the database when Connection.commit()
      or Connection.rollback() is called.

      This is especially helpful for high-load situations with connection pools that
      always call Connection.rollback() on connection check-in/check-out because it
      avoids a round-trip to the server.

03-01-07 - Version 5.0.5

    - Fixed BUG#23645 - Some collations/character sets reported as "unknown"
	  (specifically cias variants of existing character sets), and inability to override
	  the detected server character set.

	- Performance enhancement of initial character set configuration, driver
      will only send commands required to configure connection character set
      session variables if the current values on the server do not match
      what is required.

    - Fixed BUG#24360 .setFetchSize() breaks prepared SHOW and other commands.

    - Fixed BUG#24344 - useJDBCCompliantTimezoneShift with server-side prepared
	  statements gives different behavior than when using client-side prepared
	  statements. (this is now fixed if moving from server-side prepared statements
	  to client-side prepared statements by setting "useSSPSCompatibleTimezoneShift" to
	  true", as the driver can't tell if this is a new deployment that never used
	  server-side prepared statements, or if it is an existing deployment that is
	  switching to client-side prepared statements from server-side prepared statements.

    - Fixed BUG#23304 - DBMD using "show" and DBMD using information_schema do
      not return results consistent with each other. (note this fix only
      addresses the inconsistencies, not the issue that the driver is
      treating schemas differently than some users expect. We will revisit
      this behavior when there is full support for schemas in MySQL).

    - Fixed BUG#25073 - rewriting batched statements leaks internal statement
	  instances, and causes a memory leak.

	- Fixed issue where field-level for metadata from DatabaseMetaData when using
	  INFORMATION_SCHEMA didn't have references to current connections,
	  sometimes leading to NullPointerExceptions when intropsecting them via
	  ResultSetMetaData.

	- Fixed BUG#25025 - Client-side prepared statement parser gets confused by
	  in-line (/* ... */) comments and therefore can't rewrite batched statements
	  or reliably detect type of statements when they're used.

	- Fixed BUG#24065 - Better error message when server doesn't return enough
	  information to determine stored procedure/function parameter types.

	- Fixed BUG#21438 - Driver sending nanoseconds to server for timestamps when
	  using server-side prepared statements, when server expects microseconds.

	- Fixed BUG#25514 - Timer instance used for Statement.setQueryTimeout()
	  created per-connection, rather than per-VM, causing memory leak

	- Fixed BUG#25009 - Results from updates not handled correctly in
	  multi-statement queries, leading to erroneous "Result is from UPDATE"
	  exceptions.

	- Fixed BUG#25047 - StringUtils.indexOfIgnoreCaseRespectQuotes() isn't
	  case-insensitive on the first character of the target. This bug broke
	  rewriteBatchedStatements functionality when prepared statements don't
	  use upper-case for the VALUES clause in their statements.

	- Fixed BUG#21480 - Some exceptions thrown out of StandardSocketFactory
	  were needlessly wrapped, obscurring their true cause, especially when
	  using socket timeouts.

	- Fixed BUG#23303 - DatabaseMetaData.getSchemas() doesn't return a
	  TABLE_CATALOG column.

    - Fixed BUG#25399 - EscapeProcessor gets confused by multiple
      backslashes. We now push the responsibility of syntax errors back
      on to the server for most escape sequences.

	- Fixed BUG#25379 - INOUT parameters in CallableStatements get
	  doubly-escaped.

	- Removed non-short-circuited logical ORs from "if" statements.

	- Re-worked stored procedure parameter parser to be more robust. Driver no
	  longer requires "BEGIN" in stored procedure definition, but does have
	  requirement that if a stored function begins with a label directly after the
	  "returns" clause, that the label is not a quoted identifier.
    - Reverted back to internal character conversion routines for single-byte
      character sets, as the ones internal to the JVM are using much more CPU
      time than our internal implementation.

	- Changed cached result set metadata (when using
	  "cacheResultSetMetadata=true") to be cached per-connection rather
	  than per-statement as previously implemented.

	- Use a java.util.TreeMap to map column names to ordinal indexes for
	  ResultSet.findColumn() instead of a HashMap. This allows us to have
	  case-insensitive lookups (required by the JDBC specification) without
	  resorting to the many transient object instances needed to support this
	  requirement with a normal HashMap with either case-adjusted keys, or
	  case-insensitive keys. (In the worst case scenario for lookups of a 1000
	  column result set, TreeMaps are about half as fast wall-clock time as
	  a HashMap, however in normal applications their use gives many orders
	  of magnitude reduction in transient object instance creation which pays
	  off later for CPU usage in garbage collection).

	- Avoid static synchronized code in JVM class libraries for dealing with
	  default timezones.

	- Fixed cases where ServerPreparedStatements weren't using cached metadata
	  when "cacheResultSetMetadata=true" was configured.

	- Use faster datetime parsing for ResultSets that come from plain or
	  non-server-side prepared statements. (Enable old implementation with
	  "useFastDateParsing=false" as a configuration parameter).

	- Fixed BUG#24794 - DatabaseMetaData.getSQLKeywords() doesn't return
	  all reserved words for current MySQL version. The current fix/implementation
	  returns keywords for MySQL-5.1, and doesn't distinguish between different
	  versions of the server.

	- When using cached metadata, skip field-level metadata packets coming from
	  the server, rather than reading them and discarding them without creating
	  com.mysql.jdbc.Field instances.

	- Fixed BUG#25836 - Statement execution which timed out doesn't always
	  throw MySQLTimeoutException.

	- Throw exceptions encountered during timeout to thread
	  calling Statement.execute*(), rather than RuntimeException.

	- Added configuration property "localSocketAddress",which is the hostname or
	  IP address given to explicitly configure the interface that the driver will
	  bind the client side of the TCP/IP connection to when connecting.

	- Take "localSocketAddress" property into account when creating instances
	  of CommunicationsException when the underyling exception is a
	  java.net.BindException, so that a friendlier error message is given with
	  a little internal diagnostics.

	- Fixed some NPEs when cached metadata was used with UpdatableResultSets.

	- The "rewriteBatchedStatements" feature can now be used with server-side
	  prepared statements.

	- Fixed BUG#26326 - Connection property "socketFactory" wasn't exposed via
	  correctly named mutator/accessor, causing data source implementations that
	  use JavaBean naming conventions to set properties to fail to set the property
	  (and in the case of SJAS, fail silently when trying to set this parameter).

	- Fixed BUG#25787 - java.util.Date should be serialized for
	  PreparedStatement.setObject().

	  We've added a new configuration option "treatUtilDateAsTimestamp", which is
	  false by default, as (1) We already had specific behavior to treat
	  java.util.Date as a java.sql.Timestamp because it's useful to many folks,
	  and (2) that behavior will very likely be required for drivers JDBC-post-4.0.

    - Fixed BUG#22628 - Driver.getPropertyInfo() throws NullPointerException for
      URL that only specifies host and/or port.

	- Fixed BUG#21267, ParameterMetaData throws NullPointerException when
	  prepared SQL actually has a syntax error. Added
	  "generateSimpleParameterMetadata" configuration property, which when set
	  to "true" will generate metadata reflecting VARCHAR for every parameter
	  (the default is "false", which will cause an exception to be thrown if no
	  parameter metadata for the statement is actually available).

	- When extracting foreign key information from "SHOW CREATE TABLE " in
	  DatabaseMetaData, ignore exceptions relating to tables being missing
	  (which could happen for cross-reference or imported-key requests, as
	  the list of tables is generated first, then iterated).

	- Fixed logging of XA commands sent to server, it's now configurable
	  via "logXaCommands" property (defaults to "false").

	- Fixed issue where XADataSources couldn't be bound into JNDI,
	  as the DataSourceFactory didn't know how to create instances
	  of them.

	- Fixed issue where XADataSources couldn't be bound into JNDI,
	  as the DataSourceFactory didn't know how to create instances
	  of them.

	- Usage advisor will now issue warnings for result sets with large numbers
	  of rows (size configured by "resultSetSizeThreshold" property, default
	  value is 100).

10-20-06 - Version 5.0.4

    - Fixed BUG#21379 - column names don't match metadata in cases
      where server doesn't return original column names (column functions)
	  thus breaking compatibility with applications that expect 1-1 mappings
	  between findColumn() and rsmd.getColumnName(), usually manifests itself
	  as "Can't find column ('')" exceptions.

    - Fixed BUG#21544 - When using information_schema for metadata,
	  COLUMN_SIZE for getColumns() is not clamped to range of
	  java.lang.Integer as is the case when not using
	  information_schema, thus leading to a truncation exception that
	  isn't present when not using information_schema.

    - Fixed configuration property "jdbcCompliantTruncation" was not
      being used for reads of result set values.

    - Fixed BUG#22024 - Newlines causing whitespace to span confuse
	  procedure parser when getting parameter metadata for stored
	  procedures.

	- Driver now supports {call sp} (without "()" if procedure has no
	  arguments).

	- Fixed BUG#22359 - Driver was using milliseconds for
	  Statement.setQueryTimeout() when specification says argument is
	  to be in seconds.

	- Workaround for server crash when calling stored procedures
	  via a server-side prepared statement (driver now detects
	  prepare(stored procedure) and substitutes client-side prepared
	  statement), addresses BUG#22297.

	- Added new _ci collations to CharsetMapping, fixing
	  Bug#22456 - utf8_unicode_ci not working.

	- Fixed BUG#22290 - Driver issues truncation on write exception when
	  it shouldn't (due to sending big decimal incorrectly to server with
	  server-side prepared statement).

	- Fixed BUG#22613 - DBMD.getColumns() does not return expected
	  COLUMN_SIZE for the SET type, now returns length of largest possible
	  set disregarding whitespace or the "," delimitters to be consistent
	  with the ODBC driver.

	- Driver now sends numeric 1 or 0 for client-prepared statement
	  setBoolean() calls instead of '1' or '0'.

	- DatabaseMetaData correctly reports true for supportsCatalog*()
	  methods.

07-26-06 - Version 5.0.3

    - Fixed BUG#20650 - Statement.cancel() causes NullPointerException
      if underlying connection has been closed due to server failure.

    - Added configuration option "noAccessToProcedureBodies" which will
      cause the driver to create basic parameter metadata for
      CallableStatements when the user does not have access to procedure
      bodies via "SHOW CREATE PROCEDURE" or selecting from mysql.proc
      instead of throwing an exception. The default value for this option
      is "false".

07-11-06 - Version 5.0.2-beta (5.0.1 not released due to packaging error)

    - Fixed BUG#17401 - Can't use XAConnection for local transactions when
      no global transaction is in progress.

    - Fixed BUG#18086 - Driver fails on non-ASCII platforms. The driver
      was assuming that the platform character set would be a superset
      of MySQL's "latin1" when doing the handshake for authentication,
      and when reading error messages. We now use Cp1252 for all strings
      sent to the server during the handshake phase, and a hard-coded mapping
      of the "language" server variable to the character set that
      is used for error messages.

    - Fixed BUG#19169 - ConnectionProperties (and thus some
	  subclasses) are not serializable, even though some J2EE containers
	  expect them to be.

	- Fixed BUG#20242 - MysqlValidConnectionChecker for JBoss doesn't
	  work with MySQLXADataSources.

	- Better caching of character set converters (per-connection)
	  to remove a bottleneck for multibyte character sets.

	- Added connection/datasource property  "pinGlobalTxToPhysicalConnection"
	  (defaults to "false"). When set to "true", when using XAConnections, the
	  driver ensures that operations on a given XID are always routed to the
	  same physical connection. This allows the XAConnection to support
	  "XA START ... JOIN" after "XA END" has been called, and is also a
	  workaround for transaction managers that don't maintain thread affinity
	  for a global transaction (most either always maintain thread affinity,
	  or have it as a configuration option).

	- MysqlXaConnection.recover(int flags) now allows combinations of
	  XAResource.TMSTARTRSCAN and TMENDRSCAN. To simulate the "scanning"
	  nature of the interface, we return all prepared XIDs for TMSTARTRSCAN,
	  and no new XIDs for calls with TMNOFLAGS, or TMENDRSCAN when not in
	  combination with TMSTARTRSCAN. This change was made for API compliance,
	  as well as integration with IBM WebSphere's transaction manager.

12-23-05 - Version 5.0.0-beta

    - XADataSource implemented (ported from 3.2 branch which won't be
      released as a product). Use
      "com.mysql.jdbc.jdbc2.optional.MysqlXADataSource" as your datasource
      class name in your application server to utilize XA transactions
      in MySQL-5.0.10 and newer.

    - PreparedStatement.setString() didn't work correctly when
      sql_mode on server contained NO_BACKSLASH_ESCAPES, and no characters
      that needed escaping were present in the string.

    - Attempt detection of the MySQL type "BINARY" (it's an alias, so this isn't
      always reliable), and use the java.sql.Types.BINARY type mapping for it.

    - Moved -bin-g.jar file into separate "debug" subdirectory to avoid confusion.

    - Don't allow .setAutoCommit(true), or .commit() or .rollback() on an XA-managed
      connection as-per the JDBC specification.

    - If the connection "useTimezone" is set to "true", then also respect timezone
      conversions in escape-processed string literals (e.g. "{ts ...}" and
      "{t ...}").

    - Return original column name for RSMD.getColumnName() if the column was aliased,
      alias name for .getColumnLabel() (if aliased), and original table name
      for .getTableName(). Note this only works for MySQL-4.1 and newer, as
      older servers don't make this information available to clients.

    - Setting "useJDBCCompliantTimezoneShift=true" (it's not the default)
      causes the driver to use GMT for _all_ TIMESTAMP/DATETIME timezones,
      and the current VM timezone for any other type that refers to timezones.
      This feature can not be used when "useTimezone=true" to convert between
      server and client timezones.

    - Add one level of indirection of internal representation of CallableStatement
      parameter metadata to avoid class not found issues on JDK-1.3 for
      ParameterMetadata interface (which doesn't exist prior to JDBC-3.0).

    - Added unit tests for XADatasource, as well as friendlier exceptions
      for XA failures compared to the "stock" XAException (which has no
      messages).

    - Fixed BUG#14279 - Idle timeouts cause XAConnections to whine about rolling
      themselves back

    - Added support for Connector/MXJ integration via url subprotocol
      "jdbc:mysql:mxj://....".

    - Moved all SQLException constructor usage to a factory in SQLError
      (ground-work for JDBC-4.0 SQLState-based exception classes).

    - Removed Java5-specific calls to BigDecimal constructor (when
      result set value is '', (int)0 was being used as an argument
      in-directly via method return value. This signature doesn't exist
      prior to Java5.)

    - Moved all SQLException creation to a factory method in SQLError,
      groundwork for JDBC-4.0 SQLState class-based exceptions.

    - Added service-provider entry to META-INF/services/java.sql.Driver
      for JDBC-4.0 support.

    - Return "[VAR]BINARY" for RSMD.getColumnTypeName() when that is actually
      the type, and it can be distinguished (MySQL-4.1 and newer).

    - When fix for BUG#14562 was merged from 3.1.12, added functionality
      for CallableStatement's parameter metadata to return correct
      information for .getParameterClassName().

    - Fuller synchronization of Connection to avoid deadlocks when
      using multithreaded frameworks that multithread a single connection
      (usually not recommended, but the JDBC spec allows it anyways),
      part of fix to BUG#14972).

    - Implementation of Statement.cancel() and Statement.setQueryTimeout().
      Both require MySQL-5.0.0 or newer server, require a separate connection
      to issue the "KILL QUERY" command, and in the case of setQueryTimeout()
      creates an additional thread to handle the timeout functionality.

      Note: Failures to cancel the statement for setQueryTimeout() may manifest
      themselves as RuntimeExceptions rather than failing silently, as there
      is currently no way to unblock the thread that is executing the query being
      cancelled due to timeout expiration and have it throw the exception
      instead.

    - Removed dead code in com.mysql.jdbc.Connection.

    - Made construction of com.mysql.jdbc.Field (result set metadata)
      instances more efficient for non-string types by not doing
      character set initialization, or detection of type changes due to
      temporary tables.

    - Removed redundant code in com.mysql.jdbc.MysqlIO.

    - Removed work done for BUG#14652, and instead loosened synchronization
      to solve a number of deadlock issues in BUG#18719, BUG#18367, BUG#17709
      and BUG#15067. New strategy basically makes Connection instances threadsafe
      and thus shareable across threads, and anything else threadsafe, but not
      necessarily shareable across threads due to JDBC API interactions that
      can cause non-obvious behavior and/or deadlock scenarios to occur since
      the API is not designed to be used from multiple threads at once.

      Therefore, unless external synchronization is provided, clients should
      not allow multiple threads to share a given statement or result set. Examples
      of issues with the API itself not being multi-thread suitable include,
      but are not limited to race conditions between modifiers and execution and
      retrieval methods on statements and result sets that are not synchronizable
      such as ResultSet.get*() and traversal methods, or Statement.execute*() closing
      result sets without effectively making the driver itself serializable across the
      board.

      These changes should not have any effect on "normal" J(2)EE use cases
      where only one thread ever uses a connection instance and the objects created by
      it.

    - Use a java.util.Timer to schedule cancellation of queries via
      Statement.setQueryTimeout() rather than one thread per potential cancellation.

      A new thread will be used to actually cancel a running query, as there's potential
      for a cancel request to block other cancel requests if all run from the
      same thread.

nn-nn-07 - Version 3.1.15

	- Fixed BUG#23281 - Downed slave caused round-robin load balance to
	  not cycle back to first host in list.

	- Disabled use of server-side prepared statements by default.

	- Handle YYYY-MM-DD hh:mm:ss format of timestamp in
	  ResultSet.getTimeFromString().

	- Fixed BUG#24840 - character encoding of "US-ASCII" doesn't map correctly
	  for 4.1 or newer

	- Added Implementation-Vendor-Id attribute to jar manifest per request
	  in BUG#15641.

	- C3P0 >= version 0.9.1 passes non-proxied connections to
	  MysqlConnectionTester,  thus it began throwing ClassCastExceptions.
	  MysqlConnectionTester now checks if it has a plain Connection and uses
	  that if possible. Thanks to Brian Skrab for the fix.

10-19-06 - Version 3.1.14

    - Fixed BUG#20479 - Updatable result set throws ClassCastException
	  when there is row data and moveToInsertRow() is called.

	- Fixed BUG#20485 - Updatable result set that contains
	  a BIT column fails when server-side prepared statements are used.

	- Fixed BUG#16987 - Memory leak with profileSQL=true.

	- Fixed BUG#19726 - Connection fails to localhost when using
	  timeout and IPv6 is configured.

	- Fixed BUG#16791 - NullPointerException in MysqlDataSourceFactory
	  due to Reference containing RefAddrs with null content.

	- Fixed BUG#20306 - ResultSet.getShort() for UNSIGNED TINYINT
	  returns incorrect values when using server-side prepared statements.

	- Fixed BUG#20687 - Can't pool server-side prepared statements, exception
	  raised when re-using them.

	- Fixed BUG#21062 - ResultSet.getSomeInteger() doesn't work for BIT(>1).

	- Fixed BUG#18880 - ResultSet.getFloatFromString() can't retrieve
	  values near Float.MIN/MAX_VALUE.

	- Fixed BUG#20888 - escape of quotes in client-side prepared
	  statements parsing not respected. Patch covers more than bug report,
	  including NO_BACKSLASH_ESCAPES being set, and stacked quote characters
	  forms of escaping (i.e. '' or "").

	- Fixed BUG#19993 - ReplicationDriver does not always round-robin load
	  balance depending on URL used for slaves list.

	- Fixed calling toString() on ResultSetMetaData for driver-generated
	  (i.e. from DatabaseMetaData method calls, or from getGeneratedKeys())
	  result sets would raise a NullPointerException.

	- Fixed Bug#21207 - Driver throws NPE when tracing prepared statements that
	  have been closed (in asSQL()).

	- Removed logger autodectection altogether, must now specify logger
	  explitly if you want to use a logger other than one that logs
	  to STDERR.

	- Fixed BUG#22290 - Driver issues truncation on write exception when
	  it shouldn't (due to sending big decimal incorrectly to server with
	  server-side prepared statement).

	- Driver now sends numeric 1 or 0 for client-prepared statement
	  setBoolean() calls instead of '1' or '0'.

	- Fixed bug where driver would not advance to next host if
	  roundRobinLoadBalance=true and the last host in the list is down.

	- Fixed BUG#18258 - DatabaseMetaData.getTables(), columns() with bad
	  catalog parameter threw exception rather than return empty result
	  set (as required by spec).

	- Check and store value for continueBatchOnError property in constructor
      of Statements, rather than when executing batches, so that Connections
      closed out from underneath statements don't cause NullPointerExceptions
      when it's required to check this property.

    - Fixed bug when calling stored functions, where parameters weren't
      numbered correctly (first parameter is now the return value, subsequent
      parameters if specified start at index "2").

	- Fixed BUG#21814 - time values outside valid range silently wrap.

05-26-06 - Version 3.1.13

    - Fixed BUG#15464 - INOUT parameter does not store IN value.

    - Fixed BUG#14609 - Exception thrown for new decimal type when
      using updatable result sets.

    - Fixed BUG#15544, no "dos" character set in MySQL > 4.1.0

    - Fixed BUG#15383 - PreparedStatement.setObject() serializes
      BigInteger as object, rather than sending as numeric value
      (and is thus not complementary to .getObject() on an UNSIGNED
      LONG type).

    - Fixed BUG#11874 - ResultSet.getShort() for UNSIGNED TINYINT
      returned wrong values.

    - Fixed BUG#15676 - lib-nodist directory missing from
      package breaks out-of-box build

    - Fixed BUG#15854 - DBMD.getColumns() returns wrong type for BIT.

    - Fixed BUG#16169 - ResultSet.getNativeShort() causes stack overflow error
      via recurisve calls.

    - Fixed BUG#14938 - Unable to initialize character set mapping tables.
      Removed reliance on .properties files to hold this information, as it
      turns out to be too problematic to code around class loader hierarchies
      that change depending on how an application is deployed. Moved information
      back into the CharsetMapping class.

    - Fixed BUG#16841 - updatable result set doesn't return AUTO_INCREMENT
      values for insertRow() when multiple column primary keys are used. (the
      driver was checking for the existence of single-column primary keys and
      an autoincrement value > 0 instead of a straightforward isAutoIncrement()
      check).

    - Fixed BUG#17099 - Statement.getGeneratedKeys() throws NullPointerException
      when no query has been processed.

    - Fixed BUG#13469 - Driver tries to call methods that don't exist on older and
      newer versions of Log4j. The fix is not trying to auto-detect presense of log4j,
      too many different incompatible versions out there in the wild to do this reliably.

      If you relied on autodetection before, you will need to add
      "logger=com.mysql.jdbc.log.Log4JLogger" to your JDBC URL to enable Log4J usage,
      or alternatively use the new "CommonsLogger" class to take care of this.

    - Added support for Apache Commons logging, use "com.mysql.jdbc.log.CommonsLogger"
      as the value for the "logger" configuration property.

    - LogFactory now prepends "com.mysql.jdbc.log" to log class name if it can't be
      found as-specified. This allows you to use "short names" for the built-in log
      factories, for example "logger=CommonsLogger" instead of
      "logger=com.mysql.jdbc.log.CommonsLogger".

    - Fixed BUG#15570 - ReplicationConnection incorrectly copies state,
	  doesn't transfer connection context correctly when transitioning between
	  the same read-only states.

	- Fixed BUG#18041 - Server-side prepared statements don't cause
	  truncation exceptions to be thrown when truncation happens.

	- Added performance feature, re-writing of batched executes for
	  Statement.executeBatch() (for all DML statements) and
	  PreparedStatement.executeBatch() (for INSERTs with VALUE clauses
	  only). Enable by using "rewriteBatchedStatements=true" in your JDBC URL.

	- Fixed BUG#17898 - registerOutParameter not working when some
	  parameters pre-populated. Still waiting for feedback from JDBC experts
	  group to determine what correct parameter count from getMetaData()
	  should be, however.

	- Fixed BUG#17587 - clearParameters() on a closed prepared statement
	  causes NPE.

	- Map "latin1" on MySQL server to CP1252 for MySQL > 4.1.0.

	- Added additional accessor and mutator methods on ConnectionProperties
	  so that DataSource users can use same naming as regular URL properties.

	- Fixed BUG#18740 - Data truncation and getWarnings() only returns last
	  warning in set.

	- Improved performance of retrieving BigDecimal, Time, Timestamp and Date
	  values from server-side prepared statements by creating fewer short-lived
	  instances of Strings when the native type is not an exact match for
	  the requested type. Fixes BUG#18496 for BigDecimals.

	- Fixed BUG#18554 - Aliased column names where length of name > 251
	  are corrupted.

	- Fixed BUG#17450 - ResultSet.wasNull() not always reset
	  correctly for booleans when done via conversion for server-side
	  prepared statements.

	- Fixed BUG#16277 - Invalid classname returned for
	  RSMD.getColumnClassName() for BIGINT type.

	- Fixed case where driver wasn't reading server status correctly when
	  fetching server-side prepared statement rows, which in some cases
	  could cause warning counts to be off, or multiple result sets to not
	  be read off the wire.

	- Driver now aware of fix for BIT type metadata that went into
	  MySQL-5.0.21 for server not reporting length consistently (bug
	  number 13601).

	- Fixed BUG#19282 - ResultSet.wasNull() returns incorrect value
	  when extracting native string from server-side prepared statement
	  generated result set.

11-30-05 - Version 3.1.12

    - Fixed client-side prepared statement bug with embedded ? inside
      quoted identifiers (it was recognized as a placeholder, when it
      was not).

    - Don't allow executeBatch() for CallableStatements with registered
      OUT/INOUT parameters (JDBC compliance).

    - Fall back to platform-encoding for URLDecoder.decode() when
      parsing driver URL properties if the platform doesn't have a
      two-argument version of this method.

    - Fixed BUG#14562 - Java type conversion may be incorrect for
      mediumint.

    - Added configuration property "useGmtMillisForDatetimes" which
      when set to true causes ResultSet.getDate(), .getTimestamp() to
      return correct millis-since GMT when .getTime() is called on
      the return value (currently default is "false" for legacy
      behavior).

    - Fixed DatabaseMetaData.stores*Identifiers():

        * if lower_case_table_names=0 (on server):

            storesLowerCaseIdentifiers() returns false
            storesLowerCaseQuotedIdentifiers() returns false
            storesMixedCaseIdentifiers() returns true
            storesMixedCaseQuotedIdentifiers() returns true
            storesUpperCaseIdentifiers() returns false
            storesUpperCaseQuotedIdentifiers() returns true

        * if lower_case_table_names=1 (on server):

            storesLowerCaseIdentifiers() returns true
            storesLowerCaseQuotedIdentifiers() returns true
            storesMixedCaseIdentifiers() returns false
            storesMixedCaseQuotedIdentifiers() returns false
            storesUpperCaseIdentifiers() returns false
            storesUpperCaseQuotedIdentifiers() returns true

    - Fixed BUG#14815 - DatabaseMetaData.getColumns() doesn't
      return TABLE_NAME correctly.

    - Fixed BUG#14909 - escape processor replaces quote character
      in quoted string with string delimiter.

    - Fixed BUG#12975 - OpenOffice expects
      DBMD.supportsIntegrityEnhancementFacility() to return "true"
      if foreign keys are supported by the datasource, even though
      this method also covers support for check constraints,
	  which MySQL _doesn't_ have. Setting the configuration property
	  "overrideSupportsIntegrityEnhancementFacility" to "true" causes
	  the driver to return "true" for this method.

    - Added "com.mysql.jdbc.testsuite.url.default" system property to
	  set default JDBC url for testsuite (to speed up bug resolution
	  when I'm working in Eclipse).

	- Fixed BUG#14938 - Unable to initialize character set mapping
	  tables (due to J2EE classloader differences).

	- Fixed BUG#14972 - Deadlock while closing server-side prepared
	  statements from multiple threads sharing one connection.

	- Fixed BUG#12230 -	logSlowQueries should give better info.

	- Fixed BUG#13775 - Extraneous sleep on autoReconnect.

	- Fixed BUG#15024 - Driver incorrectly closes streams passed as
	  arguments to PreparedStatements. Reverts to legacy behavior by
	  setting the JDBC configuration property "autoClosePStmtStreams"
	  to "true" (also included in the 3-0-Compat configuration "bundle").

	- Fixed BUG#13048 - maxQuerySizeToLog is not respected. Added logging of
	  bound values for execute() phase of server-side prepared statements
	  when profileSQL=true as well.

	- Fixed BUG#15065 - Usage advisor complains about unreferenced
	  columns, even though they've been referenced.

	- Don't increase timeout for failover/reconnect (BUG#6577)

	- Process escape tokens in Connection.prepareStatement(...), fix
	  for BUG#15141. You can disable this behavior by setting
	  the JDBC URL configuration property "processEscapeCodesForPrepStmts"
	  to "false".

	- Fixed BUG#13255 - Reconnect during middle of executeBatch()
	  should not occur if autoReconnect is enabled.

10-07-05 - Version 3.1.11

    - Fixed BUG#11629 - Spurious "!" on console when character
      encoding is "utf8".

    - Fixed statements generated for testcases missing ";" for
      "plain" statements.

    - Fixed BUG#11663 - Incorrect generation of testcase scripts
      for server-side prepared statements.

    - Fixed regression caused by fix for BUG#11552 that caused driver
      to return incorrect values for unsigned integers when those
      integers where within the range of the positive signed type.

    - Moved source code to svn repo.

    - Fixed BUG#11797 - Escape tokenizer doesn't respect stacked single quotes
	  for escapes.

	- GEOMETRY type not recognized when using server-side prepared statements.

    - Fixed BUG#11879 -- ReplicationConnection won't switch to slave, throws
      "Catalog can't be null" exception.

    - Fixed BUG#12218, properties shared between master and slave with
      replication connection.

    - Fixed BUG#10630, Statement.getWarnings() fails with NPE if statement
      has been closed.

    - Only get char[] from SQL in PreparedStatement.ParseInfo() when needed.

    - Fixed BUG#12104 - Geometry types not handled with server-side prepared
      statements.

    - Fixed BUG#11614 - StringUtils.getBytes() doesn't work when using
      multibyte character encodings and a length in  _characters_ is
      specified.

    - Fixed BUG#11798 - Pstmt.setObject(...., Types.BOOLEAN) throws exception.

    - Fixed BUG#11976 - maxPerformance.properties mis-spells
	  "elideSetAutoCommits".

	- Fixed BUG#11575 -- DBMD.storesLower/Mixed/UpperIdentifiers()
	  reports incorrect values for servers deployed on Windows.

	- Fixed BUG#11190 - ResultSet.moveToCurrentRow() fails to work when
	  preceeded by a call to ResultSet.moveToInsertRow().

	- Fixed BUG#11115, VARBINARY data corrupted when using server-side
	  prepared statements and .setBytes().

	- Fixed BUG#12229 - explainSlowQueries hangs with server-side
	  prepared statements.

	- Fixed BUG#11498 - Escape processor didn't honor strings demarcated
	  with double quotes.

	- Lifted restriction of changing streaming parameters with server-side
	  prepared statements. As long as _all_ streaming parameters were set
	  before execution, .clearParameters() does not have to be called.
	  (due to limitation of client/server protocol, prepared statements
	   can not reset _individual_ stream data on the server side).

	- Reworked Field class, *Buffer, and MysqlIO to be aware of field
	  lengths > Integer.MAX_VALUE.

	- Updated DBMD.supportsCorrelatedQueries() to return true for versions >
	  4.1, supportsGroupByUnrelated() to return true and
	  getResultSetHoldability() to return HOLD_CURSORS_OVER_COMMIT.

	- Fixed BUG#12541 - Handling of catalog argument in
	  DatabaseMetaData.getIndexInfo(), which also means changes to the following
	  methods in DatabaseMetaData:

	    - getBestRowIdentifier()
	    - getColumns()
	    - getCrossReference()
	    - getExportedKeys()
	    - getImportedKeys()
	    - getIndexInfo()
	    - getPrimaryKeys()
	    - getProcedures() (and thus indirectly getProcedureColumns())
	    - getTables()

	  The "catalog" argument in all of these methods now behaves in the following
	  way:

	    - Specifying NULL means that catalog will not be used to filter the
	      results (thus all databases will be searched), unless you've
	      set "nullCatalogMeansCurrent=true" in your JDBC URL properties.

	    - Specifying "" means "current" catalog, even though this isn't quite
	      JDBC spec compliant, it's there for legacy users.

	    - Specifying a catalog works as stated in the API docs.

	- Made Connection.clientPrepare() available from "wrapped" connections
	  in the jdbc2.optional package (connections built by
	  ConnectionPoolDataSource instances).

    - Added Connection.isMasterConnection() for clients to be able to determine
      if a multi-host master/slave connection is connected to the first host
      in the list.

    - Fixed BUG#12753 - Tokenizer for "=" in URL properties was causing
      sessionVariables=.... to be parameterized incorrectly.

    - Fixed BUG#11781, foreign key information that is quoted is
      parsed incorrectly when DatabaseMetaData methods use that
      information.

    - The "sendBlobChunkSize" property is now clamped to "max_allowed_packet"
      with consideration of stream buffer size and packet headers to avoid
      PacketTooBigExceptions when "max_allowed_packet" is similar in size
      to the default "sendBlobChunkSize" which is 1M.

    - CallableStatement.clearParameters() now clears resources associated
      with INOUT/OUTPUT parameters as well as INPUT parameters.

    - Fixed BUG#12417 - Connection.prepareCall() is database name
      case-sensitive (on Windows systems).

    - Fixed BUG#12752 - Cp1251 incorrectly mapped to win1251 for
      servers newer than 4.0.x.

    - Fixed BUG#12970 - java.sql.Types.OTHER returned for
	  BINARY and VARBINARY columns when using
	  DatabaseMetaData.getColumns().

	- ServerPreparedStatement.getBinding() now checks if the statement
	  is closed before attempting to reference the list of parameter
	  bindings, to avoid throwing a NullPointerException.

    - Fixed BUG#13277 - ResultSetMetaData from
      Statement.getGeneratedKeys() caused NullPointerExceptions to be
      thrown whenever a method that required a connection reference
      was called.

    - Removed support for java.nio I/O. Too many implementations
      turned out to be buggy, and there was no performance difference
      since MySQL is a blocking protocol anyway.

06-23-05 - Version 3.1.10-stable

	- Fixed connecting without a database specified raised an exception
	  in MysqlIO.changeDatabaseTo().

	- Initial implemention of ParameterMetadata for
	  PreparedStatement.getParameterMetadata(). Only works fully
	  for CallableStatements, as current server-side prepared statements
	  return every parameter as a VARCHAR type.

	- Fixed BUG#11552 - Server-side prepared statements return incorrect
	  values for unsigned TINYINT, SMALLINT, INT and Long.

	- Fixed BUG#11540 - Incorrect year conversion in setDate(..) for
	  system that use B.E. year in default locale.

06-22-05 - Version 3.1.9-stable

	- Overhaul of character set configuration, everything now
	  lives in a properties file.

	- Driver now correctly uses CP932 if available on the server
	  for Windows-31J, CP932 and MS932 java encoding names,
	  otherwise it resorts to SJIS, which is only a close
	  approximation. Currently only MySQL-5.0.3 and newer (and
	  MySQL-4.1.12 or .13, depending on when the character set
	  gets backported) can reliably support any variant of CP932.

	- Fixed BUG#9064 - com.mysql.jdbc.PreparedStatement.ParseInfo
	  does unnecessary call to toCharArray().

	- Fixed Bug#10144 - Memory leak in ServerPreparedStatement if
	  serverPrepare() fails.

	- Actually write manifest file to correct place so it ends up
	  in the binary jar file.

	- Added "createDatabaseIfNotExist" property (default is "false"),
	  which will cause the driver to ask the server to create the
	  database specified in the URL if it doesn't exist. You must have
	  the appropriate privileges for database creation for this to
	  work.

	- Fixed BUG#10156 - Unsigned SMALLINT treated as signed for ResultSet.getInt(),
	  fixed all cases for UNSIGNED integer values and server-side prepared statements,
	  as well as ResultSet.getObject() for UNSIGNED TINYINT.

	- Fixed BUG#10155, double quotes not recognized when parsing
	  client-side prepared statements.

	- Made enableStreamingResults() visible on
	  com.mysql.jdbc.jdbc2.optional.StatementWrapper.

	- Made ServerPreparedStatement.asSql() work correctly so auto-explain
	  functionality would work with server-side prepared statements.

	- Made JDBC2-compliant wrappers public in order to allow access to
	  vendor extensions.

	- Cleaned up logging of profiler events, moved code to dump a profiler
	  event as a string to com.mysql.jdbc.log.LogUtils so that third
	  parties can use it.

	- DatabaseMetaData.supportsMultipleOpenResults() now returns true. The
	  driver has supported this for some time, DBMD just missed that fact.

	- Fixed BUG#10310 - Driver doesn't support {?=CALL(...)} for calling
	  stored functions. This involved adding support for function retrieval
	  to DatabaseMetaData.getProcedures() and getProcedureColumns() as well.

	- Fixed BUG#10485, SQLException thrown when retrieving YEAR(2)
	  with ResultSet.getString(). The driver will now always treat YEAR types
	  as java.sql.Dates and return the correct values for getString().
	  Alternatively, the "yearIsDateType" connection property can be set to
	  "false" and the values will be treated as SHORTs.

	- The datatype returned for TINYINT(1) columns when "tinyInt1isBit=true"
	  (the default) can be switched between Types.BOOLEAN and Types.BIT
	  using the new configuration property "transformedBitIsBoolean", which
	  defaults to "false". If set to "false" (the default),
	  DatabaseMetaData.getColumns() and ResultSetMetaData.getColumnType()
	  will return Types.BOOLEAN for TINYINT(1) columns. If "true",
	  Types.BOOLEAN will be returned instead. Irregardless of this configuration
	  property, if "tinyInt1isBit" is enabled, columns with the type TINYINT(1)
	  will be returned as java.lang.Boolean instances from
	  ResultSet.getObject(..), and ResultSetMetaData.getColumnClassName()
	  will return "java.lang.Boolean".

	- Fixed BUG#10496 - SQLException is thrown when using property
	  "characterSetResults" with cp932 or eucjpms.

	- Reorganized directory layout, sources now in "src" folder,
	  don't pollute parent directory when building, now output goes
	  to "./build", distribution goes to "./dist".

	- Added support/bug hunting feature that generates .sql test
	  scripts to STDERR when "autoGenerateTestcaseScript" is set
	  to "true".

	- Fixed BUG#10850 - 0-length streams not sent to server when
	  using server-side prepared statements.

	- Setting "cachePrepStmts=true" now causes the Connection to also
	  cache the check the driver performs to determine if a prepared
	  statement can be server-side or not, as well as caches server-side
	  prepared statements for the lifetime of a connection. As before,
	  the "prepStmtCacheSize" parameter controls the size of these
	  caches.

	- Try to handle OutOfMemoryErrors more gracefully. Although not
	  much can be done, they will in most cases close the connection
	  they happened on so that further operations don't run into
	  a connection in some unknown state. When an OOM has happened,
	  any further operations on the connection will fail with a
	  "Connection closed" exception that will also list the OOM exception
	  as the reason for the implicit connection close event.

	- Don't send COM_RESET_STMT for each execution of a server-side
	  prepared statement if it isn't required.

	- Driver detects if you're running MySQL-5.0.7 or later, and does
	  not scan for "LIMIT ?[,?]" in statements being prepared, as the
	  server supports those types of queries now.

	- Fixed BUG#11115, Varbinary data corrupted when using server-side
	  prepared statements and ResultSet.getBytes().

	- Connection.setCatalog() is now aware of the "useLocalSessionState"
	  configuration property, which when set to true will prevent
	  the driver from sending "USE ..." to the server if the requested
	  catalog is the same as the current catalog.

	- Added the following configuration bundles, use one or many via
	  the "useConfigs" configuration property:

	    * maxPerformance -- maximum performance without being reckless
	    * solarisMaxPerformance -- maximum performance for Solaris,
	                               avoids syscalls where it can
	    * 3-0-Compat -- Compatibility with Connector/J 3.0.x functionality

	- Added "maintainTimeStats" configuration property (defaults to "true"),
	  which tells the driver whether or not to keep track of the last query time
	  and the last successful packet sent to the server's time. If set to
	  false, removes two syscalls per query.

	- Fixed BUG#11259, autoReconnect ping causes exception on connection
	  startup.

	- Fixed BUG#11360 Connector/J dumping query into SQLException twice

	- Fixed PreparedStatement.setClob() not accepting null as a parameter.

	- Fixed BUG#11411 - Production package doesn't include JBoss integration
	  classes.

	- Removed nonsensical "costly type conversion" warnings when using
	  usage advisor.

04-14-05 - Version 3.1.8-stable

	- Fixed DatabaseMetaData.getTables() returning views when they were
	  not asked for as one of the requested table types.

	- Added support for new precision-math DECIMAL type in MySQL >= 5.0.3.

	- Fixed ResultSet.getTime() on a NULL value for server-side prepared
	  statements throws NPE.

	- Made Connection.ping() a public method.

	- Fixed Bug#8868, DATE_FORMAT() queries returned as BLOBs from getObject().

	- ServerPreparedStatements now correctly 'stream' BLOB/CLOB data to the
	  server. You can configure the threshold chunk size using the
	  JDBC URL property 'blobSendChunkSize' (the default is one megabyte).

    - BlobFromLocator now uses correct identifier quoting when generating
      prepared statements.

    - Server-side session variables can be preset at connection time by
      passing them as a comma-delimited list for the connection property
      'sessionVariables'.

	- Fixed regression in ping() for users using autoReconnect=true.

	- Fixed BUG#9040 - PreparedStatement.addBatch() doesn't work with server-side
	  prepared statements and streaming BINARY data.

	- Fixed BUG#8800 - DBMD.supportsMixedCase*Identifiers() returns wrong
	  value on servers running on case-sensitive filesystems.

	- Fixed BUG#9206, can not use 'UTF-8' for characterSetResults
      configuration property.

    - Fixed BUG#9236, a continuation of BUG#8868, where functions used in queries
      that should return non-string types when resolved by temporary tables suddenly
      become opaque binary strings (work-around for server limitation). Also fixed
      fields with type of CHAR(n) CHARACTER SET BINARY to return correct/matching
      classes for RSMD.getColumnClassName() and ResultSet.getObject().

    - Fixed BUG#8792 - DBMD.supportsResultSetConcurrency() not returning
	  true for forward-only/read-only result sets (we obviously support this).

	- Fixed BUG#8803, 'DATA_TYPE' column from DBMD.getBestRowIdentifier()
	  causes ArrayIndexOutOfBoundsException when accessed (and in fact, didn't
	  return any value).

	- Check for empty strings ('') when converting char/varchar column data to numbers,
	  throw exception if 'emptyStringsConvertToZero' configuration property is set
	  to 'false' (for backwards-compatibility with 3.0, it is now set to 'true'
	  by default, but will most likely default to 'false' in 3.2).

	- Fixed BUG#9320 - PreparedStatement.getMetaData() inserts blank row in database
	  under certain conditions when not using server-side prepared statements.

	- Connection.canHandleAsPreparedStatement() now makes 'best effort' to distinguish
	  LIMIT clauses with placeholders in them from ones without in order to have fewer
	  false positives when generating work-arounds for statements the server cannot
	  currently handle as server-side prepared statements.

	- Fixed build.xml to not compile log4j logging if log4j not available.

	- Added support for the c3p0 connection pool's (http://c3p0.sf.net/)
	  validation/connection checker interface which uses the lightweight
	  'COM_PING' call to the server if available. To use it, configure your
	  c3p0 connection pool's 'connectionTesterClassName' property to use
	  'com.mysql.jdbc.integration.c3p0.MysqlConnectionTester'.

	- Better detection of LIMIT inside/outside of quoted strings so that
	  the driver can more correctly determine whether a prepared statement
	  can be prepared on the server or not.

	- Fixed BUG#9319 - Stored procedures with same name in
	  different databases confuse the driver when it tries to determine
	  parameter counts/types.

    - Added finalizers to ResultSet and Statement implementations to be JDBC
      spec-compliant, which requires that if not explicitly closed, these
      resources should be closed upon garbage collection.

    - Fixed BUG#9682 - Stored procedures with DECIMAL parameters with
	  storage specifications that contained "," in them would fail.

	- PreparedStatement.setObject(int, Object, int type, int scale) now
	  uses scale value for BigDecimal instances.

	- Fixed BUG#9704 - Statement.getMoreResults() could throw NPE when
	  existing result set was .close()d.

	- The performance metrics feature now gathers information about
	  number of tables referenced in a SELECT.

	- The logging system is now automatically configured. If the value has
	  been set by the user, via the URL property "logger" or the system
	  property "com.mysql.jdbc.logger", then use that, otherwise, autodetect
	  it using the following steps:

    	 Log4j, if it's available,
    	 Then JDK1.4 logging,
    	 Then fallback to our STDERR logging.

   	- Fixed BUG#9778, DBMD.getTables() shouldn't return tables if views
	  are asked for, even if the database version doesn't support views.

	- Fixed driver not returning 'true' for '-1' when ResultSet.getBoolean()
	  was called on result sets returned from server-side prepared statements.

	- Added a Manifest.MF file with implementation information to the .jar
	  file.

	- More tests in Field.isOpaqueBinary() to distinguish opaque binary (i.e.
	  fields with type CHAR(n) and CHARACTER SET BINARY) from output of
	  various scalar and aggregate functions that return strings.

	- Fixed BUG#9917 - Should accept null for catalog (meaning use current)
	  in DBMD methods, even though it's not JDBC-compliant for legacy's sake.
	  Disable by setting connection property "nullCatalogMeansCurrent" to "false"
	  (which will be the default value in C/J 3.2.x).

	- Fixed BUG#9769 - Should accept null for name patterns in DBMD (meaning "%"),
	  even though it isn't JDBC compliant, for legacy's sake. Disable by setting
	  connection property "nullNamePatternMatchesAll" to "false" (which will be
	  the default value in C/J 3.2.x).

02-18-05 - Version 3.1.7-stable


    - Fixed BUG#7686, Timestamp key column data needed "_binary'"
      stripped for UpdatableResultSet.refreshRow().

    - Fixed BUG#7715 - Timestamps converted incorrectly to strings
      with Server-side prepared statements and updatable result sets.

    - Detect new sql_mode variable in string form (it used to be
      integer) and adjust quoting method for strings appropriately.

    - Added 'holdResultsOpenOverStatementClose' property (default is
      false), that keeps result sets open over statement.close() or new
      execution on same statement (suggested by Kevin Burton).

    - Fixed BUG#7952 -- Infinite recursion when 'falling back' to master
      in failover configuration.

    - Disable multi-statements (if enabled) for MySQL-4.1 versions prior
      to version 4.1.10 if the query cache is enabled, as the server
      returns wrong results in this configuration.

    - Fixed duplicated code in configureClientCharset() that prevented
      useOldUTF8Behavior=true from working properly.

    - Removed 'dontUnpackBinaryResults' functionality, the driver now
      always stores results from server-side prepared statements as-is
      from the server and unpacks them on demand.

    - Fixed BUG#8096 where emulated locators corrupt binary data
      when using server-side prepared statements.

    - Fixed synchronization issue with
      ServerPreparedStatement.serverPrepare() that could cause
      deadlocks/crashes if connection was shared between threads.

    - By default, the driver now scans SQL you are preparing via all
      variants of Connection.prepareStatement() to determine if it is a
      supported type of statement to prepare on the server side, and if
      it is not supported by the server, it instead prepares it as a
      client-side emulated prepared statement (BUG#4718). You can
      disable this by passing 'emulateUnsupportedPstmts=false' in your
      JDBC URL.

    - Remove _binary introducer from parameters used as in/out
      parameters in CallableStatement.

    - Always return byte[]s for output parameters registered as *BINARY.

    - Send correct value for 'boolean' "true" to server for
      PreparedStatement.setObject(n, "true", Types.BIT).

    - Fixed bug with Connection not caching statements from
      prepareStatement() when the statement wasn't a server-side
      prepared statement.

    - Choose correct 'direction' to apply time adjustments when both
      client and server are in GMT timezone when using
      ResultSet.get(..., cal) and PreparedStatement.set(...., cal).

    - Added 'dontTrackOpenResources' option (default is false, to be
      JDBC compliant), which helps with memory use for non-well-behaved
      apps (i.e applications which don't close Statements when they
      should).

    - Fixed BUG#8428 - ResultSet.getString() doesn't maintain format
      stored on server, bug fix only enabled when 'noDatetimeStringSync'
      property is set to 'true' (the default is 'false').

    - Fixed NPE in ResultSet.realClose() when using usage advisor and
      result set was already closed.

    - Fixed BUG#8487 - PreparedStatements not creating streaming result
      sets.

    - Don't pass NULL to String.valueOf() in
      ResultSet.getNativeConvertToString(), as it stringifies it (i.e.
      returns "null"), which is not correct for the method in question.

    - Fixed BUG#8484 - ResultSet.getBigDecimal() throws exception
      when rounding would need to occur to set scale. The driver now
      chooses a rounding mode of 'half up' if non-rounding
      BigDecimal.setScale() fails.

    - Added 'useLocalSessionState' configuration property, when set to
      'true' the JDBC driver trusts that the application is well-behaved
      and only sets autocommit and transaction isolation levels using
      the methods provided on java.sql.Connection, and therefore can
      manipulate these values in many cases without incurring
      round-trips to the database server.

    - Added enableStreamingResults() to Statement for connection pool
      implementations that check Statement.setFetchSize() for
      specification-compliant values. Call Statement.setFetchSize(>=0)
      to disable the streaming results for that statement.

    - Added support for BIT type in MySQL-5.0.3. The driver will treat
      BIT(1-8) as the JDBC standard BIT type (which maps to
      java.lang.Boolean), as the server does not currently send enough
      information to determine the size of a bitfield when < 9 bits are
      declared. BIT(>9) will be treated as VARBINARY, and will return
      byte[] when getObject() is called.

12-23-04 - Version 3.1.6-stable

    - Fixed hang on SocketInputStream.read() with Statement.setMaxRows() and
      multiple result sets when driver has to truncate result set directly,
      rather than tacking a 'LIMIT n' on the end of it.

    - Fixed BUG#7026 - DBMD.getProcedures() doesn't respect catalog parameter.

    - Respect bytes-per-character for RSMD.getPrecision().

12-02-04 - Version 3.1.5-gamma

	- Fix comparisons made between string constants and dynamic strings that
	  are either toUpperCase()d or toLowerCase()d to use Locale.ENGLISH, as
	  some locales 'override' case rules for English. Also use
	  StringUtils.indexOfIgnoreCase() instead of .toUpperCase().indexOf(),
	  avoids creating a very short-lived transient String instance.

	- Fixed BUG#5235 - Server-side prepared statements did not honor
      'zeroDateTimeBehavior' property, and would cause class-cast
      exceptions when using ResultSet.getObject(), as the all-zero string
      was always returned.

    - Fixed batched updates with server prepared statements weren't looking if
      the types had changed for a given batched set of parameters compared
      to the previous set, causing the server to return the error
      'Wrong arguments to mysql_stmt_execute()'.

    - Handle case when string representation of timestamp contains trailing '.'
      with no numbers following it.

    - Fixed BUG#5706 - Inefficient detection of pre-existing string instances
      in ResultSet.getNativeString().

    - Don't throw exceptions for Connection.releaseSavepoint().

    - Use a per-session Calendar instance by default when decoding dates
      from ServerPreparedStatements (set to old, less performant behavior by
      setting property 'dynamicCalendars=true').

    - Added experimental configuration property 'dontUnpackBinaryResults',
      which delays unpacking binary result set values until they're asked for,
      and only creates object instances for non-numerical values (it is set
      to 'false' by default). For some usecase/jvm combinations, this is
      friendlier on the garbage collector.

    - Fixed BUG#5729 - UNSIGNED BIGINT unpacked incorrectly from
      server-side prepared statement result sets.

    - Fixed BUG#6225 - ServerSidePreparedStatement allocating short-lived
      objects un-necessarily.

    - Removed un-wanted new Throwable() in ResultSet constructor due to bad
      merge (caused a new object instance that was never used for every result
      set created) - Found while profiling for BUG#6359.

    - Fixed too-early creation of StringBuffer in EscapeProcessor.escapeSQL(),
      also return String when escaping not needed (to avoid unnecssary object
      allocations). Found while profiling for BUG#6359.

    - Use null-safe-equals for key comparisons in updatable result sets.

    - Fixed BUG#6537, SUM() on Decimal with server-side prepared statement ignores
      scale if zero-padding is needed (this ends up being due to conversion to DOUBLE
      by server, which when converted to a string to parse into BigDecimal, loses all
      'padding' zeros).

    - Use DatabaseMetaData.getIdentifierQuoteString() when building DBMD
      queries.

    - Use 1MB packet for sending file for LOAD DATA LOCAL INFILE if that
      is < 'max_allowed_packet' on server.

    - Fixed BUG#6399, ResultSetMetaData.getColumnDisplaySize() returns incorrect
      values for multibyte charsets.

    - Make auto-deserialization of java.lang.Objects stored in BLOBs
      configurable via 'autoDeserialize' property (defaults to 'false').

    - Re-work Field.isOpaqueBinary() to detect 'CHAR(n) CHARACTER SET BINARY'
      to support fixed-length binary fields for ResultSet.getObject().

    - Use our own implementation of buffered input streams to get around
      blocking behavior of java.io.BufferedInputStream. Disable this with
      'useReadAheadInput=false'.

    - Fixed BUG#6348, failing to connect to the server when one of the
      addresses for the given host name is IPV6 (which the server does
      not yet bind on). The driver now loops through _all_ IP addresses
      for a given host, and stops on the first one that accepts() a
      socket.connect().

09-04-04 - Version 3.1.4-beta

    - Fixed BUG#4510 - connector/j 3.1.3 beta does not handle integers
      correctly (caused by changes to support unsigned reads in
      Buffer.readInt() -> Buffer.readShort()).

    - Added support in DatabaseMetaData.getTables() and getTableTypes()
      for VIEWs which are now available in MySQL server version 5.0.x.

    - Fixed BUG#4642 -- ServerPreparedStatement.execute*() sometimes
      threw ArrayIndexOutOfBoundsException when unpacking field metadata.

    - Optimized integer number parsing, enable 'old' slower integer parsing
      using JDK classes via 'useFastIntParsing=false' property.

    - Added 'useOnlyServerErrorMessages' property, which causes message text
      in exceptions generated by the server to only contain the text sent by
      the server (as opposed to the SQLState's 'standard' description, followed
      by the server's error message). This property is set to 'true' by default.

    - Fixed BUG#4689 - ResultSet.wasNull() does not work for primatives if a
      previous null was returned.

    - Track packet sequence numbers if enablePacketDebug=true, and throw an
      exception if packets received out-of-order.

    - Fixed BUG#4482, ResultSet.getObject() returns wrong type for strings
      when using prepared statements.

    - Calling MysqlPooledConnection.close() twice (even though an application
      error), caused NPE. Fixed.

    - Fixed BUG#5012 -- ServerPreparedStatements dealing with return of
	  DECIMAL type don't work.

	- Fixed BUG#5032 -- ResultSet.getObject() doesn't return
      type Boolean for pseudo-bit types from prepared statements on 4.1.x
      (shortcut for avoiding extra type conversion when using binary-encoded
      result sets obscurred test in getObject() for 'pseudo' bit type)

    - You can now use URLs in 'LOAD DATA LOCAL INFILE' statements, and the
      driver will use Java's built-in handlers for retreiving the data and
      sending it to the server. This feature is not enabled by default,
      you must set the 'allowUrlInLocalInfile' connection property to 'true'.

    - The driver is more strict about truncation of numerics on
      ResultSet.get*(), and will throw a SQLException when truncation is
      detected. You can disable this by setting 'jdbcCompliantTruncation' to
      false (it is enabled by default, as this functionality is required
      for JDBC compliance).

    - Added three ways to deal with all-zero datetimes when reading them from
      a ResultSet, 'exception' (the default), which throws a SQLException
      with a SQLState of 'S1009', 'convertToNull', which returns NULL instead of
      the date, and 'round', which rounds the date to the nearest closest value
      which is '0001-01-01'.

    - Fixed ServerPreparedStatement to read prepared statement metadata off
      the wire, even though it's currently a placeholder instead of using
      MysqlIO.clearInputStream() which didn't work at various times because
      data wasn't available to read from the server yet. This fixes sporadic
      errors users were having with ServerPreparedStatements throwing
      ArrayIndexOutOfBoundExceptions.

    - Use com.mysql.jdbc.Message's classloader when loading resource bundle,
      should fix sporadic issues when the caller's classloader can't locate
      the resource bundle.

07-07-04 - Version 3.1.3-beta

	- Mangle output parameter names for CallableStatements so they
	  will not clash with user variable names.

	- Added support for INOUT parameters in CallableStatements.

	- Fix for BUG#4119, null bitmask sent for server-side prepared
	  statements was incorrect.

	- Use SQL Standard SQL states by default, unless 'useSqlStateCodes'
	  property is set to 'false'.

	- Added packet debuging code (see the 'enablePacketDebug' property
	  documentation).

	- Added constants for MySQL error numbers (publicly-accessible,
	  see com.mysql.jdbc.MysqlErrorNumbers), and the ability to
	  generate the mappings of vendor error codes to SQLStates
	  that the driver uses (for documentation purposes).

	- Externalized more messages (on-going effort).

	- Fix for BUG#4311 - Error in retrieval of mediumint column with
	  prepared statements and binary protocol.

	- Support new timezone variables in MySQL-4.1.3 when
	  'useTimezone=true'

	- Support for unsigned numerics as return types from prepared statements.
	  This also causes a change in ResultSet.getObject() for the 'bigint unsigned'
	  type, which used to return BigDecimal instances, it now returns instances
	  of java.lang.BigInteger.

06-09-04 - Version 3.1.2-alpha

	- Fixed stored procedure parameter parsing info when size was
	  specified for a parameter (i.e. char(), varchar()).

	- Enabled callable statement caching via 'cacheCallableStmts'
	  property.

	- Fixed case when no output parameters specified for a
	  stored procedure caused a bogus query to be issued
	  to retrieve out parameters, leading to a syntax error
	  from the server.

	- Fixed case when no parameters could cause a NullPointerException
	  in CallableStatement.setOutputParameters().

	- Removed wrapping of exceptions in MysqlIO.changeUser().

	- Fixed sending of split packets for large queries, enabled nio
	  ability to send large packets as well.

	- Added .toString() functionality to ServerPreparedStatement,
	  which should help if you're trying to debug a query that is
	  a prepared statement (it shows SQL as the server would process).

	- Added 'gatherPerformanceMetrics' property, along with properties
	  to control when/where this info gets logged (see docs for more
	  info).

	- ServerPreparedStatements weren't actually de-allocating
	  server-side resources when .close() was called.

	- Added 'logSlowQueries' property, along with property
	  'slowQueriesThresholdMillis' to control when a query should
	  be considered 'slow'.

	- Correctly map output parameters to position given in
	  prepareCall() vs. order implied during registerOutParameter() -
	  fixes BUG#3146.

	- Correctly detect initial character set for servers >= 4.1.0

	- Cleaned up detection of server properties.

	- Support placeholder for parameter metadata for server >= 4.1.2

	- Fix for BUG#3539 getProcedures() does not return any procedures in
	  result set

	- Fix for BUG#3540 getProcedureColumns() doesn't work with wildcards
	  for procedure name

	- Fixed BUG#3520 -- DBMD.getSQLStateType() returns incorrect value.

	- Added 'connectionCollation' property to cause driver to issue
	  'set collation_connection=...' query on connection init if default
	  collation for given charset is not appropriate.

	- Fixed DatabaseMetaData.getProcedures() when run on MySQL-5.0.0 (output of
	'show procedure status' changed between 5.0.1 and 5.0.0.

	- Fixed BUG#3804 -- getWarnings() returns SQLWarning instead of DataTruncation

	- Don't enable server-side prepared statements for server version 5.0.0 or 5.0.1,
	as they aren't compatible with the '4.1.2+' style that the driver uses (the driver
	expects information to come back that isn't there, so it hangs).


02-14-04 - Version 3.1.1-alpha

    - Fixed bug with UpdatableResultSets not using client-side
	  prepared statements.

	- Fixed character encoding issues when converting bytes to
	  ASCII when MySQL doesn't provide the character set, and
	  the JVM is set to a multibyte encoding (usually affecting
	  retrieval of numeric values).

	- Unpack 'unknown' data types from server prepared statements
	  as Strings.

	- Implemented long data (Blobs, Clobs, InputStreams, Readers)
	  for server prepared statements.

	- Implemented Statement.getWarnings() for MySQL-4.1 and newer
	  (using 'SHOW WARNINGS').

	- Default result set type changed to TYPE_FORWARD_ONLY
	  (JDBC compliance).

	- Centralized setting of result set type and concurrency.

	- Re-factored how connection properties are set and exposed
	  as DriverPropertyInfo as well as Connection and DataSource
	  properties.

	- Support for NIO. Use 'useNIO=true' on platforms that support
	  NIO.

	- Support for SAVEPOINTs (MySQL >= 4.0.14 or 4.1.1).

	- Support for mysql_change_user()...See the changeUser() method
	  in com.mysql.jdbc.Connection.

	- Reduced number of methods called in average query to be more
	  efficient.

	- Prepared Statements will be re-prepared on auto-reconnect. Any errors
	  encountered are postponed until first attempt to re-execute the
	  re-prepared statement.

	- Ensure that warnings are cleared before executing queries
	  on prepared statements, as-per JDBC spec (now that we support
	  warnings).

	- Support 'old' profileSql capitalization in ConnectionProperties.
	  This property is deprecated, you should use 'profileSQL' if possible.

	- Optimized Buffer.readLenByteArray() to return shared empty byte array
	  when length is 0.

	- Allow contents of PreparedStatement.setBlob() to be retained
	  between calls to .execute*().

	- Deal with 0-length tokens in EscapeProcessor (caused by callable
	  statement escape syntax).

	- Check for closed connection on delete/update/insert row operations in
	  UpdatableResultSet.

	- Fix support for table aliases when checking for all primary keys in
	  UpdatableResultSet.

	- Removed useFastDates connection property.

	- Correctly initialize datasource properties from JNDI Refs, including
	  explicitly specified URLs.

	- DatabaseMetaData now reports supportsStoredProcedures() for
	  MySQL versions >= 5.0.0

	- Fixed stack overflow in Connection.prepareCall() (bad merge).

	- Fixed IllegalAccessError to Calendar.getTimeInMillis() in DateTimeValue
	  (for JDK < 1.4).

	- Fix for BUG#1673, where DatabaseMetaData.getColumns() is not
      returning correct column ordinal info for non '%' column name patterns.

    - Merged fix of datatype mapping from MySQL type 'FLOAT' to
      java.sql.Types.REAL from 3.0 branch.

    - Detect collation of column for RSMD.isCaseSensitive().

    - Fixed sending of queries > 16M.

    - Added named and indexed input/output parameter support to CallableStatement.
      MySQL-5.0.x or newer.

    - Fixed NullPointerException in ServerPreparedStatement.setTimestamp(),
      as well as year and month descrepencies in
      ServerPreparedStatement.setTimestamp(), setDate().

    - Added ability to have multiple database/JVM targets for compliance
      and regression/unit tests in build.xml.

    - Fixed NPE and year/month bad conversions when accessing some
      datetime functionality in ServerPreparedStatements and their
      resultant result sets.

    - Display where/why a connection was implicitly closed (to
      aid debugging).

    - CommunicationsException implemented, that tries to determine
      why communications was lost with a server, and displays
      possible reasons when .getMessage() is called.

    - Fixed BUG#2359, NULL values for numeric types in binary
      encoded result sets causing NullPointerExceptions.

    - Implemented Connection.prepareCall(), and DatabaseMetaData.
      getProcedures() and getProcedureColumns().

    - Reset 'long binary' parameters in ServerPreparedStatement when
      clearParameters() is called, by sending COM_RESET_STMT to the
      server.

    - Merged prepared statement caching, and .getMetaData() support
      from 3.0 branch.

    - Fixed off-by-1900 error in some cases for
      years in TimeUtil.fastDate/TimeCreate() when unpacking results
      from server-side prepared statements.

    - Fixed BUG#2502 -- charset conversion issue in getTables().

    - Implemented multiple result sets returned from a statement
      or stored procedure.

    - Fixed BUG#2606 -- Server side prepared statements not returning
      datatype 'YEAR' correctly.

    - Enabled streaming of result sets from server-side prepared
      statements.

    - Fixed BUG#2623 -- Class-cast exception when using
      scrolling result sets and server-side prepared statements.

	- Merged unbuffered input code from 3.0.

	- Fixed ConnectionProperties that weren't properly exposed
	  via accessors, cleaned up ConnectionProperties code.

	- Fixed BUG#2671, NULL fields not being encoded correctly in
	  all cases in server side prepared statements.

	- Fixed rare buffer underflow when writing numbers into buffers
	  for sending prepared statement execution requests.

	- Use DocBook version of docs for shipped versions of drivers.


02-18-03 - Version 3.1.0-alpha

    - Added 'requireSSL' property.

    - Added 'useServerPrepStmts' property (default 'false'). The
      driver will use server-side prepared statements when the
      server version supports them (4.1 and newer) when this
      property is set to 'true'. It is currently set to 'false'
      by default until all bind/fetch functionality has been
      implemented. Currently only DML prepared statements are
      implemented for 4.1 server-side prepared statements.

    - Track open Statements, close all when Connection.close()
      is called (JDBC compliance).

06-22-05 - Version 3.0.17-ga

    - Fixed BUG#5874, Timestamp/Time conversion goes in the wrong 'direction'
      when useTimeZone='true' and server timezone differs from client timezone.

	- Fixed BUG#7081, DatabaseMetaData.getIndexInfo() ignoring 'unique'
	  parameter.

	- Support new protocol type 'MYSQL_TYPE_VARCHAR'.

	- Added 'useOldUTF8Behavoior' configuration property, which causes
	  JDBC driver to act like it did with MySQL-4.0.x and earlier when
	  the character encoding is 'utf-8' when connected to MySQL-4.1 or
	  newer.

	- Fixed BUG#7316 - Statements created from a pooled connection were
	  returning physical connection instead of logical connection when
	  getConnection() was called.

	- Fixed BUG#7033 - PreparedStatements don't encode Big5 (and other
	  multibyte) character sets correctly in static SQL strings.

	- Fixed BUG#6966, connections starting up failed-over (due to down master)
      never retry master.

    - Fixed BUG#7061, PreparedStatement.fixDecimalExponent() adding extra
      '+', making number unparseable by MySQL server.

    - Fixed BUG#7686, Timestamp key column data needed "_binary'" stripped for
      UpdatableResultSet.refreshRow().

    - Backported SQLState codes mapping from Connector/J 3.1, enable with
      'useSqlStateCodes=true' as a connection property, it defaults to
      'false' in this release, so that we don't break legacy applications (it
      defaults to 'true' starting with Connector/J 3.1).

    - Fixed BUG#7601, PreparedStatement.fixDecimalExponent() adding extra
      '+', making number unparseable by MySQL server.

    - Escape sequence {fn convert(..., type)} now supports ODBC-style types
      that are prepended by 'SQL_'.

    - Fixed duplicated code in configureClientCharset() that prevented
      useOldUTF8Behavior=true from working properly.

    - Handle streaming result sets with > 2 billion rows properly by fixing
      wraparound of row number counter.

    - Fixed BUG#7607 - MS932, SHIFT_JIS and Windows_31J not recog. as
      aliases for sjis.

    - Fixed BUG#6549 (while fixing #7607), adding 'CP943' to aliases for
      sjis.

    - Fixed BUG#8064, which requires hex escaping of binary data when using
      multibyte charsets with prepared statements.

    - Fixed BUG#8812, NON_UNIQUE column from DBMD.getIndexInfo() returned
      inverted value.

    - Workaround for server BUG#9098 - default values of CURRENT_* for
      DATE/TIME/TIMESTAMP/TIMESTAMP columns can't be distinguished from
      'string' values, so UpdatableResultSet.moveToInsertRow() generates
      bad SQL for inserting default values.

    - Fixed BUG#8629 - 'EUCKR' charset is sent as 'SET NAMES euc_kr' which
      MySQL-4.1 and newer doesn't understand.

    - DatabaseMetaData.supportsSelectForUpdate() returns correct value based
      on server version.

    - Use hex escapes for PreparedStatement.setBytes() for double-byte charsets
      including 'aliases' Windows-31J, CP934, MS932.

    - Added support for the "EUC_JP_Solaris" character encoding, which maps
      to a MySQL encoding of "eucjpms" (backported from 3.1 branch). This only
      works on servers that support eucjpms, namely 5.0.3 or later.

11-15-04 - Version 3.0.16-ga

	- Re-issue character set configuration commands when re-using pooled
	  connections and/or Connection.changeUser() when connected to MySQL-4.1
	  or newer.

	- Fixed ResultSetMetaData.isReadOnly() to detect non-writable columns
	  when connected to MySQL-4.1 or newer, based on existence of 'original'
	  table and column names.

	- Fixed BUG#5664, ResultSet.updateByte() when on insert row
      throws ArrayOutOfBoundsException.

    - Fixed DatabaseMetaData.getTypes() returning incorrect (i.e. non-negative)
      scale for the 'NUMERIC' type.

    - Fixed BUG#6198, off-by-one bug in Buffer.readString(string).

    - Made TINYINT(1) -> BIT/Boolean conversion configurable via 'tinyInt1isBit'
      property (default 'true' to be JDBC compliant out of the box).

    - Only set 'character_set_results' during connection establishment if
      server version >= 4.1.1.

    - Fixed regression where useUnbufferedInput was defaulting to 'false'.

    - Fixed BUG#6231, ResultSet.getTimestamp() on a column with TIME in it
      fails.

09-04-04 - Version 3.0.15-ga

	- Fixed BUG#4010 - StringUtils.escapeEasternUnicodeByteStream is still
	  broken for GBK

	- Fixed BUG#4334 - Failover for autoReconnect not using port #'s for any
	  hosts, and not retrying all hosts. (WARN: This required a change to
	  the SocketFactory connect() method signature, which is now

	    public Socket connect(String host, int portNumber, Properties props),

	  therefore any third-party socket factories will have to be changed
	  to support this signature.

	- Logical connections created by MysqlConnectionPoolDataSource will
	  now issue a rollback() when they are closed and sent back to the pool.
	  If your application server/connection pool already does this for you, you
	  can set the 'rollbackOnPooledClose' property to false to avoid the
	  overhead of an extra rollback().

	- Removed redundant calls to checkRowPos() in ResultSet.

	- Fixed BUG#4742, 'DOUBLE' mapped twice in DBMD.getTypeInfo().

	- Added FLOSS license exemption.

	- Fixed BUG#4808, calling .close() twice on a PooledConnection causes NPE.

	- Fixed BUG#4138 and BUG#4860, DBMD.getColumns() returns incorrect JDBC
	  type for unsigned columns. This affects type mappings for all numeric
	  types in the RSMD.getColumnType() and RSMD.getColumnTypeNames() methods
	  as well, to ensure that 'like' types from DBMD.getColumns() match up
	  with what RSMD.getColumnType() and getColumnTypeNames() return.

	- 'Production' - 'GA' in naming scheme of distributions.

	- Fix for BUG#4880, RSMD.getPrecision() returning 0 for non-numeric types
	  (should return max length in chars for non-binary types, max length
	  in bytes for binary types). This fix also fixes mapping of
	  RSMD.getColumnType() and RSMD.getColumnTypeName() for the BLOB types based
	  on the length sent from the server (the server doesn't distinguish between
	  TINYBLOB, BLOB, MEDIUMBLOB or LONGBLOB at the network protocol level).

	- Fixed BUG#5022 - ResultSet should release Field[] instance in .close().

    - Fixed BUG#5069 -- ResultSet.getMetaData() should not return
	  incorrectly-initialized metadata if the result set has been closed, but
	  should instead throw a SQLException. Also fixed for getRow() and
	  getWarnings() and traversal methods by calling checkClosed() before
	  operating on instance-level fields that are nullified during .close().

	- Parse new timezone variables from 4.1.x servers.

	- Use _binary introducer for PreparedStatement.setBytes() and
	  set*Stream() when connected to MySQL-4.1.x or newer to avoid
	  misinterpretation during character conversion.

05-28-04 - Version 3.0.14-production

	- Fixed URL parsing error

05-27-04 - Version 3.0.13-production

	- Fixed BUG#3848 - Using a MySQLDatasource without server name fails

	- Fixed BUG#3920 - "No Database Selected" when using
	  MysqlConnectionPoolDataSource.

	- Fixed BUG#3873 - PreparedStatement.getGeneratedKeys() method returns only
	  1 result for batched insertions

05-18-04 - Version 3.0.12-production

	- Add unsigned attribute to DatabaseMetaData.getColumns() output
	  in the TYPE_NAME column.

	- Added 'failOverReadOnly' property, to allow end-user to configure
	  state of connection (read-only/writable) when failed over.

	- Backported 'change user' and 'reset server state' functionality
      from 3.1 branch, to allow clients of MysqlConnectionPoolDataSource
      to reset server state on getConnection() on a pooled connection.

    - Don't escape SJIS/GBK/BIG5 when using MySQL-4.1 or newer.

    - Allow 'url' parameter for MysqlDataSource and MysqlConnectionPool
      DataSource so that passing of other properties is possible from
      inside appservers.

    - Map duplicate key and foreign key errors to SQLState of
      '23000'.

    - Backport documentation tooling from 3.1 branch.

    - Return creating statement for ResultSets created by
      getGeneratedKeys() (BUG#2957)

    - Allow java.util.Date to be sent in as parameter to
      PreparedStatement.setObject(), converting it to a Timestamp
      to maintain full precision (BUG#3103).

    - Don't truncate BLOBs/CLOBs when using setBytes() and/or
      setBinary/CharacterStream() (BUG#2670).

    - Dynamically configure character set mappings for field-level
      character sets on MySQL-4.1.0 and newer using 'SHOW COLLATION'
      when connecting.

    - Map 'binary' character set to 'US-ASCII' to support DATETIME
      charset recognition for servers >= 4.1.2

    - Use 'SET character_set_results" during initialization to allow any
      charset to be returned to the driver for result sets.

    - Use charsetnr returned during connect to encode queries before
      issuing 'SET NAMES' on MySQL >= 4.1.0.

    - Add helper methods to ResultSetMetaData (getColumnCharacterEncoding()
      and getColumnCharacterSet()) to allow end-users to see what charset
      the driver thinks it should be using for the column.

    - Only set character_set_results for MySQL >= 4.1.0.

    - Fixed BUG#3511, StringUtils.escapeSJISByteStream() not covering all
      eastern double-byte charsets correctly.

    - Renamed StringUtils.escapeSJISByteStream() to more appropriate
      escapeEasternUnicodeByteStream().

    - Fixed BUG#3554 - Not specifying database in URL caused MalformedURL
      exception.

    - Auto-convert MySQL encoding names to Java encoding names if used
      for characterEncoding property.

    - Added encoding names that are recognized on some JVMs to fix case
      where they were reverse-mapped to MySQL encoding names incorrectly.

    - Use junit.textui.TestRunner for all unit tests (to allow them to be
      run from the command line outside of Ant or Eclipse).

    - Fixed BUG#3557 - UpdatableResultSet not picking up default values
      for moveToInsertRow().

    - Fixed BUG#3570 - inconsistent reporting of column type. The server
      still doesn't return all types for *BLOBs *TEXT correctly, so the
      driver won't return those correctly.

    - Fixed BUG#3520 -- DBMD.getSQLStateType() returns incorrect value.

    - Fixed regression in PreparedStatement.setString() and eastern character
      encodings.

    - Made StringRegressionTest 4.1-unicode aware.

02-19-04 - Version 3.0.11-stable

	- Trigger a 'SET NAMES utf8' when encoding is forced to 'utf8' _or_
	  'utf-8' via the 'characterEncoding' property. Previously, only the
	  Java-style encoding name of 'utf-8' would trigger this.

	- AutoReconnect time was growing faster than exponentially (BUG#2447).

	- Fixed failover always going to last host in list (BUG#2578)

	- Added 'useUnbufferedInput' parameter, and now use it by default
	  (due to JVM issue
	  http://developer.java.sun.com/developer/bugParade/bugs/4401235.html)

	- Detect 'on/off' or '1','2','3' form of lower_case_table_names on
	  server.

	- Return 'java.lang.Integer' for TINYINT and SMALLINT types from
	  ResultSetMetaData.getColumnClassName() (fix for BUG#2852).

	- Return 'java.lang.Double' for FLOAT type from ResultSetMetaData.
	  getColumnClassName() (fix for BUG#2855).

	- Return '[B' instead of java.lang.Object for BINARY, VARBINARY and
	  LONGVARBINARY types from ResultSetMetaData.getColumnClassName()
	  (JDBC compliance).

01-13-04 - Version 3.0.10-stable

    - Don't count quoted id's when inside a 'string' in PreparedStatement
      parsing (fix for BUG#1511).

    - 'Friendlier' exception message for PacketTooLargeException
       (BUG#1534).

    - Backported fix for aliased tables and UpdatableResultSets in
      checkUpdatability() method from 3.1 branch.

    - Fix for ArrayIndexOutOfBounds exception when using Statement.setMaxRows()
      (BUG#1695).

    - Fixed BUG#1576, dealing with large blobs and split packets not being
      read correctly.

    - Fixed regression of Statement.getGeneratedKeys() and REPLACE statements.

    - Fixed BUG#1630, subsequent call to ResultSet.updateFoo() causes NPE if
      result set is not updatable.

    - Fix for 4.1.1-style auth with no password.

    - Fix for BUG#1731, Foreign Keys column sequence is not consistent in
      DatabaseMetaData.getImported/Exported/CrossReference().

    - Fix for BUG#1775 - DatabaseMetaData.getSystemFunction() returning
      bad function 'VResultsSion'.

    - Fix for BUG#1592 -- cross-database updatable result sets
      are not checked for updatability correctly.

    - DatabaseMetaData.getColumns() should return Types.LONGVARCHAR for
      MySQL LONGTEXT type.

    - ResultSet.getObject() on TINYINT and SMALLINT columns should return
      Java type 'Integer' (BUG#1913)

    - Added 'alwaysClearStream' connection property, which causes the driver
      to always empty any remaining data on the input stream before
      each query.

    - Added more descriptive error message 'Server Configuration Denies
      Access to DataSource', as well as retrieval of message from server.

    - Autoreconnect code didn't set catalog upon reconnect if it had been
      changed.

    - Implement ResultSet.updateClob().

    - ResultSetMetaData.isCaseSensitive() returned wrong value for CHAR/VARCHAR
      columns.

    - Fix for BUG#1933 -- Connection property "maxRows" not honored.

    - Fix for BUG#1925 -- Statements being created too many times in
      DBMD.extractForeignKeyFromCreateTable().

    - Fix for BUG#1914 -- Support escape sequence {fn convert ... }

    - Fix for BUG#1958 -- ArrayIndexOutOfBounds when parameter number ==
      number of parameters + 1.

    - Fix for BUG#2006 -- ResultSet.findColumn() should use first matching
      column name when there are duplicate column names in SELECT query
      (JDBC-compliance).

    - Removed static synchronization bottleneck from
      PreparedStatement.setTimestamp().

    - Removed static synchronization bottleneck from instance factory
      method of SingleByteCharsetConverter.

    - Enable caching of the parsing stage of prepared statements via
      the 'cachePrepStmts', 'prepStmtCacheSize' and 'prepStmtCacheSqlLimit'
      properties (disabled by default).

    - Speed up parsing of PreparedStatements, try to use one-pass whenever
      possible.

    - Fixed security exception when used in Applets (applets can't
      read the system property 'file.encoding' which is needed
      for LOAD DATA LOCAL INFILE).

    - Use constants for SQLStates.

    - Map charset 'ko18_ru' to 'ko18r' when connected to MySQL-4.1.0 or
      newer.

    - Ensure that Buffer.writeString() saves room for the \0.

    - Fixed exception 'Unknown character set 'danish' on connect w/ JDK-1.4.0

    - Fixed mappings in SQLError to report deadlocks with SQLStates of '41000'.

    - 'maxRows' property would affect internal statements, so check it for all
      statement creation internal to the driver, and set to 0 when it is not.

10-07-03 - Version 3.0.9-stable

	- Faster date handling code in ResultSet and PreparedStatement (no longer
	  uses Date methods that synchronize on static calendars).

	- Fixed test for end of buffer in Buffer.readString().

	- Fixed ResultSet.previous() behavior to move current
	  position to before result set when on first row
	  of result set (bugs.mysql.com BUG#496)

	- Fixed Statement and PreparedStatement issuing bogus queries
	  when setMaxRows() had been used and a LIMIT clause was present
	  in the query.

	- Fixed BUG#661 - refreshRow didn't work when primary key values
	  contained values that needed to be escaped (they ended up being
	  doubly-escaped).

	- Support InnoDB contraint names when extracting foreign key info
	  in DatabaseMetaData BUG#517 and BUG#664
	  (impl. ideas from Parwinder Sekhon)

	- Backported 4.1 protocol changes from 3.1 branch (server-side SQL
	  states, new field info, larger client capability flags,
	  connect-with-database, etc).

	- Fix UpdatableResultSet to return values for getXXX() when on
	  insert row (BUG#675).

	- The insertRow in an UpdatableResultSet is now loaded with
	  the default column values when moveToInsertRow() is called
	  (BUG#688)

	- DatabaseMetaData.getColumns() wasn't returning NULL for
	  default values that are specified as NULL.

	- Change default statement type/concurrency to TYPE_FORWARD_ONLY
	  and CONCUR_READ_ONLY (spec compliance).

	- Don't try and reset isolation level on reconnect if MySQL doesn't
	  support them.

	- Don't wrap SQLExceptions in RowDataDynamic.

	- Don't change timestamp TZ twice if useTimezone==true (BUG#774)

	- Fixed regression in large split-packet handling (BUG#848).

	- Better diagnostic error messages in exceptions for 'streaming'
	  result sets.

	- Issue exception on ResultSet.getXXX() on empty result set (wasn't
	  caught in some cases).

	- Don't hide messages from exceptions thrown in I/O layers.

	- Don't fire connection closed events when closing pooled connections, or
	  on PooledConnection.getConnection() with already open connections (BUG#884).

	- Clip +/- INF (to smallest and largest representative values for the type in
	  MySQL) and NaN (to 0) for setDouble/setFloat(), and issue a warning on the
	  statement when the server does not support +/- INF or NaN.

	- Fix for BUG#879, double-escaping of '\' when charset is SJIS or GBK and '\'
	  appears in non-escaped input.

	- When emptying input stream of unused rows for 'streaming' result sets,
	  have the current thread yield() every 100 rows in order to not monopolize
	  CPU time.

	- Fixed BUG#1099, DatabaseMetaData.getColumns() getting confused about the
	  keyword 'set' in character columns.

	- Fixed deadlock issue with Statement.setMaxRows().

	- Fixed CLOB.truncate(), BUG#1130

	- Optimized CLOB.setChracterStream(), BUG#1131

	- Made databaseName, portNumber and serverName optional parameters
	  for MysqlDataSourceFactory (BUG#1246)

	- Fix for BUG#1247 -- ResultSet.get/setString mashing char 127

	- Backported auth. changes for 4.1.1 and newer from 3.1 branch.

	- Added com.mysql.jdbc.util.BaseBugReport to help creation of testcases
	  for bug reports.

	- Added property to 'clobber' streaming results, by setting the
	  'clobberStreamingResults' property to 'true' (the default is 'false').
	  This will cause a 'streaming' ResultSet to be automatically
	  closed, and any oustanding data still streaming from the server to
	  be discarded if another query is executed before all the data has been
	  read from the server.

05-23-03 - Version 3.0.8-stable

	- Allow bogus URLs in Driver.getPropertyInfo().

	- Return list of generated keys when using multi-value INSERTS
	  with Statement.getGeneratedKeys().

	- Use JVM charset with filenames and 'LOAD DATA [LOCAL] INFILE'

	- Fix infinite loop with Connection.cleanup().

	- Changed Ant target 'compile-core' to 'compile-driver', and
	  made testsuite compilation a separate target.

	- Fixed result set not getting set for Statement.executeUpdate(),
	  which affected getGeneratedKeys() and getUpdateCount() in
	  some cases.

	- Unicode character 0xFFFF in a string would cause the driver to
	  throw an ArrayOutOfBoundsException (Bug #378)

	- Return correct amount of generated keys when using 'REPLACE'
	  statements.

	- Fix problem detecting server character set in some cases.

	- Fix row data decoding error when using _very_ large packets.

	- Optimized row data decoding.

	- Issue exception when operating on an already-closed
	  prepared statement.

	- Fixed SJIS encoding bug, thanks to Naoto Sato.

    - Optimized usage of EscapeProcessor.

    - Allow multiple calls to Statement.close()

04-08-03 - Version 3.0.7-stable

    - Fixed MysqlPooledConnection.close() calling wrong event type.

    - Fixed StringIndexOutOfBoundsException in PreparedStatement.
      setClob().

    - 4.1 Column Metadata fixes

    - Remove synchronization from Driver.connect() and
      Driver.acceptsUrl().

    - IOExceptions during a transaction now cause the Connection to
      be closed.

    - Fixed missing conversion for 'YEAR' type in ResultSetMetaData.
      getColumnTypeName().

    - Don't pick up indexes that start with 'pri' as primary keys
      for DBMD.getPrimaryKeys().

    - Throw SQLExceptions when trying to do operations on a forcefully
      closed Connection (i.e. when a communication link failure occurs).

    - You can now toggle profiling on/off using
      Connection.setProfileSql(boolean).

    - Fixed charset issues with database metadata (charset was not
      getting set correctly).

    - Updatable ResultSets can now be created for aliased tables/columns
      when connected to MySQL-4.1 or newer.

    - Fixed 'LOAD DATA LOCAL INFILE' bug when file > max_allowed_packet.

    - Fixed escaping of 0x5c ('\') character for GBK and Big5 charsets.

    - Fixed ResultSet.getTimestamp() when underlying field is of type DATE.

    - Ensure that packet size from alignPacketSize() does not
      exceed MAX_ALLOWED_PACKET (JVM bug)

    - Don't reset Connection.isReadOnly() when autoReconnecting.

02-18-03 - Version 3.0.6-stable

    - Fixed ResultSetMetaData to return "" when catalog not known.
      Fixes NullPointerExceptions with Sun's CachedRowSet.

    - Fixed DBMD.getTypeInfo() and DBMD.getColumns() returning
      different value for precision in TEXT/BLOB types.

    - Allow ignoring of warning for 'non transactional tables' during
      rollback (compliance/usability) by setting 'ignoreNonTxTables'
      property to 'true'.

    - Fixed SQLExceptions getting swallowed on initial connect.

    - Fixed Statement.setMaxRows() to stop sending 'LIMIT' type queries
      when not needed (performance)

    - Clean up Statement query/method mismatch tests (i.e. INSERT not
      allowed with .executeQuery()).

    - More checks added in ResultSet traversal method to catch
      when in closed state.

    - Fixed ResultSetMetaData.isWritable() to return correct value.

    - Add 'window' of different NULL sorting behavior to
      DBMD.nullsAreSortedAtStart (4.0.2 to 4.0.10, true, otherwise,
      no).

    - Implemented Blob.setBytes(). You still need to pass the
      resultant Blob back into an updatable ResultSet or
      PreparedStatement to persist the changes, as MySQL does
      not support 'locators'.

    - Backported 4.1 charset field info changes from Connector/J 3.1

01-22-03 - Version 3.0.5-gamma

    - Fixed Buffer.fastSkipLenString() causing ArrayIndexOutOfBounds
      exceptions with some queries when unpacking fields.

    - Implemented an empty TypeMap for Connection.getTypeMap() so that
      some third-party apps work with MySQL (IBM WebSphere 5.0 Connection
      pool).

    - Added missing LONGTEXT type to DBMD.getColumns().

    - Retrieve TX_ISOLATION from database for
      Connection.getTransactionIsolation() when the MySQL version
      supports it, instead of an instance variable.

    - Quote table names in DatabaseMetaData.getColumns(),
      getPrimaryKeys(), getIndexInfo(), getBestRowIdentifier()

    - Greatly reduce memory required for setBinaryStream() in
      PreparedStatements.

    - Fixed ResultSet.isBeforeFirst() for empty result sets.

    - Added update options for foreign key metadata.


01-06-03 - Version 3.0.4-gamma

    - Added quoted identifiers to database names for
      Connection.setCatalog.

    - Added support for quoted identifiers in PreparedStatement
      parser.

    - Streamlined character conversion and byte[] handling in
      PreparedStatements for setByte().

    - Reduce memory footprint of PreparedStatements by sharing
      outbound packet with MysqlIO.

    - Added 'strictUpdates' property to allow control of amount
      of checking for 'correctness' of updatable result sets. Set this
      to 'false' if you want faster updatable result sets and you know
      that you create them from SELECTs on tables with primary keys and
      that you have selected all primary keys in your query.

    - Added support for 4.0.8-style large packets.

    - Fixed PreparedStatement.executeBatch() parameter overwriting.

12-17-02 - Version 3.0.3-dev

    - Changed charsToByte in SingleByteCharConverter to be non-static

    - Changed SingleByteCharConverter to use lazy initialization of each
      converter.

    - Fixed charset handling in Fields.java

    - Implemented Connection.nativeSQL()

    - More robust escape tokenizer -- recognize '--' comments, and allow
      nested escape sequences (see testsuite.EscapeProcessingTest)

    - DBMD.getImported/ExportedKeys() now handles multiple foreign keys
      per table.

    - Fixed ResultSetMetaData.getPrecision() returning incorrect values
      for some floating point types.

    - Fixed ResultSetMetaData.getColumnTypeName() returning BLOB for
      TEXT and TEXT for BLOB types.

    - Fixed Buffer.isLastDataPacket() for 4.1 and newer servers.

    - Added CLIENT_LONG_FLAG to be able to get more column flags
      (isAutoIncrement() being the most important)

    - Because of above, implemented ResultSetMetaData.isAutoIncrement()
      to use Field.isAutoIncrement().

    - Honor 'lower_case_table_names' when enabled in the server when
      doing table name comparisons in DatabaseMetaData methods.

    - Some MySQL-4.1 protocol support (extended field info from selects)

    - Use non-aliased table/column names and database names to fullly
      qualify tables and columns in UpdatableResultSet (requires
      MySQL-4.1 or newer)

    - Allow user to alter behavior of Statement/
      PreparedStatement.executeBatch() via 'continueBatchOnError' property
      (defaults to 'true').

    - Check for connection closed in more Connection methods
      (createStatement, prepareStatement, setTransactionIsolation,
      setAutoCommit).

    - More robust implementation of updatable result sets. Checks that
      _all_ primary keys of the table have been selected.

    - 'LOAD DATA LOCAL INFILE ...' now works, if your server is configured
      to allow it. Can be turned off with the 'allowLoadLocalInfile'
      property (see the README).

    - Substitute '?' for unknown character conversions in single-byte
      character sets instead of '\0'.

    - NamedPipeSocketFactory now works (only intended for Windows), see
      README for instructions.

11-08-02 - Version 3.0.2-dev

    - Fixed issue with updatable result sets and PreparedStatements not
      working

    - Fixed ResultSet.setFetchDirection(FETCH_UNKNOWN)

    - Fixed issue when calling Statement.setFetchSize() when using
      arbitrary values

    - Fixed incorrect conversion in ResultSet.getLong()

    - Implemented ResultSet.updateBlob().

    - Removed duplicate code from UpdatableResultSet (it can be inherited
      from ResultSet, the extra code for each method to handle updatability
      I thought might someday be necessary has not been needed).

    - Fixed "UnsupportedEncodingException" thrown when "forcing" a
      character encoding via properties.

    - Fixed various non-ASCII character encoding issues.

    - Added driver property 'useHostsInPrivileges'. Defaults to true.
      Affects whether or not '@hostname' will be used in
      DBMD.getColumn/TablePrivileges.

    - All DBMD result set columns describing schemas now return NULL
      to be more compliant with the behavior of other JDBC drivers
      for other databases (MySQL does not support schemas).

    - Added SSL support. See README for information on how to use it.

    - Properly restore connection properties when autoReconnecting
      or failing-over, including autoCommit state, and isolation level.

    - Use 'SHOW CREATE TABLE' when possible for determining foreign key
      information for DatabaseMetaData...also allows cascade options for
      DELETE information to be returned

    - Escape 0x5c character in strings for the SJIS charset.

    - Fixed start position off-by-1 error in Clob.getSubString()

    - Implemented Clob.truncate()

    - Implemented Clob.setString()

    - Implemented Clob.setAsciiStream()

    - Implemented Clob.setCharacterStream()

    - Added com.mysql.jdbc.MiniAdmin class, which allows you to send
      'shutdown' command to MySQL server...Intended to be used when 'embedding'
      Java and MySQL server together in an end-user application.

    - Added 'connectTimeout' parameter that allows users of JDK-1.4 and newer
      to specify a maxium time to wait to establish a connection.

    - Failover and autoReconnect only work when the connection is in a
      autoCommit(false) state, in order to stay transaction safe

    - Added 'queriesBeforeRetryMaster' property that specifies how many
      queries to issue when failed over before attempting to reconnect
      to the master (defaults to 50)

    - Fixed DBMD.supportsResultSetConcurrency() so that it returns true
      for ResultSet.TYPE_SCROLL_INSENSITIVE and ResultSet.CONCUR_READ_ONLY or
      ResultSet.CONCUR_UPDATABLE

    - Fixed ResultSet.isLast() for empty result sets (should return false).

    - PreparedStatement now honors stream lengths in setBinary/Ascii/Character
      Stream() unless you set the connection property
      'useStreamLengthsInPrepStmts' to 'false'.

    - Removed some not-needed temporary object creation by using Strings
      smarter in EscapeProcessor, Connection and DatabaseMetaData classes.

09-21-02 - Version 3.0.1-dev

    - Fixed ResultSet.getRow() off-by-one bug.

    - Fixed RowDataStatic.getAt() off-by-one bug.

    - Added limited Clob functionality (ResultSet.getClob(),
      PreparedStatemtent.setClob(),
      PreparedStatement.setObject(Clob).

    - Added socketTimeout parameter to URL.

    - Connection.isClosed() no longer "pings" the server.

    - Connection.close() issues rollback() when getAutoCommit() == false

    - Added "paranoid" parameter...sanitizes error messages removing
      "sensitive" information from them (i.e. hostnames, ports,
      usernames, etc.), as well as clearing "sensitive" data structures
      when possible.

    - Fixed ResultSetMetaData.isSigned() for TINYINT and BIGINT.

    - Charsets now automatically detected. Optimized code for single-byte
      character set conversion.

    - Implemented ResultSet.getCharacterStream()

    - Added "LOCAL TEMPORARY" to table types in DatabaseMetaData.getTableTypes()

    - Massive code clean-up to follow Java coding conventions (the time had come)


07-31-02 - Version 3.0.0-dev

    - !!! LICENSE CHANGE !!! The driver is now GPL. If you need
      non-GPL licenses, please contact me <mark@mysql.com>

    - JDBC-3.0 functionality including
      Statement/PreparedStatement.getGeneratedKeys() and
      ResultSet.getURL()

    - Performance enchancements - driver is now 50-100% faster
      in most situations, and creates fewer temporary objects

    - Repackaging...new driver name is "com.mysql.jdbc.Driver",
      old name still works, though (the driver is now provided
      by MySQL-AB)

    - Better checking for closed connections in Statement
      and PreparedStatement.

    - Support for streaming (row-by-row) result sets (see README)
      Thanks to Doron.

    - Support for large packets (new addition to MySQL-4.0 protocol),
      see README for more information.

    - JDBC Compliance -- Passes all tests besides stored procedure tests


    - Fix and sort primary key names in DBMetaData (SF bugs 582086 and 582086)

    - Float types now reported as java.sql.Types.FLOAT (SF bug 579573)

    - ResultSet.getTimestamp() now works for DATE types (SF bug 559134)

    - ResultSet.getDate/Time/Timestamp now recognizes all forms of invalid
      values that have been set to all zeroes by MySQL (SF bug 586058)

    - Testsuite now uses Junit (which you can get from www.junit.org)

    - The driver now only works with JDK-1.2 or newer.

    - Added multi-host failover support (see README)

    - General source-code cleanup.

    - Overall speed improvements via controlling transient object
      creation in MysqlIO class when reading packets

    - Performance improvements in  string handling and field
      metadata creation (lazily instantiated) contributed by
      Alex Twisleton-Wykeham-Fiennes


05-16-02 - Version 2.0.14

    - More code cleanup

    - PreparedStatement now releases resources on .close() (SF bug 553268)

    - Quoted identifiers not used if server version does not support them. Also,
      if server started with --ansi or --sql-mode=ANSI_QUOTES then '"' will be
      used as an identifier quote, otherwise '`' will be used.

    - ResultSet.getDouble() now uses code built into JDK to be more precise (but slower)

    - LogicalHandle.isClosed() calls through to physical connection

    - Added SQL profiling (to STDERR). Set "profileSql=true" in your JDBC url.
      See README for more information.

    - Fixed typo for relaxAutoCommit parameter.

04-24-02 - Version 2.0.13

    - More code cleanup.

    - Fixed unicode chars being read incorrectly (SF bug 541088)

    - Faster blob escaping for PrepStmt

    - Added set/getPortNumber() to DataSource(s) (SF bug 548167)

    - Added setURL() to MySQLXADataSource (SF bug 546019)

    - PreparedStatement.toString() fixed (SF bug 534026)

    - ResultSetMetaData.getColumnClassName() now implemented

    - Rudimentary version of Statement.getGeneratedKeys() from JDBC-3.0
      now implemented (you need to be using JDK-1.4 for this to work, I
      believe)

    - DBMetaData.getIndexInfo() - bad PAGES fixed (SF BUG 542201)

04-07-02 - Version 2.0.12

    - General code cleanup.

    - Added getIdleFor() method to Connection and MysqlLogicalHandle.

    - Relaxed synchronization in all classes, should fix 520615 and 520393.

    - Added getTable/ColumnPrivileges() to DBMD (fixes 484502).

    - Added new types to getTypeInfo(), fixed existing types thanks to
      Al Davis and Kid Kalanon.

    - Added support for BIT types (51870) to PreparedStatement.

    - Fixed getRow() bug (527165) in ResultSet

    - Fixes for ResultSet updatability in PreparedStatement.
    - Fixed timezone off by 1-hour bug in PreparedStatement (538286, 528785).

    - ResultSet: Fixed updatability (values being set to null
      if not updated).

    - DataSources - fixed setUrl bug (511614, 525565),
      wrong datasource class name (532816, 528767)

    - Added identifier quoting to all DatabaseMetaData methods
      that need them (should fix 518108)

    - Added support for YEAR type (533556)

    - ResultSet.insertRow() should now detect auto_increment fields
      in most cases and use that value in the new row. This detection
      will not work in multi-valued keys, however, due to the fact that
      the MySQL protocol does not return this information.

    - ResultSet.refreshRow() implemented.

    - Fixed testsuite.Traversal afterLast() bug, thanks to Igor Lastric.

01-27-02 - Version 2.0.11

    - Fixed missing DELETE_RULE value in
      DBMD.getImported/ExportedKeys() and getCrossReference().

    - Full synchronization of Statement.java.

    - More changes to fix "Unexpected end of input stream"
      errors when reading BLOBs. This should be the last fix.

01-24-02 - Version 2.0.10

     - Fixed spurious "Unexpected end of input stream" errors in
       MysqlIO (bug 507456).

     - Fixed null-pointer-exceptions when using
       MysqlConnectionPoolDataSource with Websphere 4 (bug 505839).

01-13-02 - Version 2.0.9

     - Ant build was corrupting included jar files, fixed
       (bug 487669).

     - Fixed extra memory allocation in MysqlIO.readPacket()
       (bug 488663).

     - Implementation of DatabaseMetaData.getExported/ImportedKeys() and
       getCrossReference().

     - Full synchronization on methods modifying instance and class-shared
       references, driver should be entirely thread-safe now (please
       let me know if you have problems)

     - DataSource implementations moved to org.gjt.mm.mysql.jdbc2.optional
       package, and (initial) implementations of PooledConnectionDataSource
       and XADataSource are in place (thanks to Todd Wolff for the
       implementation and testing of PooledConnectionDataSource with
       IBM WebSphere 4).

     - Added detection of network connection being closed when reading packets
       (thanks to Todd Lizambri).

     - Fixed quoting error with escape processor (bug 486265).

     - Report batch update support through DatabaseMetaData (bug 495101).

     - Fixed off-by-one-hour error in PreparedStatement.setTimestamp()
       (bug 491577).

     - Removed concatenation support from driver (the '||' operator),
       as older versions of VisualAge seem to be the only thing that
       use it, and it conflicts with the logical '||' operator. You will
       need to start mysqld with the "--ansi" flag to use the '||'
       operator as concatenation (bug 491680)

     - Fixed casting bug in PreparedStatement (bug 488663).

11-25-01 - Version 2.0.8

     - Batch updates now supported (thanks to some inspiration
       from Daniel Rall).

     - XADataSource/ConnectionPoolDataSource code (experimental)

     - PreparedStatement.setAnyNumericType() now handles positive
       exponents correctly (adds "+" so MySQL can understand it).

     - DatabaseMetaData.getPrimaryKeys() and getBestRowIdentifier()
       are now more robust in identifying primary keys (matches
       regardless of case or abbreviation/full spelling of Primary Key
       in Key_type column).

10-24-01 - Version 2.0.7

     - PreparedStatement.setCharacterStream() now implemented

     - Fixed dangling socket problem when in high availability
       (autoReconnect=true) mode, and finalizer for Connection will
       close any dangling sockets on GC.

     - Fixed ResultSetMetaData.getPrecision() returning one
       less than actual on newer versions of MySQL.

     - ResultSet.getBlob() now returns null if column value
       was null.

     - Character sets read from database if useUnicode=true
       and characterEncoding is not set. (thanks to
       Dmitry Vereshchagin)

     - Initial transaction isolation level read from
       database (if avaialable) (thanks to Dmitry Vereshchagin)

     - Fixed DatabaseMetaData.supportsTransactions(), and
       supportsTransactionIsolationLevel() and getTypeInfo()
       SQL_DATETIME_SUB and SQL_DATA_TYPE fields not being
       readable.

     - Fixed PreparedStatement generating SQL that would end
       up with syntax errors for some queries.

     - Fixed ResultSet.isAfterLast() always returning false.

     - Fixed timezone issue in PreparedStatement.setTimestamp()
       (thanks to Erik Olofsson)

     - Captialize type names when "captializeTypeNames=true"
       is passed in URL or properties (for WebObjects, thanks
       to Anjo Krank)

     - Updatable result sets now correctly handle NULL
       values in fields.

     - PreparedStatement.setDouble() now uses full-precision
       doubles (reverting a fix made earlier to truncate them).

     - PreparedStatement.setBoolean() will use 1/0 for values
       if your MySQL Version >= 3.21.23.

06-16-01 - Version 2.0.6

Fixed PreparedStatement parameter checking

     - Fixed case-sensitive column names in ResultSet.java

06-13-01 - Version 2.0.5

     - Fixed ResultSet.getBlob() ArrayIndex out-of-bounds

     - Fixed ResultSetMetaData.getColumnTypeName for TEXT/BLOB

     - Fixed ArrayIndexOutOfBounds when sending large BLOB queries
       (Max size packet was not being set)

     - Added ISOLATION level support to Connection.setIsolationLevel()

     - Fixed NPE on PreparedStatement.executeUpdate() when all columns
       have not been set.

     - Fixed data parsing of TIMESTAMPs with 2-digit years

     - Added Byte to PreparedStatement.setObject()

     - ResultSet.getBoolean() now recognizes '-1' as 'true'

     - ResultSet has +/-Inf/inf support

     - ResultSet.insertRow() works now, even if not all columns are
       set (they will be set to "NULL")

     - DataBaseMetaData.getCrossReference() no longer ArrayIndexOOB

     - getObject() on ResultSet correctly does TINYINT->Byte and
       SMALLINT->Short

12-03-00 - Version 2.0.3

     - Implemented getBigDecimal() without scale component
       for JDBC2.

     - Fixed composite key problem with updateable result sets.

     - Added detection of -/+INF for doubles.

     - Faster ASCII string operations.

     - Fixed incorrect detection of MAX_ALLOWED_PACKET, so sending
       large blobs should work now.

     - Fixed off-by-one error in java.sql.Blob implementation code.

     - Added "ultraDevHack" URL parameter, set to "true" to allow
       (broken) Macromedia UltraDev to use the driver.

04-06-00 - Version 2.0.1

     - Fixed RSMD.isWritable() returning wrong value.
       Thanks to Moritz Maass.

     - Cleaned up exception handling when driver connects

     - Columns that are of type TEXT now return as Strings
       when you use getObject()

     - DatabaseMetaData.getPrimaryKeys() now works correctly wrt
       to key_seq. Thanks to Brian Slesinsky.

     - No escape processing is done on PreparedStatements anymore
       per JDBC spec.

     - Fixed many JDBC-2.0 traversal, positioning bugs, especially
       wrt to empty result sets. Thanks to Ron Smits, Nick Brook,
       Cessar Garcia and Carlos Martinez.

     - Fixed some issues with updatability support in ResultSet when
       using multiple primary keys.

02-21-00 - Version 2.0pre5

     - Fixed Bad Handshake problem.

01-10-00 - Version 2.0pre4

     - Fixes to ResultSet for insertRow() - Thanks to
       Cesar Garcia

     - Fix to Driver to recognize JDBC-2.0 by loading a JDBC-2.0
       class, instead of relying on JDK version numbers. Thanks
       to John Baker.

     - Fixed ResultSet to return correct row numbers

     - Statement.getUpdateCount() now returns rows matched,
       instead of rows actually updated, which is more SQL-92
       like.

10-29-99

     - Statement/PreparedStatement.getMoreResults() bug fixed.
       Thanks to Noel J. Bergman.

     - Added Short as a type to PreparedStatement.setObject().
       Thanks to Jeff Crowder

     - Driver now automagically configures maximum/preferred packet
       sizes by querying server.

     - Autoreconnect code uses fast ping command if server supports
       it.

     - Fixed various bugs wrt. to packet sizing when reading from
       the server and when alloc'ing to write to the server.

08-17-99 - Version 2.0pre

     - Now compiles under JDK-1.2. The driver supports both JDK-1.1
       and JDK-1.2 at the same time through a core set of classes.
       The driver will load the appropriate interface classes at
       runtime by figuring out which JVM version you are using.

     - Fixes for result sets with all nulls in the first row.
       (Pointed out by Tim Endres)

     - Fixes to column numbers in SQLExceptions in ResultSet
       (Thanks to Blas Rodriguez Somoza)

     - The database no longer needs to specified to connect.
       (Thanks to Christian Motschke)

07-04-99 - Version 1.2b

     - Better Documentation (in progress), in doc/mm.doc/book1.html

     - DBMD now allows null for a column name pattern (not in
       spec), which it changes to '%'.

     - DBMD now has correct types/lengths for getXXX().

     - ResultSet.getDate(), getTime(), and getTimestamp() fixes.
       (contributed by Alan Wilken)

     - EscapeProcessor now handles \{ \} and { or } inside quotes
       correctly. (thanks to Alik for some ideas on how to fix it)

     - Fixes to properties handling in Connection.
       (contributed by Juho Tikkala)

     - ResultSet.getObject() now returns null for NULL columns
       in the table, rather than bombing out.
       (thanks to Ben Grosman)

     - ResultSet.getObject() now returns Strings for types
       from MySQL that it doesn't know about. (Suggested by
       Chris Perdue)

     - Removed DataInput/Output streams, not needed, 1/2 number
       of method calls per IO operation.

     - Use default character encoding if one is not specified. This
       is a work-around for broken JVMs, because according to spec,
       EVERY JVM must support "ISO8859_1", but they don't.

     - Fixed Connection to use the platform character encoding
       instead of "ISO8859_1" if one isn't explicitly set. This
       fixes problems people were having loading the character-
       converter classes that didn't always exist (JVM bug).
       (thanks to Fritz Elfert for pointing out this problem)

     - Changed MysqlIO to re-use packets where possible to reduce
       memory usage.

     - Fixed escape-processor bugs pertaining to {} inside
       quotes.

04-14-99 - Version 1.2a

     - Fixed character-set support for non-Javasoft JVMs
       (thanks to many people for pointing it out)

     - Fixed ResultSet.getBoolean() to recognize 'y' & 'n'
       as well as '1' & '0' as boolean flags.
       (thanks to Tim Pizey)

     - Fixed ResultSet.getTimestamp() to give better performance.
       (thanks to Richard Swift)

     - Fixed getByte() for numeric types.
       (thanks to Ray Bellis)

     - Fixed DatabaseMetaData.getTypeInfo() for DATE type.
       (thanks to Paul Johnston)

     - Fixed EscapeProcessor for "fn" calls.
       (thanks to Piyush Shah at locomotive.org)

     - Fixed EscapeProcessor to not do extraneous work if there
       are no escape codes.
       (thanks to Ryan Gustafson)

     - Fixed Driver to parse URLs of the form "jdbc:mysql://host:port"
       (thanks to Richard Lobb)

03-24-99 - Version 1.1i

     - Fixed Timestamps for PreparedStatements

     - Fixed null pointer exceptions in RSMD and RS

     - Re-compiled with jikes for valid class files (thanks ms!)

03-08-99 - Version 1.1h

     - Fixed escape processor to deal with un-matched { and }
       (thanks to Craig Coles)

     - Fixed escape processor to create more portable (between
       DATETIME and TIMESTAMP types) representations so that
       it will work with BETWEEN clauses.
       (thanks to Craig Longman)

     - MysqlIO.quit() now closes the socket connection. Before,
       after many failed connections some OS's would run out
       of file descriptors. (thanks to Michael Brinkman)

     - Fixed NullPointerException in Driver.getPropertyInfo.
       (thanks to Dave Potts)

     - Fixes to MysqlDefs to allow all *text fields to be
       retrieved as Strings.
       (thanks to Chris at Leverage)

     - Fixed setDouble in PreparedStatement for large numbers
       to avoid sending scientific notation to the database.
       (thanks to J.S. Ferguson)

     - Fixed getScale() and getPrecision() in RSMD.
       (contrib'd by James Klicman)

     - Fixed getObject() when field was DECIMAL or NUMERIC
       (thanks to Bert Hobbs)

     - DBMD.getTables() bombed when passed a null table-name
       pattern. Fixed. (thanks to Richard Lobb)

     - Added check for "client not authorized" errors during
       connect. (thanks to Hannes Wallnoefer)

02-19-99 - Version 1.1g

     - Result set rows are now byte arrays. Blobs and Unicode
       work bidriectonally now. The useUnicode and encoding
       options are implemented now.

     - Fixes to PreparedStatement to send binary set by
       setXXXStream to be sent un-touched to the MySQL server.

     - Fixes to getDriverPropertyInfo().

12-31-98 - Version 1.1f

     - Changed all ResultSet fields to Strings, this should allow
       Unicode to work, but your JVM must be able to convert
       between the character sets. This should also make reading
       data from the server be a bit quicker, because there is now
       no conversion from StringBuffer to String.

     - Changed PreparedStatement.streamToString() to be more
       efficient (code from Uwe Schaefer).

     - URL parsing is more robust (throws SQL exceptions on errors
       rather than NullPointerExceptions)

     - PreparedStatement now can convert Strings to Time/Date values
       via setObject() (code from Robert Currey).

     - IO no longer hangs in Buffer.readInt(), that bug was
       introduced in 1.1d when changing to all byte-arrays for
       result sets. (Pointed out by Samo Login)

11-03-98 - Version 1.1b

     - Fixes to DatabaseMetaData to allow both IBM VA and J-Builder
       to work. Let me know how it goes. (thanks to Jac Kersing)

     - Fix to ResultSet.getBoolean() for NULL strings
       (thanks to Barry Lagerweij)

     - Beginning of code cleanup, and formatting. Getting ready
       to branch this off to a parallel JDBC-2.0 source tree.

     - Added "final" modifier to critical sections in MysqlIO and
       Buffer to allow compiler to inline methods for speed.

9-29-98

     - If object references passed to setXXX() in PreparedStatement are
       null, setNull() is automatically called for you. (Thanks for the
       suggestion goes to Erik Ostrom)

     - setObject() in PreparedStatement will now attempt to write a
       serialized  representation of the object to the database for
       objects of Types.OTHER and objects of unknown type.

     - Util now has a static method readObject() which given a ResultSet
       and a column index will re-instantiate an object serialized in
       the above manner.

9-02-98 - Vesion 1.1

     - Got rid of "ugly hack" in MysqlIO.nextRow(). Rather than
       catch an exception, Buffer.isLastDataPacket() was fixed.

     - Connection.getCatalog() and Connection.setCatalog()
       should work now.

     - Statement.setMaxRows() works, as well as setting
       by property maxRows. Statement.setMaxRows() overrides
       maxRows set via properties or url parameters.

     - Automatic re-connection is available. Because it has
       to "ping" the database before each query, it is
       turned off by default. To use it, pass in "autoReconnect=true"
       in the connection URL. You may also change the number of
       reconnect tries, and the initial timeout value via
       "maxReconnects=n" (default 3) and "initialTimeout=n"
       (seconds, default 2) parameters. The timeout is an
       exponential backoff type of timeout, e.g. if you have initial
       timeout of 2 seconds, and maxReconnects of 3, then the driver
       will timeout 2 seconds, 4 seconds, then 16 seconds between each
       re-connection attempt.

8-24-98 - Version 1.0

     - Fixed handling of blob data in Buffer.java

     - Fixed bug with authentication packet being
       sized too small.

     - The JDBC Driver is now under the LPGL

8-14-98 -

     - Fixed Buffer.readLenString() to correctly
          read data for BLOBS.

     - Fixed PreparedStatement.stringToStream to
          correctly read data for BLOBS.

     - Fixed PreparedStatement.setDate() to not
       add a day.
       (above fixes thanks to Vincent Partington)

     - Added URL parameter parsing (?user=... etc).


8-04-98 - Version 0.9d

     - Big news! New package name. Tim Endres from ICE
       Engineering is starting a new source tree for
       GNU GPL'd Java software. He's graciously given
       me the org.gjt.mm package directory to use, so now
       the driver is in the org.gjt.mm.mysql package scheme.
       I'm "legal" now. Look for more information on Tim's
       project soon.

     - Now using dynamically sized packets to reduce
       memory usage when sending commands to the DB.

     - Small fixes to getTypeInfo() for parameters, etc.

     - DatabaseMetaData is now fully implemented. Let me
       know if these drivers work with the various IDEs
       out there. I've heard that they're working with
       JBuilder right now.

     - Added JavaDoc documentation to the package.

     - Package now available in .zip or .tar.gz.

7-28-98 - Version 0.9

     - Implemented getTypeInfo().
       Connection.rollback() now throws an SQLException
       per the JDBC spec.

     - Added PreparedStatement that supports all JDBC API
       methods for PreparedStatement including InputStreams.
       Please check this out and let me know if anything is
       broken.

     - Fixed a bug in ResultSet that would break some
       queries that only returned 1 row.

     - Fixed bugs in DatabaseMetaData.getTables(),
       DatabaseMetaData.getColumns() and
       DatabaseMetaData.getCatalogs().

     - Added functionality to Statement that allows
       executeUpdate() to store values for IDs that are
       automatically generated for AUTO_INCREMENT fields.
       Basically, after an executeUpdate(), look at the
       SQLWarnings for warnings like "LAST_INSERTED_ID =
       'some number', COMMAND = 'your SQL query'".

       If you are using AUTO_INCREMENT fields in your
       tables and are executing a lot of executeUpdate()s
       on one Statement, be sure to clearWarnings() every
       so often to save memory.

7-06-98 - Version 0.8

     - Split MysqlIO and Buffer to separate classes. Some
       ClassLoaders gave an IllegalAccess error for some
       fields in those two classes. Now mm.mysql works in
       applets and all classloaders.

       Thanks to Joe Ennis <jce@mail.boone.com> for pointing
       out the problem and working on a fix with me.

7-01-98 - Version 0.7

     - Fixed DatabaseMetadata problems in getColumns() and
       bug in switch statement in the Field constructor.

       Thanks to Costin Manolache <costin@tdiinc.com> for
       pointing these out.

5-21-98 - Version 0.6

     - Incorporated efficiency changes from
       Richard Swift <Richard.Swift@kanatek.ca> in
       MysqlIO.java and ResultSet.java

     - We're now 15% faster than gwe's driver.

     - Started working on DatabaseMetaData.

       The following methods are implemented:
        * getTables()
        * getTableTypes()
        * getColumns
        * getCatalogs()<|MERGE_RESOLUTION|>--- conflicted
+++ resolved
@@ -1,16 +1,10 @@
 # Changelog
 # $Id$
-<<<<<<< HEAD
 dd-mm-yy - Version 6.0.3
 
   - Returned support for MySQL 5.5 and 5.6.
 
 04-05-16 - Version 6.0.2
-
-  - Merged version 5.1.39.
-=======
-04-05-16 - Version 6.0.2
->>>>>>> c6da0fe5
 
   - Deprecate the EOF packet.
 
