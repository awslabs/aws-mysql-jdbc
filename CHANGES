# Changelog
# https://dev.mysql.com/doc/relnotes/connector-j/8.0/en/

<<<<<<< HEAD
Version 8.0.8

  - Fix for Bug#26440544, CONNECTOR/J SHOULD NOT USE TX_{READ_ONLY,ISOLATION} WHICH IS PLANNED FOR REMOVAL.

  - Fix for Bug#26399958, UNABLE TO CONNECT TO MYSQL 8.0.3.

  - Fix for Bug#25650305, GETDATE(),GETTIME() AND GETTIMESTAMP() CALL WITH NULL CALENDAR RETURNS NPE.

Version 8.0.7

  - Fix for Bug#26227653, WL#10528 DIFF BEHAVIOUR WHEN SYSTEM PROP JAVAX.NET.SSL.TRUSTSTORETYPE IS SET.

  - WL#10528, DevAPI: Ensure all connectors are secure by default.

  - WL#8305, Remove internal dependency on connection objects.

  - Fix for Bug#22972057, X DEVAPI: CLIENT HANGS AFTER CONNECTION FAILURE.

  - Fix for Bug#26140577, GIS TESTS ARE FAILING WITH MYSQL 8.0.1.

  - WL#10765, DevAPI: Forbid modify() and remove() with no condition.

  - Fix for Bug#26090721, CONNECTION FAILING WHEN SERVER STARTED WITH COLLATION UTF8MB4_DE_PB_0900_AI_CI.

  - WL#10781, enum-based connection properties.
=======
Version 5.1.43

  - Fix for Bug#26090721, CONNECTION FAILING WHEN SERVER STARTED WITH COLLATION UTF8MB4_DE_PB_0900_AI_CI.

  - Fix for Bug#25946965, UPDATE THE TIME ZONE MAPPINGS WITH LATEST TZ DATABASES.

  - Fix for Bug#20182108, INCLUDE CUSTOM LOAD BALANCING STRATEGY USING PLUGIN API.
    New load-balancing strategy "serverAffinity" and new connection property "serverAffinityOrder" added.

Version 5.1.42
>>>>>>> 05c16987

  - Fix for Bug#73775 (19531384), DBMD.getProcedureColumns()/.getFunctionColumns() fail to filter by columnPattern.

  - Fix for Bug#84324 (25321524), CallableStatement.extractProcedureName() not work when catalog name with dash.

  - Fix for Bug#79561 (22333996), NullPointerException when calling a fully qualified stored procedure.

  - Fix for Bug#84783 (25490163), query timeout is not working(thread hang).

  - Fix for Bug#70704 (17653733), Deadlock using UpdatableResultSet.

  - Fix for Bug#66430 (16714868), setCatalog on connection leaves ServerPreparedStatement cache for old catalog.

  - Fix for Bug#70808 (17757070), Set sessionVariables in a single query.

  - Fix for Bug#77192 (21170603), Description for the Property replicationConnetionGroup Missing from the Manual.

  - Fix for Bug#83834 (25101890), Typo in Connector/J error message.

  - WL#10531, Support utf8mb4 as default charset.

  - Fix for Bug#85555 (25757019), useConfigs Can't find configuration template named, in mysql-connector-java 6.x

  - WL#10529, Move version number to 8.0.

  - WL#10530, DevAPI: Remove XSession, rename NodeSession to Session.

  - Fix for Bug#23510958, CONCURRENT ASYNC OPERATIONS RESULT IN HANG.

  - Fix for Bug#23597281, GETNODESESSION() CALL WITH SSL PARAMETERS RETURNS CJCOMMUNICATIONSEXCEPTION.

  - Fix for Bug#25207784, C/J DOESN'T FOLLOW THE FINAL X DEVAPI MY-193 SPECIFICATION.

  - Fix for Bug#25494338, ENABLEDSSLCIPHERSUITES PARAMETER NOT WORKING AS EXPECTED WITH X-PLUGIN.

  - Fix for Bug#84084 (25215008), JAVA.LANG.ARRAYINDEXOUTOFBOUNDSEXCEPTION ON ATTEMPT TO GET VALUE FROM RESULTSET.

  - WL#10553, Add mapping for Japanese utf8mb4 collation.

  - Fix for Bug#25575103, NPE FROM CREATETABLE() WHEN SOME OF THE INPUTS ARE NULL.

  - Fix for Bug#25575156, NPE FROM CREATEVIEW() WHEN SOME OF THE INPUTS ARE NULL.

  - Fix for Bug#25636947, CONNECTION USING MYSQL CLIENT FAILS IF WE USE THE SSL CERTIFICATES FROM C/J SRC.

  - Fix for Bug#25687718, INCORRECT TIME ZONE IDENTIFIER IN STATEMENTREGRESSIONTEST.

  - Fix for Bug#25556597, RESULTSETTEST.TESTPADDING UNIT TEST IS FAILING IN 5.1.41 RELEASE PACKAGE.

  - Fix for Bug#25517837, CONNECT PERFORMNACE DEGRADED BY 10% IN 5.1.41.

  - Fix for Bug#25504578, CONNECT FAILS WHEN CONNECTIONCOLLATION=ISO-8859-13.

  - Fix for Bug#25438355, Improper automatic deserialization of binary data.

  - Fix for Bug#70785 (17756825), MySQL Connector/J inconsistent init state for autocommit.
    Property 'elideSetAutoCommits' is temporarily disabled due to Bug#66884. Defaults to 'false' until this bug is fixed.

  - Fix for Bug#75615 (21181249), Incorrect implementation of Connection.setNetworkTimeout().

  - Fix for Bug#81706 (23535001), NullPointerException in driver.

  - Fix for Bug#83052 (25048543), static method in com.mysql.jdbc.Util relies on null object.

  - Fix for Bug#69526 (17035755), 'Abandoned connection cleanup thread' at mysql-connector-java-5.1.25.

  - Fix for Bug#82826 (24942672), Unneeded version requirement for javax.net.ssl Import-Package on OSGi MANIFEST.MF.

Version 6.0.6

  - Added Core TLS/SSL options for the mysqlx URI scheme.

  - Updated collations map.

  - Fix for Bug#24350526, UNEXPECTED BEHAVIOUR OF IS_NUMBER_SIGNED API IN C/JAVA.

  - Fix for Bug#82707 (24512766), WRONG MILLI SECOND VALUE RETURNED FROM TIMESTAMP COLUMN.

  - Fix for Bug#82005 (23702040), JDBCDATEVALUEFACTORY FAILS TO PARSE SOME DATES.

  - Fix for Bug#83725 (25056803), NPE IN XPROTOCOL.GETPLUGINVERSION() WITH MYSQL 5.7.17.

  - Fix for Bug#24525461, UPDATABLE RESULTSET FEATURE FAILS WHEN USESERVERPREPSTMTS=TRUE.

  - Fix for Bug#24527173, QUERY EXECUTION USING PREPARED STMT FAILS WHEN USECURSORFETCH=TRUE.

  - Fix for Bug#82964 (24658016), JSR-310 DATA TYPES CREATED THROUGH JAVA.SQL TYPES.

  - Fix for Bug#81202 (23188159), RESULTSETIMPL.GETOBJECT THROWS NULLPOINTEREXCEPTION WHEN FIELD IS NULL.

  - Fix for Bug#22931277, COLUMN.GETTYPE() RETURNS ERROR FOR VALID DATATYPES.

  - Fix for BUG#24471057, UPDATE FAILS WHEN THE NEW VALUE IS OF TYPE DBDOC WHICH HAS ARRAY IN IT.

  - Fix for Bug#81691 (23519211), GETLASTDOCUMENTIDS() DOESN'T REPORT IDS PROVIDED BY USER.

  - Fix for Bug#82826 (24942672), Unneeded version requirement for javax.net.ssl Import-Package on OSGi MANIFEST.MF.

10-21-16 - Version 6.0.5

  - Fix for BUG#82896 (24613062), Unexpected behavior on attempt to connect to JDBC driver with unsupported URL.

  - Added client-side failover during XSession initialization for multi-router configuration.

  - Removed Extension interface. All extension classes now implement their specific interfaces.

  - Fix for Bug#22988922, GETLENGTH() RETURNS -1 FOR LONGBLOB AND LONGTEXT FIELDS.

  - Fix for Bug#24619829, NEW FAILURES IN C/JAVA UNITTESTS AGAINST MYSQL 8.0.

  - Fix for Bug#75209 (20212882), Set useLocalTransactionState may result in partially committed transaction.

  - Fix for Bug#48346 (11756431), Communications link failure when reading compressed data with compressed=true.
    Thanks to Ryosuke Yamazaki for his contribution.

  - Fix for Bug#80631 (22891845), ResultSet.getString return garbled result with json type data.
    Thanks to Dong SongLing for his contribution.

  - Fix for Bug#64188 (13702433), MysqlXAConnection.MYSQL_ERROR_CODES_TO_XA_ERROR_CODES is missing XA error codes.

  - Fix for Bug#72632 (18759269), NullPointerException for invalid JDBC URL.

  - Fix for Bug#82115 (23743956), Some exceptions are intercepted twice or fail to set the init cause.

  - Fix for Bug#78685 (21938551), Wrong results when retrieving the value of a BIT column as an integer.

  - Fix for Bug#80615 (22954007), prepared statement leak when rewriteBatchedStatements=true and useServerPrepStmt.

  - Extended X DevAPI with flexible parameter lists.
  
  - Added a virtual NodeSession to X DevAPI. 

09-05-16 - Version 6.0.4

  - X DevAPI URL prefix changed from "mysql:x:" to "mysqlx:".

  - Fix for Bug#24301468 X DEVAPI SSL CONNECTION FAILS ON WINDOWS

  - The X DevAPI Table object now represents both database tables and views.

  - Added support for matching against pattern for X DevAPI list_objects calls.
    Added Schema.getCollections(String pattern) and Schema.getTables(String pattern) interface methods.

  - Switched to "mysqlx" namespace for X DevAPI StmtExecute messages. This change is incompatible to MySQL server versions < 5.7.14.

  - Fix for Bug#82046 (23743947), MYSQL CONNECTOR JAVA OSGI METADATA BROKEN.

  - Fix for Bug#21690043, CONNECT FAILS WHEN PASSWORD IS BLANK.

  - Fix for Bug#22931433, GETTING VALUE OF BIT COLUMN RESULTS IN EXCEPTION.

06-17-16 - Version 6.0.3

  - Fix for Bug#23535571, EXCESSIVE MEMORY USAGE WHEN ENABLEPACKETDEBUG=TRUE.

  - Fix for Bug#23212347, ALL API CALLS ON RESULTSET METADATA RESULTS IN NPE WHEN USESERVERPREPSTMTS=TRUE.

  - Fix for Bug#23201930, CLIENT HANG WHEN RSLT CUNCURRENCY=CONCUR_UPDATABLE AND RSLTSET TYPE=FORWARD_ONLY.

  - Fix for Bug#23188498, CLIENT HANG WHILE USING SERVERPREPSTMT WHEN PROFILESQL=TRUE AND USEIS=TRUE.

  - Fix for Bug#22678872, NPE DURING UPDATE WITH FABRIC.
    New property 'loadBalanceHostRemovalGracePeriod' sets the grace period when removing hosts from a load-balanced connection.

  - Fix for Bug#71131 (18068303), Poor error message in CallableStatement.java.

  - Fix for Bug#59462 (16736619), ConcurrentModificationException inside ConnectionImpl.closeAllOpenStatements().

  - Fix for Bug#22848249, LOADBALANCECONNECTIONGROUPMANAGER.REMOVEHOST() NOT WORKING AS EXPECTED.

  - Fix for Bug#22730682, ARRAYINDEXOUTOFBOUNDSEXCEPTION FROM CONNECTIONGROUPMANAGER.REMOVEHOST().

  - Fix for Bug#77171 (21181466), On every connect getting sql_mode from server creates unnecessary exception.

  - Fix for Bug#79343 (22353759), NPE in TimeUtil.loadTimeZoneMappings causing server time zone value unrecognized.

  - Fix for Bug#22038729, X DevAPI: Any API call after a failed CALL PROC() results in hang

  - Remove Schema.drop(), Collection.drop() and replaced with X DevAPI's session.dropSchema() and session.dropCollection().
    Also added session.dropTable().

  - Fix for Bug#22932078, GETTIMESTAMP() RETURNS WRONG VALUE FOR FRACTIONAL PART

  - Extracted packet readers from MysqlaProtocol.

  - Fix for Bug#22972057, X protocol CLIENT HANGS AFTER CONNECTION FAILURE

  - Fix for Bug#23044312, NullPointerException in X protocol AsyncMessageReader due to race condition

  - Returned support for MySQL 5.5 and 5.6.

04-05-16 - Version 6.0.2

  - Deprecate the EOF packet.

  - Fix for Bug#75956, Inserting timestamps using a server PreparedStatement and useLegacyDatetimeCode=false

  - Fix for Bug#22385172, CONNECTOR/J MANIFEST DOES NOT EXPOSE FABRIC (OSGi).

  - Fix for Bug#22598938, FABRICMYSQLDATASOURCE.GETCONNECTION() NPE AFTER SWITCHOVER.

  - Merged version 5.1.38.

  - Fix for Bug#21286268, CONNECTOR/J REPLICATION USE MASTER IF SLAVE IS UNAVAILABLE.

  - Fix for Bug#21296840 & Bug#17910835, Server information in a group from Fabric is not refreshed after expired TTL.

  - Fix for Bug#56122 (11763419), JDBC4 functionality failure when using replication connections.

  - Added support for TLSv1.1 and TLSv1.2

  - Fix for Bug#78961 (22096981), Can't call MySQL procedure with InOut parameters in Fabric environment.

  - Fix for Bug#56100 (11763401), Replication driver routes DML statements to read-only slaves.

  - StandardSSLSocketFactory implements SocketMetadata.

  - Fix for Bug#21978216, GETTYPEINFO REPORT MAXIMUM PRECISION OF 255 FOR VARBINARY.

  - Fix for Bug#78706 (21947042), Prefer TLS where supported by MySQL Server.

  - Fix for Bug#21934573, FABRIC CODE INVOLVED IN THREAD DEADLOCK.
    Duplicate: Bug#78710 (21966391), Deadlock on ReplicationConnection and ReplicationConnectionGroup when failover.

  - Merged version 5.1.37.

  - Fix for Bug#21876798, CONNECTOR/J WITH MYSQL FABRIC AND SPRING PRODUCES PROXY ERROR.

10-19-15 - Version 6.0.1

  - Removed useJvmCharsetConverters connection property. JVM charset converters are now used in all cases.

  - Refactored value decoding and removed all date/time connection properties

  - Refactored connection properties

  - Assume existence of INFORMATION_SCHEMA.PARAMETERS (and thus MySQL 5.5) when preparing stored procedure calls.

  - Removed retainStatementAfterResultSetClose connection property.

  - Null-merge of Bug#54095 (11761585) fix.

  - Removed support code for MySQL server versions < 5.7.

  - Merged version 5.1.37.

  - Fix for Bug#76859 (20969312), DBMD getColumns using I_S doesn't have column IS_GENERATEDCOLUMN as per JDBC 4.1.
    Added support for GENERATED COLUMNS.

  - Update Time Zone mappings with IANA Time Zone database tsdata2015f and Unicode CLDR v.28.

  - Update DatabaseMetaData SQL keywords.

  - Added tests for Optimizer hints syntax introduced in MySQL 5.7.7.

  - Fix for Bug#21860833, JSON DATA TYPE DOESN'T WORK WITH SSPS.
    Added support for JSON data type.

  - Added support for JDBC 4.2 new features.
    New property 'enableEscapeProcessing' sets the default escape processing behavior for Statement objects.

  - Fix for Bug#16634180, LOCK WAIT TIMEOUT EXCEEDED CAUSES SQLEXCEPTION, SHOULD CAUSE SQLTRANSIENTEXCEPTION

  - Fix for Bug#75849 (20536592), NPE in abortInternal() method on line 1358 of ConnectionImpl.

  - Fix for Bug#78106 (21648826), Potential memory leak with inflater.

  - Fix for Bug#78225 (21697684), DEFAULT NO_AUTO_CREATE_USER SQL_MODE BEHAVIOR BROKE SOME TESTS

  - Fix for Bug#77665 (21415165), JDBC fails to connect with MySQL 5.0.

  - Fix for Bug#77681 (21429909), rewrite replace sql like insert when rewriteBatchedStatements=true (contribution).
    Thanks to Jie Han for his contribution.

  - Fix for Bug#77449 (21304726) Add 'truncateFractionalSeconds=true|false' property (contribution).
    The property 'sendFractionalSeconds' was added instead of the proposed 'truncateFractionalSeconds'.
    Thanks to KwonNam for his contribution.

  - Fix for Bug#50348 (11758179), mysql connector/j 5.1.10 render the wrong value for dateTime column in GMT DB.

  - Fix for Bug#75670 (20433047), Connection fails with "Public Key Retrieval is not allowed" for native auth.

  - Fix for Bug#76187 (20675539), getTypeInfo report maximum precision of 255 for varchar.

  - Merged version 5.1.36.

  - Add test for new syntax 'ALTER TABLE ... DISCARD|IMPORT PARTITION ...' introduced in MySQL 5.7.4.

  - Fix for Bug#20727196, GETPROCEDURECOLUMNS() RETURNS EXCEPTION FOR FUNCTION WHICH RETURNS ENUM/SET TYPE.

  - Fix for Bug#19803348, GETPROCEDURES() RETURNS INCORRECT OUTPUT WHEN USEINFORMATIONSCHEMA=FALSE.

  - Fix for Bug#21215151, DATABASEMETADATA.GETCATALOGS() FAILS TO SORT RESULTS.

  - Fix for Bug#72630 (18758686), NullPointerException during handshake in some situations

  - Fix for Bug#20825727, CONNECT FAILURE WHEN TRY TO CONNECT SHA USER WITH DIFFERENT CHARSET.

  - Flag RowDataDynamic.isInterrupted removed as it isn't needed.

  - Fix for Bug#20518653, XSL FILES IN PACKAGES

  - Fix for Bug#20804635, GETTIME() AND GETDATE() FUNCTIONS FAILS WHEN FRACTIONAL PART EXISTS

  - Fix for Bug#62452 (16444069), NPE thrown in JDBC4MySQLPooledException when statement is closed.

  - Fix for BUG#70927 (17810800), Connector/J COM_CHANGE_USER handling is broken

  - Fix for Bug#75335 (20283655), Maven artifact for Connector/J is missing source jar.

  - Fix for BUG#75592 (20408891), "SHOW VARIABLES WHERE" is expensive.

  - Fix for Bug#75113 (20821888), Fail in failover of the connection in MySQL fabric

  - Fix for Bug#72077 (18425861), Fabric connection with username to a server with disabled auth throws NPE

  - Add test for already fixed Bug#72546 (18719760), C/J Fabric createGroup() throws ClassCastException

  - Fix for Bug#77217 (21184949), ClassCastException when executing a streaming PreparedStatement with Fabric

  - Merged version 5.1.35.

  - Fix for Bug#19536760, GETSTRING() CALL AFTER RS.RELATIVE() RETURNS NULLPOINTEREXCEPTION

  - Fix for BUG#20453712, CLOB.SETSTRING() WITH VALID INPUT RETURNS EXCEPTION

  - Fix for BUG#20453671, CLOB.POSITION() API CALL WITH CLOB INPUT RETURNS EXCEPTION

  - Fix for Bug#20685022, SSL CONNECTION TO MYSQL 5.7.6 COMMUNITY SERVER FAILS.

  - Fix for Bug#20606107, TEST FAILURES WHEN RUNNING AGAINST 5.7.6 SERVER VERSION

  - Fix for Bug#20533907, BUG#20204783 FIX EXPOSES WRONG BEAHAVIORS IN FAILOVER CONNECTIONS.
    This fix is a refactoring of the default failover feature which is no longer attached to load-balancing support.

  - Fix for Bug#20504139, GETFUNCTIONCOLUMNS() AND GETPROCEDURECOLUMNS() RETURNS ERROR FOR VALID INPUTS.

  - Expose PreparedStatment.ParseInfo for external usage, with no capture of the connection, which allows for global, highly-concurrent parse caches to be
    implemented.

  - Fix for Bug#75309 (20272931), mysql connector/J driver in streaming mode will in the blocking state.

  - New property 'readOnlyPropagatesToServer' controls the implicit propagation of read only transaction access mode to server.

  - Fix for Bug#54095 (11761585), Unnecessary call in newSetTimestampInternal.
    Test case only. The bug was fixed as a consequence of the patch for Bug#71084.

  - Fix for Bug#67760 (15936413), Deadlock when concurrently executing prepared statements with Timestamp objects.

  - Fix for Bug#71084 (18028319), Wrong java.sql.Date stored if client and server time zones differ.
    Two connection properties added, "noTimezoneConversionForDateType" and "cacheDefaultTimezone", to define if and how time zone conversions are available to
    DATE data type values. 

  - Fix for Bug#75080 (20217686), NullPointerException during setTimestamp on Fabric connection.

  - Fix for Bug#75168 (20204783), loadBalanceExceptionChecker interface cannot work using JDBC4/JDK7.

  - Fix for Bug#73595 (19465516), Replace usage of StringBuffer in JDBC driver.

  - Fix for Bug#18925727, SQL INJECTION IN MYSQL JDBC DRIVER.

  - Fix for Bug#74998 (20112694), readRemainingMultiPackets not computed correctly for rows larger than 16 MB.

  - Merged version 5.1.34.

  - Fix for Bug#73012 (19219158), Precedence between timezone options is unclear.

  - Implement support for connecting through SOCKS proxies (WL#8105). Connection properties supporting this are socksProxyHost, socksProxyPort.

  - Ant buildfile reworked to fix incompatibilities with latest Eclipse, to remove dependency from ant-contrib and to improve structure and documentation.

  - Fix for Bug#18474141, TESTSUITE.FABRIC TEST CASES FAIL IF NO FABRIC.TESTSUITE PROPERTIES PROVIDED

  - Fix for Bug#19383371, CONNECT USING MYSQL_OLD_PASSWORD USER FAILS WHEN PWD IS BLANK

  - Merged version 5.1.33.

  - Fix for Bug#17441747, C/J DOESN'T SUPPORT XA RECOVER OUTPUT FORMAT CHANGED IN MYSQL 5.7.
    Test case was disabled for affected server versions 5.7.0 - 5.7.4.

  - Fix for Bug#19145408, Error messages may not be interpreted according to the proper character set

  - Fix for Bug#19505524, UNIT TEST SUITE DOES NOT CONSIDER ALL THE PARAMETERS PASSED TO BUILD.XML.

  - Fix for Bug#73474 (19365473), Invalid empty line in MANIFEST.MF

  - Fix for Bug#70436 (17527948), Incorrect mapping of windows timezone to Olson timezone.
    TimeZone mappings were revised in order to use latest data from IANA Time Zone Database and Unicode CLDR.

  - Fix for Bug73163 (19171665), IndexOutOfBoundsException thrown preparing statement.
    Regression test added. Fix was included in patch from 5.1.32: "Fix for failing tests when running test suite with Java 6+".

  - Added support for gb18030 character set

  - Fix for Bug#73663 (19479242), utf8mb4 does not work for connector/j >=5.1.13

  - Fix for Bug#73594 (19450418), ClassCastException in MysqlXADataSource if pinGlobalTxToPhysicalConnection=true

  - Fix for Bug#19354014, changeUser() call results in "packets out of order" error when useCompression=true.

  - Fix for Bug#73577 (19443777), CHANGEUSER() CALL WITH USECOMPRESSION=TRUE COULD LEAD TO IO FREEZE

  - Fix for Bug#19172037, TEST FAILURES WHEN RUNNING AGAINST 5.6.20 SERVER VERSION

  - Merged version 5.1.32

  - Fix for Bug#71923 (18344403), Incorrect generated keys if ON DUPLICATE KEY UPDATE not exact.
    Additionally several methods in StringUtils were fixed/upgraded.

  - Fix for Bug#72502 (18691866), NullPointerException in isInterfaceJdbc() when using DynaTrace

  - Fix for Bug#72890 (18970520), Java jdbc driver returns incorrect return code when it's part of XA transaction.

  - Fabric client now supports Fabric 1.5. Older versions are no longer supported.

  - Fix for Bug#71672 (18232840), Every SQL statement is checked if it contains "ON DUPLICATE KEY UPDATE" or not.
    Thanks to Andrej Golovnin for his contribution.

  - Fix for Bug#73070 (19034681), Preparing a stored procedure call with Fabric results in an exception

  - Fix for Bug#73053 (19022745), Endless loop in MysqlIO.clearInputStream due to Linux kernel bug.
    In the source of this issue is a Linux kernel bug described in the patch "tcp: fix FIONREAD/SIOCINQ" 
    (https://git.kernel.org/cgit/linux/kernel/git/torvalds/linux.git/commit/?id=a3374c4).

  - Fix for Bug#18869381, CHANGEUSER() FOR SHA USER RESULTS IN NULLPOINTEREXCEPTION

  - Fix for Bug#62577 (16722757), XA connection fails with ClassCastException

  - Fix for Bug#18852587, CONNECT WITH A USER CREATED USING SHA256_PASSWORD PLUGIN FAILS WHEN PWD IS BLANK

  - Fix for Bug#18852682, TEST TESTSHA256PASSWORDPLUGIN FAILS WHEN EXECUTE AGAINST COMMERCIAL SERVER

  - Fix for failing tests when running test suite with Java 6+.
    Includes fix for Bug#35829 (11748301), build.xml check for java6 should use or instead of and.

  - Charset mappings refactored.

  - Fix for Bug#72712 (18836319), No way to configure Connector JDBC to not do extra queries on connection

06-09-14 - Version 5.1.31

  - Fix for Bug#66947 (16004987), Calling ServerPreparedStatement.close() twice corrupts cached statements.

  - Fix for Bug#61213 (18009254), ON DUPLICATE KEY UPDATE breaks generated key list when extended INSERT is used

  - Test cases updated to comply with MySQL 5.7.4 new STRICT_MODE behavior and no longer supported IGNORE clause in
    ALTER TABLE statement.

  - Added support for sha256_password authentication with RSA encryption.

  - Fix for Bug#71753 (18260918), Bad SSL socket transform.

  - Added tests for changes in GET DIAGNOSTIC syntax introduced in MySQL 5.7.0.

  - Fix for Bug#67803 (16708231), XA commands sent twice to MySQL server.
    Thanks to Andrej Golovnin for his contribution.

  - Fix for Bug#55680 (16737192), MySQL Connector/J memory leak

  - Fix for Bug#72326 (18598665), Typo in fullDebug.properties - gatherPerMetrics should be gatherPerfMetrics

  - Fix for Bug#72023 (18403456), Avoid byte array creation in MysqlIO#unpackBinaryResultSetRow.
    Thanks to Andrej Golovnin for his contribution.

  - Fix for Bug#72000 (18402873), java.lang.ArrayIndexOutOfBoundsException on java.sql.ResultSet.getInt(String).

  - Fix for Bug#71850 (18318197), init() is called twice on exception interceptors

  - Fix for Bug#72008 (18389973), Avoid useless object creation in StringUtils#getBytes-methods.
    Thanks to Andrej Golovnin for his contribution.

  - Fix for Bug#72006 (18403199), Avoid creation of a character array in PreparedStatement$ParseInfo.
    Thanks to Andrej Golovnin for his contribution.
    Additionally, unneeded StringBuffer replaced by StringBuilder instances in StringUtils.

  - Fix for Bug#72301 (18549472), Fabric driver swallows exceptions thrown during connection creation using JDBC4

03-28-14 - Version 5.1.30

  - Fix for Bug#71679 (18236388), Avoid iterator creation when invoking statement interceptors in MysqlIO.
    Thanks to Andrej Golovnin for his contribution.

  - Fix for Bug#70944 (17831255), community and commercial builds should have the same line number tables

  - Fix for Bug#71861 (18327245), Avoid manual array copy in MysqlIO and LoadBalancingConnectionProxy.
    Thanks to Andrej Golovnin for his contribution.

  - Fix for Bug#71623 (18228668), Field#getStringFromBytes() creates useless byte array when using JVM converter.
    Thanks to Andrej Golovnin for his contribution.

  - Fix for Bug#71621 (18228302), MysqlXAConnection#xidToString(Xid xid) produces too much garbage.
    Thanks to Andrej Golovnin for his contribution.

  - Fix for Bug#67318 (16722637), SQLException thrown on already closed ResultSet. Thanks to Thomas Manville and Andrej Golovnin for their contribution.

  - Fix for Bug#71396 (18110320), setMaxRows (SQL_SELECT_LIMIT) from one query used in later queries (sometimes).
    Additionally, SQL_SELECT_LIMIT is no longer sent unnecessarily between consecutive queries.

  - Fix for Bug#71432 (18107621), Key store files not closed when making SSL connection

  - Reserved words lists updated from latest official SQL:92 and SQL:2003 specifications.

  - Fix for Bug#18091639, STRINGINDEXOUTOFBOUNDSEXCEPTION IN PREPAREDSTATEMENT.SETTIMESTAMP WITH 5.6.15

  - Added Fabric support

02-10-14 - Version 5.1.29

  - Fix for Bug#70701 (17647584), DatabaseMetaData.getSQLKeywords() doesn't match MySQL 5.6 reserved words.

  - Fix for Bug#17435879, REMOVE SRC/LIB-NODIST DIRECTORY FROM LAUNCHPAD DISTRIBUTION.
    Additional "com.mysql.jdbc.extra.libs" parameter must be used for ant build.

  - Fix for Bug#71038, Add an option for custom collations detection.
    Added new connection property detectCustomCollations=[true|false], with default false.
    Please be aware that these changed the previous default behavior and if you use custom charsets or collations
    you need to set detectCustomCollations=true.

  - Added tests for new index renaming syntax introduced in 5.7.1.

12-23-13 - Version 5.1.28

  - Fix for Bug#69579, DriverManager.setLoginTimeout not honored.

  - Fix for Bug#51313, Escape processing is confused by multiple backslashes.

  - Fix for Bug#55340, initializeResultsMetadataFromCache fails on second call to stored proc.

  - Fix for Bug#70969, Shadow declaration of OperationNotSupportedException in RowDataDynamic.

  - Fix for Bug#70835 (17750877), SQLExceptions thrown because of query interruption (KILL QUERY, query timeout, etc.)
    didn't extend java.sql.SQLNonTransientException for JDBC4+ deployments.

  - Fix for Bug#24344 test case, test fails if it's run with UTC timezone settings. 

  - Fix for Bug#69777, Setting maxAllowedPacket below 8203 makes blobSendChunkSize negative.

  - Fix for Bug#35115, yearIsDateType=false has no effect on result's column type and class.

  - Fix for Bug#68916 (16691047), closeOnCompletion doesn't work.

  - Fix for Bug #69746 (17164058), ResultSet closed after Statement.close() when dontTrackOpenResources=true

  - Fix for Bug#70842 (17753369), Adding live management of replication host topographies.

11-04-13 - Version 5.1.27

  - Fix for Bug#17248345, getFunctionColumns() method returns columns of procedure.

  - Fix for Bug#69290 (16879239), JDBC Table type "SYSTEM TABLE" is used inconsistently.

  - Fix for Bug#68562, Combination rewriteBatchedStatements and useAffectedRows not working as expected.

  - Fix for Bug#69452 (17015673), memory size connection property doesn't support large values well.

  - Added tests for InnoDB full-text search support introduced in 5.6GA.

  - Extended slow query warning with query execution plan for INSERT, REPLACE, UPDATE and DELETE.

  - Added tests for IPv6 functions introduced in 5.6GA.

  - Added support of authentication data up to 2^64-1 bytes.

  - Fix for Bug#38252, ResultSet.absolute(0) is not behaving according to JDBC specification.

  - Fix for Bug#62469, JDBC Authentication Fails with Null Byte in Scramble

  - Fix for Bug#69506, XAER_DUPID error code is not returned when a duplicate XID is offered in Java.

  - Added support for multi-master replication topographies in ReplicationDriver.  ReplicationDriver now uses two discrete load-balanced
    connections, one each for master and slave connections.  The same load-balancing options which apply to load-balanced connections
    now also apply to ReplicationConnections.  By default, this means that when a ReplicationConnection uses master connections
    (because the read-only property of the Connection is false), work may be re-balanced between configured master hosts at transaction 
    boundaries.  As with load-balanced connections, the ReplicationConnection host list may be managed within the JVM (see
    com.mysql.jdbc.ReplicationConnectionGroupManager) or optionally via JMX (using replicationEnableJMX configuration option; see
    com.mysql.jdbc.jmx.ReplicationGroupManagerMBean).  To specify multi-master replication topographies, define each host "type"
    property using the following format:
 
    address=(host=hostname)(port=3306)(type=[master|slave])

    In the absense of explicit type definitions, the driver will assume a single master listed first, with all subsequently-listed
    hosts configured as slaves.

  - Fix for Bug#63354 (16443992), JDBC cannot make new connections if master is down.

  - Fix for Bug#17003626, REGRESSION TEST FAILURE WITH SERVER VERSION 5.7.1

  - Removed ant-contrib.jar from C/J distribution.

  - Added tests for GIS precise spatial operations introduced in 5.6GA.

  - Fixed META-INF information

  - Fix for Bug#17251955, ARRAYINDEXOUTOFBOUNDSEXCEPTION ON LONG MULTI-BYTE DB/USER NAMES

  - Fix for Bug#50538, DatabaseMetaData.getDriverVersion() contains unexpanded ${bzr.revision-id}

08-05-13 - Version 5.1.26

  - Fix for Bug#69298 (16845965), Methods DatabaseMetaData.getProcedures() and DatabaseMetaData.getProcedureColumns(), in JDBC4,
    return stored procedure only or both stored procedures and functions metadata information, depending on the value set in the
    connection property "getProceduresReturnsFunctions", having default value 'true'. Several fixes in Functions and
    Procedures metadata so that consulting I__S and MySQL/DDL returns the same info.

  - Fix for Bug#69308 (16879267), Avoid calling batchedStatement.close() twice, and thus raising and ignoring an undercover SQLException, in methods
    PreparedStatement.executeBatchedInserts and PreparedStatement.executePreparedBatchAsMultiStatement.

  - Fix for Bug#68400, useCompression=true and connect to server, zip native method cause out of memory.
    CompressedInputStream now does not keep reference to connection.
    Thank Dominic Tootell for his investigation, proposed solution and all the help he provided.

  - Fix for Bug#65871, DatabaseMetaData.getColumns() throws an MySQLSyntaxErrorException.
    Delimited names of databases and tables are handled correctly now. The edge case is ANSI quoted
    identifiers with leading and trailing "`" symbols, for example CREATE DATABASE "`dbname`". Methods
    like DatabaseMetaData.getColumns() allow parameters passed both in unquoted and quoted form,
    quoted form is not JDBC-compliant but used by third party tools. So when you pass the indentifier
    "`dbname`" in unquoted form (`dbname`) driver handles it as quoted by "`" symbol. To handle such
    identifiers correctly a new behavior was added to pedantic mode (connection property pedantic=true),
    now if it set to true methods like DatabaseMetaData.getColumns() treat all parameters as unquoted.

  - Fix for Bug#45757 (11754192), Don't allow updateRow() to be called when updatable cursor is positioned on insert row.

  - Fix for Bug#68098 (16224299), Return indexes sorted by NON_UNIQUE, TYPE, INDEX_NAME, and ORDINAL_POSITION in DatabaseMetaData.getIndexInfo.
  
  - Fix for Bug#68307 (16707803), Return correct COLUMN_TYPE from both getProcedureColumns() and getFunctionColumns().

  - Fix for Bug#42267, PreparedStatementWrapper doesn't have a toString() implementation

  - Fix for Bug#44451 (11753081), Added missing fields in methods getColumns(), getProcedureColumns(), getTables() and getUDTs().
    Methods getClientInfoProperties() and getFunctions() were made available in all *DatabaseMetaDataUsingInfoSchema implementations.

05-06-13 - Version 5.1.25

  - Fix for Bug#68801, java webstart mysql-connector-java lib calls -bin library.

  - Fix for Bug#16426462, SyntaxRegressionTest failing on C/J 5.1.24 against MySQL 5.6.10

  - Fix for Bug#60816, Cannot pass NULL to an INOUT procedure parameter.

  - Added support for Connection Attributes when used with MySQL Server versions (5.6+) which support this feature.  
    By default, the following standard attributes are sent to the server, where they can be seen in the 
    performance_schema.session_connect_attrs table:
     * _client_version : the version of MySQL Connector Java in use
     * _client_name : "MySQL Connector Java"
     * _runtime_version : the version of the Java runtime environment in which the driver is running
     * _runtime_vendor : the name of company which produced the Java runtime environment
    Additionally, users may supply their own key/value attributes to be exposed by providing them in 
    "key1:value1,key2:value2" format in the connectionAttributes connection property.
    To avoid sending any connection attributes to the server, set connectionAttributes property to "none".
    
  - Fix for Bug#68763 (16545334), ReplicationConnection.isMasterConnection() returns false always.

  - Fix for Bug#68733 (16526938), ReplicationConnection doesn't ping all slaves.

  - Fix for Bug#68556, Tomcat can't stop a cleanup thread by clearReferencesStopThreads.

  - Fix for Bug#16436511, getDriverName() returns a string with company name "MySQL-AB". Driver name changed to "MySQL Connector Java".

  - Fix for Bug#68664 (16486957), Enable packaging of .JAR file from Eclipse.

03-05-13 - Version 5.1.24

  - Fix for Bug#64204, ResultSet.close hangs if streaming query is killed.

  - Fix for Bug#16224249, Deadlock on concurrently used LoadBalancedMySQLConnection:
    1) abortInternal() method was moved from com.mysql.jdbc.MySQLConnection to com.mysql.jdbc.Connection interface;
    2) load-balanced/failover proxy now broadcasts abortInternal() to all underlying physical connections;
    3) load-balanced/failover proxy now prevents picking of new physical connection after close() or abortInternal() were called explicitly on proxy;
    4) connection synchronization mutex was refactored, now mutex is proxy instance for proxied connection or connection instance itself if there is no proxy.

  - Fix for Bug#64805, StatementImpl$CancelTask occasionally throws NullPointerExceptions.

  - Fixed typos in descriptions of properties.

  - Fix for Bug#68011, Invalid error message noDatetimeSync property instead of noDatetimeStringSync.

02-04-13 - Version 5.1.23

  - Fix for Bug#35653, executeQuery() in Statement.java let "TRUNCATE" queries being executed. "TRUNCATE" and "RENAME" are now filtered for executeQuery().

  - Fix for Bug#65909, referenceThread causes memory leak in Tomcat.
    Abandoned connection cleanup thread was refactored to have static shutdown method.
    If you encountered this leak problem, your application should implement context listener with
    AbandonedConnectionCleanupThread.shutdown() call in contextDestroyed method.

    For example:
       @WebListener
       public class YourThreadsListener implements ServletContextListener {
          public void contextDestroyed(ServletContextEvent arg0) {
             try {
                 AbandonedConnectionCleanupThread.shutdown();
             } catch (InterruptedException e) {
             }
          }
          ...
       }

    Note that if container does not support annotations you should add description to web.xml:
       <listener>
          <listener-class>user.package.YourThreadsListener</listener-class>
       </listener>

  - Added tests for explicit partition selection syntax introduced in 5.6GA.

  - Added support of password expiration protocol. This introduces new boolean connection property disconnectOnExpiredPasswords.
    If disconnectOnExpiredPasswords = true and password expired then connection will be rejected by server with ErrorCode == 1820 (ER_MUST_CHANGE_PASSWORD).
    If disconnectOnExpiredPasswords = false then connection will enter to "sandbox" mode,
    all commands except SET PASSWORD = ... and SET PASSWORD FOR CURRRENT_USER() = ... will cause an error to be thrown.

  - Added tests for EXCHANGE PARTITION syntax introduced in 5.6GA.

  - Added tests for transportable tablespaces syntax introduced in 5.6GA.

  - Added tests for CREATE TABLE syntax changed in 5.6GA: CREATE TABLE ... DATA DIRECTORY = 'absolute/path/to/directory/'

  - Added tests for ALTER TABLE syntax changed in 5.6GA: ALGORITHM and LOCK keywords.

  - Fix for Bug#67954, stack trace used for point-of-origin in log and exception messages
    causes permgen leak with webapp classloader on application redeploy. We no longer store the entire
    stack trace, only the calling class and method, and even then, that only when using the usage advisor
    or when profiling.
    
  - Fix for Bug#11237, useCompression=true and LOAD DATA LOCAL INFILE SQL Command.

  - Static charset/collation maps were updated.

  - Fix for Bug#14260352, difference in Timestamp value returned with rewriteBatchedStatements=true.

  - Fix for Bug#60598, nativeSQL() truncates fractional seconds.

  - Fix for Bug#40279, Timestamp values get truncated when passed as prepared statement parameters.
    This was partly fixed in 5.1.19 but that fix did not cover useLegacyDatetimeCode=true case.

  - Fix for Bug#14665141, Diff results returned from ResultSet and CachedRowSet with new password hashing.
    Test suite modified to don't perform comparison of PASSWORD() results if old_passwords=2
    because with SHA-256 password hashing enabled they are nondeterministic.
    
  - The driver now allows the mechanism for caching MySQL server configuration values replaceable at runtime,
    via the "serverConfigCacheFactory" property. The default is an implementation that is a per-VM concurrent
    map, keyed by URL. The driver will invalidate cache entries when SQLExceptions that indicate communications
    errors are thrown (on the assumption that the server has been or is restarting), or if the server version
    that is being connected to, differs from the one that was present when the cached values were populated.
    
    To replace the default implementation, implement CacheAdapterFactory<String, Map<String, String>>, and
    use the fully-qualified class name of this implementation for "serverConfigCacheFactory".
    
  - Connection.setReadOnly() will take advantage of server-side support for read-only transactions
    present in MySQL-5.6 and newer. Calling .isReadOnly() will incur a round-trip if useLocalSessionState
    is not enabled.

09-06-12 - Version 5.1.22
  - Fix for Bug#57662, Incorrect Query Duration When useNanosForElapsedTime Enabled.

  - Fix for Bug#65503, ResultSets created by PreparedStatement.getGeneratedKeys() are not close()d.

  - Fix for Bug#63800, getVersionColumns() does not return timestamp fields; always empty.
    Added support of ON UPDATE CURRENT_TIMESTAMP for TIMESTAMP and DATETIME fields.

  - Fix for Bug#41752, Can't connect mysqld which character_set_server=ucs2.

  - Fix for Bug#65508, getCharsetNameForIndex() should be faster.

  - Fix for Bug#14563127, Load-balanced connection fails to select valid host, closes connection
    on re-balance.

07-05-12 - Version 5.1.21
  - Added new built-in authentication plugin com.mysql.jdbc.authentication.Sha256PasswordPlugin
    ("sha256_password").

  - Fix for Bug#64731, StringUtils.getBytesWrapped throws StringIndexOutOfBoundsException.

  - Added new built-in authentication plugin com.mysql.jdbc.authentication.MysqlClearPasswordPlugin
    ("mysql_clear_password"). It allows C/J based clients to connect to MySQL accounts which use
    PAM authentication for example. SSL connection required for this authentication method.
    If SSL is not enabled then authentication which requires "mysql_clear_password" will lead to an error.

  - Fix for Bug#13980303, Auth plugin's confidentiality requirements are not checked after Auth Switch Request.

  - Fix for Bug#64205, Connected through Connector/J 5.1 to MySQL 5.5, the error message is garbled.

  - Fix for Bug#37931, Null Pointer Exception Thrown When specifying invalid character_set_results enc.

  - Fix for Bug#36662, TimeUtil.java: MEST mapping n/a.

  - Fix a scalability/memory footprint issue where Object.finalize() was being used on 
    ConnectionImpl to clean up the low-level network connection to MySQL should a 
    connection be abandoned by the application before being cleanly close()d. We now
    track connections in a phantom reference queue, and have a single thread per-vm
    clean these up when the VM notices the connection is no longer referenced by
    anything else.
    
  - Added the ability to add new client-side prepared statement parse info caches by
    implementing com.mysql.jdbc.CacheAdapterFactory and telling the driver to use it
    when "cachePrepStmts=true" via the "parseInfoCacheFactory" configuration property. 
    
  - Implemented JDBC-4.1 methods from Java-7:
  
       - Connection.setSchema(String) - no-op, until we support database==schema in the driver
       - Connection.getSchema() - see above
       - Connection.abort(Executor executor)
       - Connection.setNetworkTimeout(Executor, int)
       - Connection.getNetworkTimeout() throws SQLException;
       - CallableStatement.getObject(int, Class<T>)
       - CallableStatement.getObject(String, Class<T>)
       - DBMD.getPseudoColumns() - returns an empty result set
       - DBMD.generatedKeyAlwaysReturned() - always true for MySQL
       - ResultSet.getObject(int, Class<T>)
       - ResultSet.getObject(String, Class<T>)
       - Statement.closeOnCompletion()
       - Statement.isCloseOnCompletion()

05-02-12 - Version 5.1.20
  - Fix for Bug#64983, 5.1.19 not working with JBoss AS 4.2.3.GA.

  - Fix for Bug#13960556, java.lang.StringIndexOutOfBoundsException in com.mysql.jdbc.PreparedStatement.formatNanos(int nanos).

  - Fix for pluggable authentication tests to run on Windows.

  - Fix for Bug#13897714, NPE in testsuite.regression.StatementRegressionTest.testBug1933() with 5.6.5_m8 server.

  - Fix for Bug#55962, Savepoint identifier is occasionally considered as floating point numbers.

  - Fix for Bug#13955027, SET OPTION syntax was removed starting from 5.6.5 server version.

  - Fix for Bug#13958793, ClassCastException in ConnectionImpl.buildCollationMapping() with 4.1 server.

  - Fix for Bug#36478, Client prepared statement bugged if word 'limit' included in the query.

04-02-12 - Version 5.1.19
  - Fix for Bug#64621, setMaxRows was not correctly processed during CS PS metadata
    collection causing entire resultset to be fetched and possibly leading to OOM.

  - Fix for Bug#63456, MetaData precision is different when using UTF8 or Latin1 tables.
	The problem was in finding maxBytesPerChar through versioned mapping from Java charset to MySQL charset.
	That map returns "utf8mb4" instead "utf8" for server versions starting with 5.5.2.
	CharsetMapping, ConnectionImpl and Field have been reorganized to use static maps INDEX_TO_MYSQL_CHARSET,
	STATIC_CHARSET_TO_NUM_BYTES_MAP instead. Also dynamic maps ConnectionImpl.indexToCustomMysqlCharset
	and ConnectionImpl.mysqlCharsetToCustomMblen have been added for custom charsets.

  - Added support for pluggable authentication via the com.mysql.jdbc.AuthenticationPlugin
    interface (which extends standard "extension" interface). Examples are in
    com/mysql/jdbc/authentication and in testsuite.regression.ConnectionRegressionTest.
    This introduces three new properties:

       authenticationPlugins defines comma-delimited list of classes that implement
       com.mysql.jdbc.AuthenticationPlugin and which will be used for authentication
       unless disabled by "disabledAuthenticationPlugins" property.

       disabledAuthenticationPlugins defines comma-delimited list of classes implementing
       com.mysql.jdbc.AuthenticationPlugin or mechanisms, i.e. "mysql_native_password".
       The authentication plugins or mechanisms listed will not be used for authentication
       which will fail if it requires one of them. It is an error to disable the default
       authentication plugin (either the one named by "defaultAuthenticationPlugin" property
       or the hard-coded one if "defaultAuthenticationPlugin" propery is not set).

       defaultAuthenticationPlugin defines name of a class implementing
       com.mysql.jdbc.AuthenticationPlugin which will be used as the default authentication
       plugin. It is an error to use a class which is not listed in "authenticationPlugins"
       nor it is one of the built-in plugins. It is an error to set as default a plugin
       which was disabled with "disabledAuthenticationPlugins" property. It is an error
       to set this value to null or the empty string (i.e. there must be at least a valid
       default authentication plugin specified for the connection, meeting all constraints
       listed above).

  - Fix for Bug#63526. The problem happens in com.mysql.jdbc.EscapeProcessor#escapeSQL.  The function recognizes the string in the create table statement as an escape sequence (line 136+138). The "if" construct beginning in line 182 tries to match a white-space collapsed version of the string to prefixes for valid jdbc-escapes (till line 300). Since no matching escape sequence is found and no "else" clause is defined, neither the token, nor replacement are added to the resulting escaped SQL string.

  - Fix for Bug#61203, noAccessToProcedureBodies does not work anymore.

  - Fix for Bug#63811, pointless Socket.bind() when using ephemeral ports and interfaces, which limits scalability on some platforms.
    
  - Connection.changeUser() would not check for closed connections, leading to NPEs when this method was called on a closed connection.
	
  - Fix for Bug#63284, memory leak with Failover proxied Statement/PreparedStatement with DBCP due to improper implementation of equals().
    
  - Prepared statements would needlessly allocate a 4K buffer for converting
    streams when no set*Stream() methods had been used.
  
10-03-11 - Version 5.1.18
 
  - Fix for Bug#12565726, not putting the space between VALUES() and ON DUPLICATE KEY UPDATE
	causes C/J a) enter rewriting the query although it has ON UPDATE 
	and b) to generate the wrong query with multiple ON DUPLICATE KEY

  - Fix for Bug#12784170, "process fork failure" errors while running test suite via ant on Windows.
    Added new ant flag, com.mysql.jdbc.junit.fork, which controls whether JUnit will fork new processes
    for testing ("on", default and legacy behavior) or not ("off", required for Windows).  

  - Reverting changes made to ConnectionImpl.java,
    private boolean characterSetNamesMatches function.

  - Added function MYSQL_INDEX_TO_MYSQL_CHARSET to retrieve server charset name
    using index instead of parsing variables to CharsetMapping.java.

  - Completed fix for Bug#61201/12649557, fixed tests failures.
  
  - Fix for Bug#61201/12649557, Can't establish connection when url has
    sessionVariables and characterEncoding. Fix covers only MySQL server 4.1+
    
  - Fix for Bug#61501 - Calling Statement.cancel() on a statement that isn't
    currently executing will cause some later-executed query on the same
    connection to be cancelled unexpectedly. The driver now guards against this
    condition, but it is an underlying server issue. The MySQL statement "KILL QUERY"
    (which is what the driver uses to implement Statement.cancel()) is rather
    non-deterministic, and thus the use of Statement.cancel() should be avoided
    if possible.
    
  - Fix for Bug#61866/12791594 - Calling Statement.getWarnings() after
    Statement.clearWarnings() has been called, returns the "old" warnings.
    
  - Fix for Bug#13036537 - LRUCache was really a least-recently-added cache.

  - Fix for Bug#13036309, Correcting parameter name in maxPerformance.properties.


07-04-11 - Version 5.1.17

  - Fix for Bug#61332 - LIKE not optimized in server when run against I__S tables and no wildcards used.
    Databases/tables with "_" and/or "%" in their names (escaped or not) will be handled by this code path,
	although slower, since it's rare to find these characters in table names in SQL. If there's a "_" or "%"
	in the string, LIKE will take care of that, otherwise we now use = . The only exception is
	information_schema database which is handled separately. Patch covers both getTables() and getColumns().

  - Fix for Bug#61150 - First call to stored procedure fails with "No Database Selected".
	The workaround introduced in DatabaseMetaData.getCallStmtParameterTypes to fix
	the bug in server where SHOW CREATE PROCEDURE was not respecting lower-case table names
	is misbehaving when connection is not attached to database and on non-casesensitive OS.

  - Fix for Bug#61105 - Avoid a concurrent bottleneck in Java's character set
    encoding/decoding when converting bytes to/from Strings.
    
04-21-11 - Version 5.1.16

  - Partial fix for BUG#54135 - setQueryTimeout unsafe across VIP. Fix prevents c/J from 
    killing the right ConnectionID but on wrong server.

  - Fix for BUG#57808 - wasNull not set for DATE field with value 0000-00-00
	in getDate() although zeroDateTimeBehavior is convertToNull.

  - Fix for Bug#54425 - Bypassing the server protocol bug where DB should be null-terminated
    whether it exists or not. Affects COM_CHANGE_USER.
	
  - Fix for Bug#60313 (11890729), bug in 
    com.mysql.jdbc.ResultSetRow.getTimestampFast().

  - Fix for bug 11782297, DBMD.getTables (so thus getColumns too) fails with 
    table names containing dot (like "junk_[Sp:e,c/ C-h+a=.r]").
  
  - Added the ability to determine if the connection is against a server on the 
    same host via the Connection.isServerLocal() method.
    
  - Fix for bug 12325877, Setting "autoReconnect=true" and 
    "cacheServerConfiguration=true" would cause connections created after
    an existing connection fails to have non-existent values for server
    variables which lead to exceeding of max allowed packet exceptions when the
    new connections were used.

02-08-11 - Version 5.1.15

   - Fix for Bug#38367, parameters metadata did not reflect the fact that NULL is allowed 
     parameter value. So DatabaseMetaData.getProcedureColumns will set isNullable member to
	 java.sql.DatabaseMetaData.procedureNullable now.

   - Completed fix for Bug#27916.

   - Fix for Bug#59224, adding 5.5 reserved words to DatabaseMetaData.getSQLKeywords().

   - Fixed an issue where statement comments set via Connection.setStatementComment()
     weren't represented in autoGenerateTestcaseScript=true output.
     
   - Added ability to include the current java thread dump in the exception message
     given for deadlock/wait lock timeout exceptions, enable with 
     "includeThreadDumpInDeadlockExceptions=true" in your JDBC url.

   - Added ability to include current thread name as a statement comment visible
     in MySQL's "SHOW PROCESSLIST" and Innodb deadlock diagnostics, enable with
     "includeThreadNamesAsStatementComment=true".
     
   - Added an SLF4J logging adapter. Enable by adding setting the connection 
     property "logger" to "Slf4JLogger" and placing the appropriate bridge
     from SLF4J to the logging framework of choice in your CLASSPATH. As with
     other Connector/J logging adapters, the log category name used by the 
     driver is "MySQL". See http://www.slf4j.org/manual.html for more details. 
     
12-06-10 - Version 5.1.14

   - Fix for Bug#58728, NPE in com.mysql.jdbc.jdbc2.optional.StatementWrappe.getResultSet()
     if rs is null. Regression test case added to Statement regression tests.

   - Fix for Bug#58751, DatabaseMetadata.getIndexInfo() CARDINALITY now clamped
     to Integer.MAX_VALUE.

   - Fix for BUG#58590
   - Testsuite.Simple.DateTest, MetadataTest, NumbersTest and StatementsTest cleaned and fixed.

   - Testsuite.simple, ConenctionTest & DataSourceTest are up to date. Major rework on 
     ConnectionTest.testDeadlockDetection (Sveta) and testUseCompress.
   
   - Testsuite.simple, CallableStatementTest & CharsetTests are up to date.
   
   - Testsuite.regression SubqueriesRegressionTest and StringRegressionTest are up to date.

   - Testsuite.regression MicroPerformanceRegressionTest, NumbersRegressionTest, PooledConnectionRegressionTest,
     ResultSetRegressionTest are up to date.

   - Testsuite.regression.MetaDataRegressionTest up to date.
   
   - Typo in StatementRegressionTest.testLikeWithBackslashes fixed. StatementRegressionTest
     is up to date.

   - Fix for Bug#58232 - CallableStatement fails to fetch OUT parameter against 5.5 server
   
   - Testsuite.regression.Connection, tests for BUG#45419 refined by Todd so not to cause failures.

   - Testsuite.regression.CallableStatement, tests for BUG#26959 failing against 5.5+ server.

   - Bringing testsuite.regression.CachedRowsetTest up to date.

   - Bringing BLOBregression tests up to date.

   - Fix for Bug#58042 - Statements test failure not handled.

   - Fix for Bug#57850 - Refresh SELECT statement doesn't use correct data type.
     Added Field.valueNeedsQuoting (private final boolean) and protected boolean getvalueNeedsQuoting().
	 UpdatableResultSet refresher and updater call upon this value now.
	 
   - Removing commented source in fix for Bug#57697
   - Fix for Bug#57697 - Metadata getTables() was not checking for table_name already been quoted.
   - Fix for Bug#57694 - 3byte UTF8 can not be used with 5.5.3+ server.
   - Fix for Bug#57701 - StatementsTest.testBatchRewriteErrors() failing on new servers.
   
   - Fix for Bug#54756 - Cannot retrieve data from ResultSet by column name from a Sphinx daemon.
     We were relying only on "server version string" passed. Now, determining
	 server version is done via protocol flags too, where applicable.

   - Fix for Bug#57022 - cannot execute a store procedure with output parameters,
     database parameter was ignored in db.sp notation. The fix is to "sanitize" 
	 db.sp call just like in patch for noAccessToProcedureBodies. BaseTestCase
	 extended with createDatabase and dropDatabase. Regression test added.

   - Fix for Bug#57262 - "useOldUTF8Behavior" behavior was broken since 5.1.3,
     now explicitly sets connection character set to latin1 ("SET NAMES latin1")
     during connection post-handshake process.
     
   - Patch for problem where "noAccessToProcedureBodies=true" was causing 
     "underprivileged" user not to have access to procedures created by him.

   - Patch for Bug#56305, unhandled NPE in DatabaseMetaData.java when calling 
     wrong-cased function without access to mysql.proc. Although simple by 
     itself, some more enhancements were needed for everything to function 
     properly.  So, along with catching potential NPE due to server bug, a 
     guard against calling JDBC functions with db_name.proc_name notation was 
     also added. Necessary changes added to StringUtils.java too.

   - Added ability to load-balance while auto-commit is enabled.  This 
     introduces two new properties:

       loadBalanceAutoCommitStatementThreshold defines the number of matching 
       statements which will trigger the driver to (potentially) swap physical 
       server connections, 

       loadBalanceAutoCommitStatementRegex defines the regular expression 
       against which statements must match.  The default values (0 and blank, 
       respectively) retain the previously-established behavior that 
       connections with auto-commit enabled are never balanced.  Feature 
       request documented in Bug#55723.

   - Minor fix in getProcedureColumns() DisplaySize for Bug#51712. Fix for 
     Bug#41269 is not complete without this.  getColumnDisplaySize on a 
     ResultSet already consisting of metadata is now functional thanks to 
     Bogdan.

   - Minor fix for Bug#55217, return 4 as a result of DataBaseMetadata.getJDBCMajorVersion() as per manual.

   - Added support for hosts specified in the URL of the form: 
     address=(key=value), supported keys are:
       
       (protocol=tcp or pipe (for named pipes on Windows)
       (path=[] for named pipes)
       (host=[]) for TCP connections 
       (port=[]) for TCP connections 
       
       An example would be:
       
       jdbc:mysql://address=(protocol=tcp)(host=localhost)(port=3306)(user=test)/db
       
      Any other parameters are treated as host-specific properties that follow 
      the conventions of the JDBC URL properties. This now allows per-host 
      overrides of any configuration property for multi-host connections 
      (failover, loadbalance, replication). We do recommend that the overrides 
      are limited to user, password, network timeouts and statement and 
      metadata cache sizes. Unexpected behavior may be observed with other 
      per-host overrides.

    - Fix for Bug#56099 - Added support for JDBC4-specific functionality when 
      using load-balanced connections.

    - Fix for Bug#56200 - Added diagnostic information to SQLException message 
      thrown when a closed load-balanced connection is reused.  This 
      information will identify the conditions which caused the connection to 
      be closed.
      
    - Fix for Bug#56429 - When using Connector/J configured for failover 
      (jdbc:mysql://host1,host2,... URLs), the non-primary servers re-balance 
      and spawned new idle connections when the transactions on the master were
      committed or rolled-back, eventually exceeding max_connections. It was 
      also discovered that session state (autocommit, isolation level, catalog)
      wasn't  being copied from the primary connection to secondary 
      connections correctly because of the same changes that caused this bug, 
      and this was fixed as well.
     
    - Fix for Bug#56706 - Ensure read-only state is synchronized when new 
      load-balanced connections are selected.
      
    - Fixed Bug#56955 - Connection properties "trustCertificateKeyStoreType" 
      and "clientCertificateKeyStoreType" have invalid defaults, therefore 
      connections that specify "useSSL" will sometimes fail with exceptions 
      from JSSE unless "JKS" has been specified for both of these properties. 
      The default value for these properties is now "JKS", and thus it no 
      longer has to be specified.
      
    - Fixed Bug#56979 - Improper connection closing logic leads to TIME_WAIT 
      sockets on server
      
    - Fixed Bug#57380 - DatabaseMetaData.supportsMultipleResultSets() now returns
      true when connected to a 4.1 version or later server.
      
    - Fixed Bug#58706 - Failover connections didn't honor "failOverReadOnly=false", and in some
      situations would not fall back.
      
    - Removed logging integrations with log4j and apache-commons-logging due to license 
      incompatibility. Replacing with SLF4J integration in next release.

06-24-10 - Version 5.1.13

   - Minor fix in previous patch for Bug#51904. Function ConnectionImpl.setCatalog() was passed quoted argument thus breaking with "...for the right syntax to use near 'test``'"
	  
    - Fix for Bug#51912 - Passing NULL as cat. param to getProcedureColumns with !nullCatalogMeansCurrent
	
    - Fix for Bug#52167 - Can't parse parameter list with special characters inside
	
    - Fix for Bug#51904 - getProcedureColumns() always returns PROCEDURE_CAT result column as NULL
	
    - Fix for Bug#51712 - Display Size is always 0 for columns returned by getProcedureColumns()

    - Fix for Bug#51908 - db variable might have end up unassigned when calling
      getProcedureColumns()/Functions(). This is a followup on code changes made
      for Bug#51022.
    
    - Fixed Bug#51266 - jdbc:mysql:loadbalance:// would stick to the first
      host in the list in some cases, especially exacerbated if the host was
      down.
      
    - Replaced URLs of the form jdbc:mysql://host-1,host-2 with a composite of
      a normal connection and a jdbc:mysql:loadbalance:// connection for more 
      robustness and cleaner code.
      
    - Fixed BUG#51643 - Connections using jdbc:mysql:loadbalance:// would 
      have statements (and prepared statements) that did not have their connections
      changed upon commit()/rollback(), and thus applications that held statement
      instances past commit()/rollback() could have data written to or read from
      un-intended connections.
      
    - Fixed BUG#51666 - StatementInterceptors were never "un-safed" after connection 
      establishment, causing interceptors which returned result sets pre/post execution
      would not work.
      
    - Fixed BUG#51783 - Load-balanced connections could throw a SQLException
      incorrectly on commit() or rollback().  This was not caused by failures in commit
      or rollback, but rather by the possibility that the newly-selected physical
      connection was stale.  Added logic to catch and retry if this happens, up to
      the number of hosts specified for load-balancing.  Also added new property,
      loadBalanceValidateConnectionOnSwapServer, which controls whether to explicitly
      ping the selected host (otherwise, the host is presumed to be up, and will only
      be noticed if auto-commit or transaction isolation state needs to be set and
      fails).
      
    - Added loadBalancePingTimeout property to allow a specific timeout to be set
      for each ping executed against the servers.  This ping is executed when the
      physical connections are rebalanced (commit/rollback or communication exception),
      or when a query starting with (exactly) "/* ping */" is executed.  The latter
      causes each open underlying physical connection to be pinged.

    - Fixed BUG#51776 - Connection.rollback() could swallow exceptions incorrectly.

    - Fixed BUG#52231 - Differences in definitions of which SQLExceptions trigger
      a failover event could result in failure to try more than a single host in 
      certain situations.
      
    - Fixed BUG#52534 - Performance regression using load-balanced connection.  

    - More aggressively purge the statement timeout timers after they've been cancelled to
      trade time for memory. This purge only happens if statement timeouts are in use.
      
    - Added management of running load-balanced connections.  Statistics can be obtained,
      and hosts added/dropped via com.mysql.jdbc.ConnectionGroupManager or the JMX
      implementation.  This functionality is enabled by setting the new paramenter,
      loadBalanceConnectionGroup to the name of the logical grouping of connections.
      All load-balanced connections sharing the same loadBalanceConnectionGroup value,
      regardless of how the application creates them, will be managed together.  To
      enable JMX-based management, set loadBalanceEnableJMX=true and ensure that remote
      JMX is enabled in the JRE (eg, use -Dcom.sun.management.jmxremote).
      
    - Added loadBalanceExceptionChecker property, which takes a fully-qualified class
      name implementing com.mysql.jdbc.LoadBalancedExceptionChecker interface.  This
      allows custom evaluation of SQLExceptions thrown to determine whether they should
      trigger failover to an alternate host in load-balanced deployments.  The default
      is com.mysql.jdbc.StandardLoadBalanceExceptionChecker.
      
    - Added two new properties which allow more flexibility in determining which
      SQLExceptions should trigger failover in a load-balanced deployment.  The new
      loadBalanceSQLStateFailover property takes a comma-delimited list of SQLState
      codes which are compared to the SQLState of the SQLException (matching done
      with trailing wildcard), while loadBalanceSQLExceptionSubclassFailover takes
      a comma-delimited list of fully-qualified class/interface names, against
      which the SQLException is checked to determine if it is an instance of any.
      Matches trigger failover to an alternate host.
      
    - Fixed Bug#51704 - Re-written batched statements don't honor escape processing 
      flag of their creator.
      
    - Fixed Bug#43576 - Sometimes not able to register OUT parameters for 
      CallableStatements.
      
    - Fixed Bug#54175 - Driver doesn't support utf8mb4 for servers 5.5.2 and newer. The
      driver now auto-detects servers configured with character_set_server=utf8mb4 or
      treats the Java encoding "utf-8" passed via "characterEncoding=..." as utf8mb4 in
      the "SET NAMES=" calls it makes when establishing the connection. 
    
02-18-10 - Version 5.1.12

    - NO_INDEX_USED and NO_GOOD_INDEX used were only being set when profileSQL 
      was set to "true", and in some cases their values were reversed.

    - Fix for Bug#51022 - conn.getMetaData().getProcedures("schema",null,"%"); 
      returns all stored procedures from all databases and not only for given 
      one.
	
    - Fixed Bug#50538 - ${svn.revno} shows up in DBMD.getDriverVersion().
    
    - Removed usage of timestamp nanoseconds in PreparedStatement.setTimestamp(),
      as long as Bug#50774 exists in the server and there's no real support
      for nanos/micros in TIMESTAMPs, avoid the performance regression usage of 
      them causes.

    
01-20-10 - Version 5.1.11
 
    - Fix for BUG#50288 - NullPointerException possible during invalidateCurrentConnection() for load-balanced
      connections.
 
    - Fix for BUG#49745 - deleteRow() for updatable result sets can cause full table scan because escaped hex 
      values are used for primary key identifiers.
 
    - Fix for BUG#49607 - Provide Connection context in ExceptionInterceptor.
 
    - Fix for BUG#48605 - Ping leaves closed connections in liveConnections, causing subsequent Exceptions when
      that connection is used.
 
    - Fix for BUG#48442 - Load-balanced Connection object returns inconsistent results for hashCode() and equals()
      dependent upon state of underlying connections.
 
    - Fix for BUG#48172 - Batch rewrite requires space immediately after "VALUES"
    
    - Statement Interceptors didn't completely intercept server-side prepared statements.
    
    - Fix for BUG#48486 Cannot use load balanced connections with MysqlConnectionPoolDataSource.
    
    - Fix for Bug#32525 - "noDatetimeStringSync" doesn't work for server-side prepared statements. Now it does.

    - Hooked up exception interceptors so they get called now.
    
    - Rev'd the statement interceptor interface to pass on some server flags, warning counts and errors. See 
      the com.mysql.jdbc.StatementInteceptorsV2 interface for more details. The driver will create adaptors to
      transparently convert older implementations to the newer interface at runtime.
      
    - Statement Interceptors are now enabled at connection instantiation, but 
      can not return result sets (they will be ignored)  until the connection 
      has bootstrapped itself. If during the init() method your interceptor 
      requires access to the connection itself, it should ensure that methods 
      that might throw exceptions if the connection is closed should handle 
      this in a robust manner.
      
    - "Replication" connections (those with URLs that start with 
      jdbc:mysql:replication) now use a jdbc:mysql:loadbalance connection
      under the hood for the slave "pool". This also means that one can set
      load balancing properties such as "loadBalanceBlacklistTimeout" and
      "loadBalanceStrategy" to choose a mechanism for balancing the load and
      failover/fault tolerance strategy for the slave pool. This work was done
      in order to fix Bug#49537.
      
    - Fixed Bug#36565 - permgen leak from java.util.Timer. Unfortunately no great
      fix exists that lets us keep the timer shared amongst connection instances, so
      instead it's lazily created if need be per-instance, and torn down when the 
      connection is closed.
      
    - Fixed BUG#49700 - Connections from ConnectionPoolDataSource don't
      maintain any values set with "sesssionVariables=...". This was a bug
      in Connection.changeUser()/resetServerState(), we now resubmit the
      session variables during the execution of these methods.
    
09-22-09 - Version 5.1.10

    - Fix for BUG#47494 - Non standard port numbers in the URL are not honored.

09-16-09 - Version 5.1.9

    - The driver has been OSGi-ified. The bundle symbolic name is "com.mysql.jdbc", see META-INF/MANIFEST.MF to see
      what interfaces we export.
      
    - Fixed BUG#45040, adding missing tags from SVN import to BZR branch for
      5.1.
      
    - Fix for a variant of Bug#41484 - ResultSet.find*(String) failed when using cached result set
      metadata.
      
    - Fixed BUG#46637 - When the driver encounters an error condition that causes it to create a 
      CommunicationsException, it tries to build a friendly error message that helps diagnose 
      what is wrong. However, if there has been no network packets received from the server, 
      the error message contains bogus information like:

      "The last packet successfully received from the server was 1,249,932,468,916 milliseconds ago.  
      The last packet sent successfully to the server was 0 milliseconds ago."
      
      Now the error message states that it has never received any packets from the server in this
      scenario.
      
    - Added a new option, "queryTimeoutKillsConnection", when set to "true" will cause timeouts set
      by Statement.setQueryTimeout() to forcibly kill the connection, not just the query.
      
    - Fixed BUG#32216, "PORT" property filled in by Driver.parseURL() not always present. The driver 
      will now always fill in the "PORT" (using 3306 if not specified) property, and the "HOST" property 
      (using "localhost" if not specified) when parseURL() is called. The driver also parses a list of hosts 
      into HOST.n and PORT.n properties as well as adding a property "NUM_HOSTS" for the number of hosts 
      it has found. If a list of hosts is passed to the driver, "HOST" and "PORT" will be set to the 
      values given by "HOST.1" and "PORT.1" respectively. This change has centralized and cleaned up a large
      swath of code used to generate lists of hosts, both for load-balanced and fault tolerant connections and
      their tests.
      
    - Fixed the ResultSet side of BUG#23584 - Calendar discared when retrieving dates from server-side prepared
      statements. The other cases of this bug were fixed when "useLegacyDatetimeCode=false" became the default.

    - Fixed Bug#44324 - Data truncation exceptions did not return the vendor error code from the server. Note that
      the vendor error code is not hard-coded to 1265 as in the bug report, because the server returns different
      error codes for different types of truncations, and we did not want to mask those.
      
    - Fixed Bug#27431 - ResultSet.deleteRow() advances the cursor. The driver now places the cursor on the prior
      row in the result set, or before the start of the result set if the result set is empty after the deletion.
      
    - Fixed Bug#43759 - ResultSet.deleteRow() generates corrupt DELETE statement for primary keys with binary
      data.
      
    - Fixed Bug#46925 - Suspendable XA connections were not pinned to the XID for the global transaction, leading
      to failure when attempting to suspend/resume/commit from different logical XA connections.
      
    - Fixed Bug#44508 - DatabaseMetadata.getSuperTypes() returns result set with incorrect column names.
      
    - Fixed Bug#46788 - Batched prepared statements with ON DUPLICATE KEY UPDATE are rewritten incorrectly when
      when there are parameters as part of the UPDATE clause. Statements of this form can not be rewritten
      as multi-value INSERTs so they are rewritten into multi-statements instead.

07-16-09 - Version 5.1.8
    - Fixed BUG#44588 - Fixed error message for connection exceptions when
      streaming result sets are used.
      
    - Modified/fixed test cases using UnreliableSocketFactory.

    - Fixed BUG#43421 - Made doPing() global blacklist-aware, so that it does not
      throw Exceptions when at least a single load-balanced server is available.

    - Fixed BUG#43071 - Specifying ASCII encoding for converting seed String to
      byte array; allowing system default encoding to be used causes auth failures
      on EBCDIC platforms.

    - Fixed BUG#43070 - traceProtocol parameter isn't configured early enough to
      capture handshake protocol.

    - Fixed BUG#41161 - PreparedStatement.addBatch() doesn't check for all parameters
      being set, which leads to a NullPointerException when calling executeBatch() and
      rewriting batched statements into multi-value or multi-statement statements.

    - Fixed BUG#42055 - ConcurrentModificationException possible when removing items
      from global blacklist.
      
    - Fixed Bug #42309 - Statement.getGeneratedKeys() returns 2 keys when
      using ON DUPLICATE KEY UPDATE
      
    - Fixed some quoting of substituted parameter issues in localized error messages.
    
    - Added a version check around getting the variable 'auto_increment_increment' for
      servers < 5.0.2, which quiets down a warning message that the driver would log
      when connecting to MySQL-4.1 or older.
      
    - The driver will automatically disable elideSetAutoCommit and useLocalTransactionState
      if it detects a MySQL server version older than 6.0.10 with the query cache enabled, due
      to Bug#36326 which can cause the server to report bogus transaction state.
      
    - Fixed a performance regression (Bug#41532) in rewritten batched inserts when "ON DUPLICATE KEY" 
      was present.
      
      Fixes include an improvement to token searching in the statement, and the ability for the driver
      to rewrite prepared statements that include "ON DUPLICATE KEY UPDATE" into multi-valued inserts as
      long as there is no use of LAST_INSERT_ID() in the update clause (as this would render 
      getGeneratedKey() values incorrect).
      
    - Fixed Bug#44056 - Statement.getGeneratedKeys() retains result set instances until statement is closed,
      thus causing memory leaks for long-lived statements, or statements used in tight loops.
      
    - Fixed issues with server-side prepared statement batch re-writing caused by the fix to Bug#41532.
      Rewriting of batched statements now works the same between normal prepared statements and server-side
      prepared statements.
      
    - Fixed Bug#44862 - getBestRowIdentifier does not return resultset as per JDBC API specifications

    - Fixed Bug#44683 - getVersionColumns does not return resultset as per JDBC API specifications

    - Fixed Bug#44865 - getColumns does not return resultset as per JDBC API specifications

    - Fixed Bug#44868 - getTypeInfo does not return resultset as per JDBC API specifications

    - Fixed Bug#44869 - getIndexInfo does not return resultset as per JDBC API specifications

    - Fixed Bug#44867 - getImportedKeys/exportedKeys/crossReference doesn't have correct type for DEFERRABILITY

    - Fixed Bug#41730 - SQL Injection when using U+00A5 and SJIS
    
    - Fixed Bug#43196 - Statement.getGeneratedKeys() doesn't return values for UNSIGNED BIGINTS with values > Long.MAX_VALUE.
      Unfortunately, because the server doesn't tell clients what TYPE the auto increment value is, the driver can't consistently 
      return BigIntegers for the result set returned from getGeneratedKeys(), it will only return them if the value is > Long.MAX_VALUE. 
      If your application needs this consistency, it will need to check the class of the return value from .getObject() on the 
      ResultSet returned by Statement.getGeneratedKeys() and if it's not a BigInteger, create one based on the java.lang.Long that 
      is returned.
      
    - Fixed Bug#38387 - "functionsNeverReturnBlobs=true" now works for SQL functions that return binary/binary collation VAR_STRINGS.

    - Fixed Bug#45171 - Connection.serverPrepareStatement() returns wrong default result set types
    
    - Fixed Bug #43714 - useInformationSchema with
      DatabaseMetaData.getExportedKeys() throws exception

    - Fixed Bug #42253 - multiple escaped quotes cause exception from
      EscapeProcessor

    - Fixed Bug #41566 - Quotes within comments not correctly ignored by
      statement parser

    - Fixed Bug #41269 - DatabaseMetadata.getProcedureColumns() returns
      wrong value for column length

    - Fixed Bug #40439 - Error rewriting batched statement if table name
      ends with "values".

    - Fixed Bug #41484 Accessing fields by name after the ResultSet is closed throws
      NullPointerException.

    - Fixed Bug #39426 - executeBatch passes most recent PreparedStatement params
      to StatementInterceptor
      
    - Support use of INFORMATION_SCHEMA.PARAMETERS when "useInformationSchema" is set "true" and the view exists
      for DatabaseMetaData.getProcedureColumns() and getFunctionColumns().
      
    - When "logSlowQueries" is set to "true", and the driver has made a connection to a server that has suport
      for the SERVER_QUERY_WAS_SLOW flag in the protocol, the query will be logged if the server indicates the
      query has passed the slow query threshold.

    - Added new property, "maxAllowedPacket" to set maximum allowed packet size to
      send to server.

10-22-08 - Version 5.1.7
	- Fixed BUG#33861 - Added global blacklist for LoadBalancingConnectionProxy and
	  implemented in RandomBalanceStrategy and BestResponseTimeBalanceStrategy.
	  Added new property, "loadBalanceBlacklistTimeout", to control how long a
	  server lives in the global blacklist.
	  
	- Fixed BUG#38782 - Possible IndexOutOfBoundsException in random load balancing
	  strategy.
	  
	- Fixed BUG#39784 - invalidateCurrentConnection() does not manage global blacklist
	  when handling connection exceptions.

	- Fixed BUG#40031 - Adding support for CallableStatement.execute() to call
	  stored procedures that are defined as NO SQL or SQL READ DATA when failed
	  over to a read-only slave with replication driver.

	- Fixed BUG#35170- ResultSet.isAfterLast() doesn't work with for
	  streaming result sets.
	  
	- Fixed BUG#35199 - Parse error for metadata in stored function.
	
	- Fixed BUG#35415 - When result set is from views without access to underlying
	  columns and is opened with CONCUR_UPDATABLE, don't throw SQLExceptions when
	  checking updatability due to access permissions, instead return
	  CONCUR_READONLY from getConcurrency.
	  
	- Fixed BUG#35666 - NullPointerException when using "logSlowQueries=true" with
	  server-side prepared statements enabled.
	  
	- Fixed BUG#35660 - Calling equals() on connections created with "jdbc:mysql:loadbalance:"
	  URLs did not have the same behavior as "plain" connections. The behavior we use
	  is the implementation in java.lang.Object, load-balanced connections just happened
	  to be using a java.lang.reflect.Proxy which required some custom behavior in 
	  equals() to make it work the same as "plain" connections.
	  
	  Note that there is no *specified* equals contract for JDBC connections in the
	  JDBC specification itself, but the test makes sure that our implementation is
	  at least consistent.
	    
	- Fixed BUG#35810 - Properties set in URLs and then passed to DataSources via setUrl() 
	  did not take effect in certain circumstances. This also fixes related bugs BUG#13261 and
	  BUG#35753.
	  
	- Fixed BUG#36051 - ResultSet.getTime() won't accept value of '24' for hours component of
	  a java.sql.Time.
	  
	- Fixed BUG#36830 - DBMD.getColumns() doesn't return correct COLUMN_SIZE for SET columns. The
	  logic wasn't accounting for the ","s in the column size.
	  
    - Fixed BUG#35610, BUG#35150- ResultSet.findColumn() and ResultSet.get...(String) doesn't allow
      column names to be used, and isn't congruent with ResultSetMetadata.getColumnName().
      
      By default, we follow the JDBC Specification here, in that the 4.0 behavior
	  is correct. Calling programs should use ResultSetMetaData.getColumnLabel() to dynamically determine
	  the correct "name" to pass to ResultSet.findColumn() or ResultSet.get...(String) whether or not the
	  query specifies an alias via "AS" for the column. ResultSetMetaData.getColumnName() will return the
	  actual name of the column, if it exists, and this name can *not* be used as input to ResultSet.findColumn()
	  or ResultSet.get...(String).
	  
	  The JDBC-3.0 (and earlier) specification has a bug, but you can get the buggy behavior
	  (allowing column names *and* labels to be used for ResultSet.findColumn() and get...(String)) by setting 
	  "useColumnNamesInFindColumn" to "true".
	
	- Fixed BUG#35489 - Prepared statements from pooled connections cause NPE when closed() under JDBC-4.0.
	
	- Added connection property "useLocalTransactionState" which configures if the driver use the in-transaction 
	  state provided by the MySQL protocol to determine if a commit() or rollback() should actually be sent to the database.
	  (disabled by default).
	  
	- Use socket timeouts for JDBC-4.0's Connection.isValid(int timeout) instead of timer tasks, for scalability. As a side effect
	  internally, any communications with the database can use a timeout different than the configured timeout, but this isn't currently
	  used.
	  
	- The number and position of columns for "SHOW INNODB STATUS" changed in MySQL-5.1, which caused the 
	  "includeInnodbStatusInDeadlockExceptions" feature to not show data about the deadlock.
	  
	- Implemented support of INFORMATION_SCHEMA for DatabaseMetadata.getTables() (views there are available as "SYSTEM TABLE"), and thus
	  also made INFORMATION_SCHEMA tables available via DatabaseMetadata.getColumns().
	  
	- Fixed BUG#39352, "INSERT ... ON DUPLICATE KEY UPDATE" doesn't return "0" for un-affected rows. This requires the driver to not
	  send the "CLIENT_FOUND_ROWS" flag to the server when it connects if the connection property "useAffectedRows" is set to "true", 
	  which breaks JDBC-compliance, but currently there is no other way to get correct return values from the server.
	  
	- Fixed BUG#38747 - ResultSets in "streaming" mode throw an exception when closed when the connection is set as "read-only".
	  
	- Fixed BUG#37570 - Can't use non-latin1 passwords. Added connection property "passwordCharacterEncoding". Leaving this set to 
	  the default value (null), uses the platform character set, which works for ISO8859_1 (i.e. "latin1") passwords. For passwords 
	  in other character encodings, the encoding will have to be specified with this property, as it's not possible for the driver to 
	  auto-detect this.
	  
	- Fixed BUG#39911 - We don't retrieve nanos correctly when -parsing- a string for a TIMESTAMP. MySQL itself doesn't support micros
	  or nanos in timestamp values, but if they're stored as strings, historically we try and parse the nanos portion as well. 
	  Unfortunately we -interpreted- them as micros. This fix includes correcting that behavior, and setting the milliseconds portion of
	  such TIMESTAMPs to a correct value as well.
	  
	- Fixed BUG#39962 - ResultSet.findColumn() is slow for applications that call it too often (we're looking at -you- Hibernate). We're
	  using TreeMaps to get case-insensitive comparisons (required for JDBC compliance), but they can be slower than hash maps, so using the
	  approach Alex Burgel points out in this bug seems to help.
	  
	- Fixed BUG#39956 - Statement.getGeneratedKeys() doesn't respect the 'auto_increment_increment' value. We now grab the *session-scoped* 
	  value, and use that. Beware that using "cacheServerConfig=true" will cause us to cache this value, so new connections won't see changes
	  that are applied via something like "init-sql".
	  
	- Fixed BUG#39611 - ReplicationConnection never sends queries to last host in slave list.
	
	- Fixed BUG#34185 - Statement.getGeneratedKeys() does not raise exception when statement was not 
	  created with Statement.RETURN_GENERATED_KEYS flags.
	  
	- Using autoGenerateTestcaseScript=true now logs all statements, regardless or not if they cause errors when processed by MySQL.
	  A "clock" value (millis since epoch) was added in the comment that is pre-pended with the idea that it can then be used
	  when post-processing output to sequence things correctly for a multi-threaded testcase, or to replay the test case with the
	  correct think times.
	
03-06-08 - Version 5.1.6

    - JDBC-4.0-ized XAConnections and datasources.
    
    - Fixed BUG#31790 MysqlValidConnectionChecker 
      doesn't properly handle ReplicationConnection
    
    - Fixed Bug#20491 - DatabaseMetadata.getColumns() doesn't
      return correct column names if connection character set
      isn't UTF-8. (There was a server-side component of this that
      was fixed late in the 5.0 development cycle, it seems, this
      is the last piece that fixes some loose ends in the JDBC
      driver). This fix touches *all* metadata information coming
      from the MySQL server itself.
      
    - Fixed MysqlIO.nextRowFast() to only attempt to read server
      warning counts and status if talking to a 4.1 or newer server
      (fixes a hang when reading data from 4.0 servers).
      
    - Made profiler event handling extensible via the "profilerEventHandler"
      connection property.
      
    - Fixed Bug#31823 - CallableStatement.setNull() on a stored function would 
      throw an ArrayIndexOutOfBounds when setting the last parameter to null when calling setNull().

    - Added SSL-related configuration property "verifyServerCertificate". If set to "false", the driver won't verify 
      the server's certificate when "useSSL" is set to "true".
      
      When using this feature, the keystore parameters should be specified by the 
      "clientCertificateKeyStore*" properties, rather than system properties, as the JSSE doesn't
      make it straightforward to have a non-verifying trust store and the "default" key store.
      
    - Fixed ResultSetMetadata.getColumnName() for result sets returned from
      Statement.getGeneratedKeys() - it was returning null instead of
      "GENERATED_KEY" as in 5.0.x.
      
    - More applicable fix for the "random" load balance strategy in the face
      of node non-responsive, it re-tries a *different* random node, rather 
      than waiting for the node to recover (for BUG#31053)
      
    - Fixed BUG#32577 - no way to store two timestamp/datetime values that happens
      over the DST switchover, as the hours end up being the same when sent as
      the literal that MySQL requires.

      Note that to get this scenario to work with MySQL (since it doesn't support
      per-value timezones), you need to configure your server (or session) to be in UTC,
      and tell the driver not to use the legacy date/time code by setting
      "useLegacyDatetimeCode" to "false". This will cause the driver to always convert
      to/from the server and client timezone consistently.
      
      This bug fix also fixes BUG#15604, by adding entirely new date/time handling
      code that can be switched on by "useLegacyDatetimeCode" being set to "false" as
      a JDBC configuration property. For Connector/J 5.1.x, the default is "true",
      in trunk and beyond it will be "false" (i.e. the old date/time handling code, warts
      and all will be deprecated).
      
    - Fixed BUG#32877 - Load balancing connection using best response time would incorrectly
      "stick" to hosts that were down when the connection was first created.
      
      We solve this problem with a black list that is used during the picking of new hosts.
      If the black list ends up including all configured hosts, the driver will retry for
      a configurable number of times (the "retriesAllDown" configuration property, with a default
      of 120 times), sleeping 250ms between attempts to pick a new connection.
      
      We've also went ahead and made the balancing strategy extensible. To create a new strategy,
      implement the interface com.mysql.jdbc.BalanceStrategy (which also includes our standard
      "extension" interface), and tell the driver to use it by passing in the
      class name via the "loadBalanceStrategy" configuration property. 
      
    - Fixed BUG#30508 - ResultSet returned by Statement.getGeneratedKeys() is not closed 
      automatically when statement that created it is closed.
      
    - Added two new connection properties, "selfDestructOnPingSecondsLifetime" and 
      "selfDestructOnPingMaxOperations" designed to control overall connection lifetime
      (useful to reclaim resources on the server side) for connection pools that don't have such a 
      facility. 
      
      The driver will consult the values of these properties when a ping is sent, either through 
      calling Connection.ping(), issuing the "ping marker" query (any query that starts with 
      "/* ping */"), or when using JDBC-4.0, calling Connection.isValid(). 
      
      If the connection has issued too many operations, or is too old, the driver will
      throw a SQLException with the SQLState of "08S01" at the time of the ping, which
      will cause the connection to be invalidated with most pools in use today.
      
    - Fixed issue where driver could send invalid server-side prepared statement 
      IDs to the server when the driver was setup to do auto-reconnect as the
      connection could get set up enough to start sending queries on one thread,
      while the thread that "noticed" the connection was down hasn't completed
      re-preparing all of the server-side prepared statements that were open when
      the connection died.
      
      Potentially fixes cause for bug 28934. Potentially fixes other possible race
      conditions where one thread that has created a connection "shares" it with other
      threads if the connection is reconnected due to auto-reconnect functionality.
      
    - Fixed BUG#33823 - Public interface ResultSetInternalMethods with reference to 
      non-public class com.mysql.jdbc.CachedResultSetMetaData.
      
    - For any SQLException caused by another Throwable, besides dumping the message or stack
      trace as a string into the message, set the underlying Throwable as the cause for
      the SQLException, making it accessible via getCause().  
     
    - Fixed BUG#34093 - Statements with batched values do not return correct values for 
      getGeneratedKeys() when "rewriteBatchedStatements" is set to "true", and the 
      statement has an "ON DUPLICATE KEY UPDATE" clause.

    - Fixed BUG#31192 - Encoding Issue retrieving serverVersion in MysqlIO in the 
      method doHandshake when encoding doesn't contain ASCII characters in the "standard"
      place (i.e. ebcdic).
      
    - Fixed issue where META-INF in the binary .jar file wasn't packed correctly,
      leading to failure of the JDBC-4.0 SPI mechanism.
       
    - CallableStatements that aren't really stored procedure or stored function calls can
      now be used, for tools such as Oracle JDeveloper ADF that issue statements such as 
      DDL through CallableStatements.
    
    - Fixed BUG#34518 - Statements using cursor fetch leaked internal prepared statements
      until connection was closed. The internal prepared statement is now held open while
      the result set is open, and closed by the result set itself being closed.

    - Fixed BUG#34677 - Blob.truncate() wouldn't take "0" as an argument.

    - CommunicationExceptions now carry information about the last time a packet
      was received from the MySQL server, as well as when the last packet was sent
      to one, in an effort to make it easier to debug communications errors caused
      by network timeouts.
      
    - Reverted a change to DatabaseMetadata.getColumns() from 5.0, where
      getColumns() would report NULL for COLUMN_SIZE for TIME, DATE, DATETIME
      and TIMESTAMP types. It now reports the column size, in the 
      DatabaseMetadata implementations that use "SHOW" commands, and the 
      INFORMATION_SCHEMA.
      
    - Fixed Bug#34762 - RowDataStatic does't always set the metadata in 
      ResultSetRow, which can lead to failures when unpacking DATE,
      TIME, DATETIME and TIMESTAMP types when using absolute, relative,
      and previous result set navigation methods.
      
    - Fixed BUG#34703 - Connection.isValid() invalidates connection after
      timeout, even if connection is actually valid.
      
    - Fixed BUG#34194 - ResultSetMetaData.getColumnTypeName() returns
      "UNKNOWN" for GEOMETRY type.
      
    - Fixed BUG#33162 - NullPointerException instead of SQLException 
      thrown for ResultSet.getTimestamp() when not positioned on a
      row.

    - The ConnectionLifecycleInterceptor interface now has callback methods for
      transaction initiation (transactionBegun()), and completion 
      (transactionCompleted()), as reported by the *server* (i.e. 
      calling Connection.setAutoCommit(false) will not trigger 
      transactionBegun() being called, however the first statement
      which causes a transaction to start on the server will cause
      transactionBegun() to be called *after* the statement has been processed
      on the server).

    - Fixed Bug#34913 - ResultSet.getTimestamp() returns incorrect
      values for month/day of TIMESTAMPs when using server-side
      prepared statements (not enabled by default).
      
    - Fixed BUG#34937 - MysqlConnectionPoolDataSource does not support 
      ReplicationConnection. Notice that we implemented com.mysql.jdbc.Connection
      for ReplicationConnection, however, only accessors from ConnectionProperties
      are implemented (not the mutators), and they return values from the currently
      active connection. All other methods from com.mysql.jdbc.Connection are
      implemented, and operate on the currently active connection, with the exception of
      resetServerState() and changeUser().
      
    - Connections created with jdbc:mysql:replication:// URLs now force
      roundRobinLoadBalance=true on the slaves, and round-robin loadbalancing
      now uses a "random" choice to more evenly distribute load across slave
      servers, especially in connection pools. Connections that are configured
      with "roundRobinLoadBalance=true" no longer set the failover state,
      as it's assumed that we're not attempting to fall-back to a master
      server. This fixes BUG#34963.
    
10-09-07 - Version 5.1.5

    - Released instead of 5.1.4 to pickup patch for BUG#31053
      from 5.0.8.
      
10-09-07 - Version 5.1.4 

    - Added "autoSlowLog" configuration property, overrides 
      "slowQueryThreshold*" properties, driver determines slow
      queries by those that are slower than 5 * stddev of the mean
      query time (outside the 96% percentile).
      
    - Fixed BUG#28256 - When connection is in read-only mode, 
      queries that are wrapped in parentheses incorrectly identified 
      as DML.
       
09-07-07 - Version 5.1.3 RC

	- Setting "useBlobToStoreUTF8OutsideBMP" to "true" tells the
	  driver to treat [MEDIUM/LONG/TINY]BLOB columns as [LONG]VARCHAR
	  columns holding text encoded in UTF-8 that has characters
	  outside the BMP (4-byte encodings), which MySQL server
	  can't handle natively.

	  Set "utf8OutsideBmpExcludedColumnNamePattern" to a regex so that
	  column names matching the given regex will still be treated
	  as BLOBs The regex must follow the patterns used for the
	  java.util.regex package. The default is to exclude no columns,
	  and include all columns.

	  Set "utf8OutsideBmpIncludedColumnNamePattern" to specify exclusion
	  rules to "utf8OutsideBmpExcludedColumnNamePattern". The regex must
	  follow the patterns used for the java.util.regex package.

	- New methods on com.mysql.jdbc.Statement: setLocalInfileInputStream()
	  and getLocalInfileInputStream().

	  setLocalInfileInputStream() sets an InputStream instance that will be used to send data
      to the MySQL server for a "LOAD DATA LOCAL INFILE" statement
      rather than a FileInputStream or URLInputStream that represents
      the path given as an argument to the statement.

      This stream will be read to completion upon execution of a
      "LOAD DATA LOCAL INFILE" statement, and will automatically
      be closed by the driver, so it needs to be reset
      before each call to execute*() that would cause the MySQL
      server to request data to fulfill the request for
      "LOAD DATA LOCAL INFILE".

      If this value is set to NULL, the driver will revert to using
      a FileInputStream or URLInputStream as required.

      getLocalInfileInputStream() returns the InputStream instance that will be used to send
      data in response to a "LOAD DATA LOCAL INFILE" statement.

      This method returns NULL if no such stream has been set
      via setLocalInfileInputStream().

    - The driver now connects with an initial character set
      of "utf-8" solely for the purposes of authentication to
      allow usernames and database names in any character set to
      be used in the JDBC URL.

    - Errors encountered during Statement/PreparedStatement/CallableStatement.executeBatch()
      when "rewriteBatchStatements" has been set to "true" now return
      BatchUpdateExceptions according to the setting of "continueBatchOnError".
      
      If "continueBatchOnError" is set to "true", the update counts for the
      "chunk" that were sent as one unit will all be set to EXECUTE_FAILED, but
      the driver will attempt to process the remainder of the batch. You can determine which
      "chunk" failed by looking at the update counts returned in the BatchUpdateException.
      
      If "continueBatchOnError" is set to "false", the update counts returned
      will contain the failed "chunk", and stop with the failed chunk, with all 
      counts for the failed "chunk" set to EXECUTE_FAILED.
      
      Since MySQL doesn't return multiple error codes for multiple-statements, or
      for multi-value INSERT/REPLACE, it is the application's responsibility to handle 
      determining which item(s) in the "chunk" actually failed.
      
    - Statement.setQueryTimeout()s now affect the entire batch for batched 
      statements, rather than the individual statements that make up the batch.
      
06-29-07 - Version 5.1.2 Beta

    - Setting the configuration property "rewriteBatchedStatements"
      to "true" will now cause the driver to rewrite batched prepared
      statements with more than 3 parameter sets in a batch into
      multi-statements (separated by ";") if they are not plain
      (i.e. without SELECT or ON DUPLICATE KEY UPDATE clauses) INSERT
      or REPLACE statements.

06-22-07 - Version 5.1.1 Alpha

    - Pulled vendor-extension methods of Connection implementation out
      into an interface to support java.sql.Wrapper functionality from
      ConnectionPoolDataSource. The vendor extensions are javadoc'd in
      the com.mysql.jdbc.Connection interface.

      For those looking further into the driver implementation, it is not
      an API that is used for plugability of implementations inside our driver
      (which is why there are still references to ConnectionImpl throughout the
      code).

      Incompatible change: Connection.serverPrepare(String) has been re-named
      to Connection.serverPrepareStatement() for consistency with
      Connection.clientPrepareStatement().

      We've also added server and client prepareStatement() methods that cover
      all of the variants in the JDBC API.

    - Similar to Connection, we pulled out vendor extensions to Statement
      into an interface named "com.mysql.Statement", and moved the Statement
      class into com.mysql.StatementImpl. The two methods (javadoc'd in
      "com.mysql.Statement" are enableStreamingResults(), which already existed,
      and disableStreamingResults() which sets the statement instance back to
      the fetch size and result set type it had before enableStreamingResults()
      was called.

    - Added experimental support for statement "interceptors" via the
      com.mysql.jdbc.StatementInterceptor interface, examples are
      in com/mysql/jdbc/interceptors.

      Implement this interface to be placed "in between" query execution, so that
      you can influence it. (currently experimental).

      StatementInterceptors are "chainable" when configured by the user, the
      results returned by the "current" interceptor will be passed on to the next
      on in the chain, from left-to-right order, as specified by the user in the
      JDBC configuration property "statementInterceptors".

      See the sources (fully javadoc'd) for com.mysql.jdbc.StatementInterceptor
      for more details until we iron out the API and get it documented in the
      manual.

    - Externalized the descriptions of connection properties.

    - The data (and how it's stored) for ResultSet rows are now behind an
      interface which allows us (in some cases) to allocate less memory
      per row, in that for "streaming" result sets, we re-use the packet
      used to read rows, since only one row at a time is ever active.

    - Made it possible to retrieve prepared statement parameter bindings
      (to be used in StatementInterceptors, primarily).

    - Row navigation now causes any streams/readers open on the result set
      to be closed, as in some cases we're reading directly from a shared network
      packet and it will be overwritten by the "next" row.

    - Setting "rewriteBatchedStatements" to "true" now causes CallableStatements
      with batched arguments to be re-written in the form "CALL (...); CALL (...); ..."
      to send the batch in as few client-server round trips as possible.

    - Driver now picks appropriate internal row representation (whole row in one
      buffer, or individual byte[]s for each column value) depending on heuristics,
      including whether or not the row has BLOB or TEXT types and the overall
      row-size. The threshold for row size that will cause the driver to
      use a buffer rather than individual byte[]s is configured by the
      configuration property "largeRowSizeThreshold", which has a default
      value of 2KB.

04-11-07 - Version 5.1.0 Alpha

	- Bumped JDBC Specification version number in jar-file manifest.

	- Re-worked Ant buildfile to build JDBC-4.0 classes separately, as well
	  as support building under Eclipse (since Eclipse can't mix/match JDKs).

	  To build, you must set JAVA_HOME to J2SDK-1.4.2 or Java-5, and set
	  the following properties on your Ant commandline:

	  com.mysql.jdbc.java6.javac - full path to your Java-6 javac executable
	  com.mysql.jdbc.java6.rtjar - full path to your Java-6 rt.jar file

	- New feature - driver will automatically adjust session variable
	  "net_write_timeout" when it determines its been asked for a "streaming"
	  result, and resets it to the previous value when the result set
	  has been consumed. (configuration property is named
	  "netTimeoutForStreamingResults", value has unit of seconds,
	  the value '0' means the driver will not try and adjust this value).

    - Added support for JDBC-4.0 categorized SQLExceptions.

	- Refactored CommunicationsException into a JDBC3 version, and a JDBC4
	  version (which extends SQLRecoverableException, now that it exists).

	  This change means that if you were catching
	  com.mysql.jdbc.CommunicationsException in your applications instead
	  of looking at the SQLState class of "08", and are moving to Java 6
	  (or newer), you need to change your imports to that exception
	  to be com.mysql.jdbc.exceptions.jdbc4.CommunicationsException, as
	  the old class will not be instantiated for communications link-related
	  errors under Java 6.

	- Added support for JDBC-4.0's client information. The backend storage
	  of information provided via Connection.setClientInfo() and retrieved
	  by Connection.getClientInfo() is pluggable by any class that implements
	  the com.mysql.jdbc.JDBC4ClientInfoProvider interface and has a no-args
	  constructor.

	  The implementation used by the driver is configured using the
	  "clientInfoProvider" configuration property (with a default of value
	  of "com.mysql.jdbc.JDBC4CommentClientInfoProvider", an implementation
	  which lists the client info as a comment prepended to every query
	  sent to the server).

	  This functionality is only available when using Java-6 or newer.

	- Added support for JDBC-4.0's SQLXML interfaces.

	- Added support for JDBC-4.0's Wrapper interface.

	- Added support for JDBC-4.0's NCLOB, and NCHAR/NVARCHAR types.

nn-nn-07 - Version 5.0.9

    - Driver now calls SocketFactory.afterHandshake() at appropriate time.
    
10-09-07 - Version 5.0.8

    - Fixed BUG#30550, executeBatch() would fail with an ArithmeticException
      and/or NullPointerException when the batch had zero members and
      "rewriteBatchedStatements" was set to "true" for the connection.
    
    - Added two configuration parameters (both default to "false")
    
            * blobsAreStrings  - Should the driver always treat BLOBs as Strings 
                                 specifically to work around dubious metadata returned 
                                 by the server for GROUP BY clauses?
            
            * functionsNeverReturnBlobs - Should the driver always treat data from 
                                          functions returning BLOBs as Strings - 
                                          specifically to work around dubious metadata 
                                          returned by the server for GROUP BY clauses?

    - Fixed BUG#29106 - Connection checker for JBoss didn't use same method parameters
      via reflection, causing connections to always seem "bad".
      
    - Fixed BUG#30664 - Note that this fix only works for MySQL server 
      versions 5.0.25 and newer, since earlier versions didn't consistently 
      return correct metadata for functions, and thus results from 
      subqueries and functions were indistinguishable from each other, 
      leading to type-related bugs.

    - Fixed BUG#28972 - DatabaseMetaData.getTypeInfo() for the types DECIMAL
      and NUMERIC will return a precision of 254 for server versions older than
      5.0.3, 64 for versions 5.0.3-5.0.5 and 65 for versions newer than 5.0.5.
    
    - Fixed BUG#29852 - Closing a load-balanced connection would cause a
      ClassCastException.
    
    - Fixed BUG#27867 - Schema objects with identifiers other than
      the connection character aren't retrieved correctly in 
      ResultSetMetadata.
      
    - Fixed BUG#28689 - CallableStatement.executeBatch() doesn't work when 
      connection property "noAccessToProcedureBodies" has been set to "true".
     
      The fix involves changing the behavior of "noAccessToProcedureBodies",in 
      that the driver will now report all paramters as "IN" paramters
      but allow callers to call registerOutParameter() on them without throwing
      an exception.
      
    - Fixed BUG#27182 - Connection.getServerCharacterEncoding() doesn't work
      for servers with version >= 4.1.

    - Fixed BUG#27915 - DatabaseMetaData.getColumns() doesn't
      contain SCOPE_* or IS_AUTOINCREMENT columns.

    - Fixed BUG#30851, NPE with null column values when
      "padCharsWithSpace" is set to "true".
    
    - Specifying a "validation query" in your connection pool 
      that starts with "/* ping */" _exactly_ will cause the driver to 
      instead send a ping to the server and return a fake result set (much 
      lighter weight), and when using a ReplicationConnection or a LoadBalancedConnection, 
      will send the ping across all active connections.
      
    - Fixed Bug#30892 setObject(int, Object, int, int) delegate in
      PreparedStatmentWrapper delegates to wrong method.
      
    - XAConnections now start in auto-commit mode (as per JDBC-4.0 specification
      clarification).
     
    - Fixed Bug#27412 - cached metadata with PreparedStatement.execute()
      throws NullPointerException.
      
    - Driver will now fall back to sane defaults for max_allowed_packet and
      net_buffer_length if the server reports them incorrectly (and will log
      this situation at WARN level, since it's actually an error condition).
    
    - Fixed BUG#27916 - UNSIGNED types not reported via DBMD.getTypeInfo(), and 
      capitalization of type names is not consistent between DBMD.getColumns(), 
      RSMD.getColumnTypeName() and DBMD.getTypeInfo().

      This fix also ensures that the precision of UNSIGNED MEDIUMINT
      and UNSIGNED BIGINT is reported correctly via DBMD.getColumns().

    - Fixed BUG#31053 - Connections established using URLs of the form
      "jdbc:mysql:loadbalance://" weren't doing failover if they tried to 
      connect to a MySQL server that was down. The driver now attempts
      connections to the next "best" (depending on the load balance strategy
      in use) server, and continues to attempt connecting to the next "best"
      server every 250 milliseconds until one is found that is up and running 
      or 5 minutes has passed.
      
      If the driver gives up, it will throw the last-received SQLException.
      
07-19-07 - Version 5.0.7

    - Setting the configuration parameter "useCursorFetch" to "true" for
      MySQL-5.0+ enables the use of cursors that allow Connector/J to save
      memory by fetching result set rows in chunks (where the chunk size
      is set by calling setFetchSize() on a Statement or ResultSet) by
      using fully-materialized cursors on the server.

      The driver will will now automatically set "useServerPrepStmts" to
      "true" when "useCursorFetch" has been set to "true", since the feature
      requires server-side prepared statements in order to function.

	- Fixed BUG#28469 - PreparedStatement.getMetaData() for statements
	  containing leading one-line comments is not returned correctly.

	  As part of this fix, we also overhauled detection of DML for
	  executeQuery() and SELECTs for executeUpdate() in plain and
	  prepared statements to be aware of the same  types of comments.

    - Added configuration property "useNanosForElapsedTime" - for
      profiling/debugging functionality that measures elapsed time,
      should the driver try to use nanoseconds resolution if available
      (requires JDK >= 1.5)?

    - Added configuration property "slowQueryThresholdNanos" - if
      "useNanosForElapsedTime" is set to "true", and this property
      is set to a non-zero value the driver will use this threshold
      (in nanosecond units) to determine if a query was slow, instead
      of using millisecond units.

      Note, that if "useNanosForElapsedTime" is set to "true", and this
      property is set to "0" (or left default), then elapsed times will
      still be measured in nanoseconds (if possible), but the slow query
      threshold will be converted from milliseconds to nanoseconds, and thus
      have an upper bound of approximately 2000 millesconds (as that threshold
      is represented as an integer, not a long).

	- Added configuration properties to allow tuning of TCP/IP socket
	  parameters:

	  	"tcpNoDelay" - Should the driver set SO_TCP_NODELAY (disabling the
	  	               Nagle Algorithm, default "true")?

		"tcpKeepAlive" - Should the driver set SO_KEEPALIVE (default "true")?

		"tcpRcvBuf" - Should the driver set SO_RCV_BUF to the given value?
		              The default value of '0', means use the platform default
		              value for this property.

		"tcpSndBuf" - Should the driver set SO_SND_BUF to the given value?
		              The default value of '0', means use the platform default
		              value for this property.

		"tcpTrafficClass" - Should the driver set traffic class or
		                    type-of-service fields? See the documentation
		                    for java.net.Socket.setTrafficClass() for more
		                    information.

	- Give more information in EOFExceptions thrown out of MysqlIO (how many
	  bytes the driver expected to read, how many it actually read, say that
	  communications with the server were unexpectedly lost).

	- Setting "useDynamicCharsetInfo" to "false" now causes driver to use
	  static lookups for collations as well (makes
	  ResultSetMetadata.isCaseSensitive() much more efficient, which leads
	  to performance increase for ColdFusion, which calls this method for
	  every column on every table it sees, it appears).

	- Driver detects when it is running in a ColdFusion MX server (tested
	  with version 7), and uses the configuration bundle "coldFusion",
	  which sets useDynamicCharsetInfo to "false" (see previous entry), and
	  sets useLocalSessionState and autoReconnect to "true".

	- Fixed BUG#28851 - parser in client-side prepared statements
	  eats character following '/' if it's not a multi-line comment.

	- Fixed BUG#28956 - parser in client-side prepared statements
	  runs to end of statement, rather than end-of-line for '#' comments.

	  Also added support for '--' single-line comments.

	- Don't send any file data in response to LOAD DATA LOCAL INFILE
	  if the feature is disabled at the client side. This is to prevent
	  a malicious server or man-in-the-middle from asking the client for
	  data that the client is not expecting. Thanks to Jan Kneschke for
	  discovering the exploit and Andrey "Poohie" Hristov, Konstantin Osipov
	  and Sergei Golubchik for discussions about implications and possible
	  fixes. This fixes BUG 29605 for JDBC.

	- Added new debugging functionality - Setting configuration property
	  "includeInnodbStatusInDeadlockExceptions" to "true" will cause the driver
	  to append the output of "SHOW ENGINE INNODB STATUS" to deadlock-related
	  exceptions, which will enumerate the current locks held inside InnoDB.

05-15-07 - Version 5.0.6

	- Fixed BUG#25545 - Client options not sent correctly when using SSL,
	  leading to stored procedures not being able to return results. Thanks
	  to Don Cohen for the bug report, testcase and patch.

	- Fixed BUG#26592 - PreparedStatement is not closed in
	  BlobFromLocator.getBytes().

	- Fixed BUG#25624 - Whitespace surrounding storage/size specifiers in
	  stored procedure parameters declaration causes NumberFormatException to
	  be thrown when calling stored procedure on JDK-1.5 or newer, as the Number
	  classes in JDK-1.5+ are whitespace intolerant.

	- Fixed BUG#26173 - When useCursorFetch=true, sometimes server would return
	  new, more exact metadata during the execution of the server-side prepared
	  statement that enables this functionality, which the driver ignored (using
	  the original metadata returned during prepare()), causing corrupt reading
	  of data due to type mismatch when the actual rows were returned.

	- Fixed BUG#26959 - comments in DDL of stored procedures/functions confuse
	  procedure parser, and thus metadata about them can not be created, leading to
	  inability to retrieve said metadata, or execute procedures that have certain
	  comments in them.

	- Give better error message when "streaming" result sets, and the connection
	  gets clobbered because of exceeding net_write_timeout on the server. (which is
	  basically what the error message says too).

	- Fixed BUG#26789 - fast date/time parsing doesn't take into
	  account 00:00:00 as a legal value.

	- Fixed BUG#27317 - ResultSet.get*() with a column index < 1 returns
	  misleading error message.

	- Fixed BUG#25517 - Statement.setMaxRows() is not effective on result
	  sets materialized from cursors.

	- New configuration property, "enableQueryTimeouts" (default "true").
	  When enabled, query timeouts set via Statement.setQueryTimeout() use a
	  shared java.util.Timer instance for scheduling. Even if the timeout
	  doesn't expire before the query is processed, there will be
	  memory used by the TimerTask for the given timeout which won't be
	  reclaimed until the time the timeout would have expired if it
	  hadn't been cancelled by the driver. High-load environments
	  might want to consider disabling this functionality. (this configuration
	  property is part of the "maxPerformance" configuration bundle).

	- Fixed BUG#27400 - CALL /* ... */ some_proc() doesn't work. As a side effect
	  of this fix, you can now use /* */ and # comments when preparing statements using
	  client-side prepared statement emulation.

	  If the comments happen to contain parameter markers '?', they will be treated
	  as belonging to the comment (i.e. not recognized) rather than being a parameter
	  of the statement.

	  Note that the statement when sent to the server will contain the comments
	  as-is, they're not stripped during the process of preparing the PreparedStatement
	  or CallableStatement.

	- Fixed BUG#25328 - BIT(> 1) is returned as java.lang.String from ResultSet.getObject()
	  rather than byte[].

	- Fixed BUG#25715 - CallableStatements with OUT/INOUT parameters that
	  are "binary" (blobs, bits, (var)binary, java_object) have extra 7 bytes
	  (which happens to be the _binary introducer!)

	- Added configuration property "padCharsWithSpace" (defaults to "false"). If set
	  to "true", and a result set column has the CHAR type and the value does not
	  fill the amount of characters specified in the DDL for the column, the driver
	  will pad the remaining characters with space (for ANSI compliance).

	- Fixed BUG#27655 - Connection.getTransactionIsolation() uses
	  "SHOW VARIABLES LIKE" which is very inefficient on MySQL-5.0+

	- Added configuration property "useDynamicCharsetInfo". If set to "false"
	  (the default), the driver will use a per-connection cache of character set
	  information queried from the server when necessary, or when set to "true",
	  use a built-in static mapping that is more efficient, but isn't aware of
	  custom character sets or character sets implemented after the release of
	  the JDBC driver.

	  Note: this only affects the "padCharsWithSpace" configuration property and the
            ResultSetMetaData.getColumnDisplayWidth() method.

	- More intelligent initial packet sizes for the "shared" packets are used
	  (512 bytes, rather than 16K), and initial packets used during handshake are
	  now sized appropriately as to not require reallocation.

	- Fixed issue where calling getGeneratedKeys() on a prepared statement after
	  calling execute() didn't always return the generated keys (executeUpdate()
	  worked fine however).

	- Fixed issue where a failed-over connection would let an application call
	  setReadOnly(false), when that call should be ignored until the connection
	  is reconnected to a writable master unless "failoverReadOnly" had been set
	  to "false".

	- Fixed BUG#28085 - Generate more useful error messages for diagnostics
	  when the driver thinks a result set isn't updatable. (Thanks to Ashley Martens
	  for the patch).

	- Driver will now use INSERT INTO ... VALUES (DEFAULT) form of statement
	  for updatable result sets for ResultSet.insertRow(), rather than
	  pre-populating the insert row with values from DatabaseMetaData.getColumns()
	  (which results in a "SHOW FULL COLUMNS" on the server for every result
	  set). If an application requires access to the default values before
	  insertRow() has been called, the JDBC URL should be configured with
	  "populateInsertRowWithDefaultValues" set to "true".

	  This fix specifically targets performance issues with ColdFusion and the
	  fact that it seems to ask for updatable result sets no matter what the
	  application does with them.

	- com.mysql.jdbc.[NonRegistering]Driver now understands URLs of the format
	  "jdbc:mysql:replication://" and "jdbc:mysql:loadbalance://" which will
	  create a ReplicationConnection (exactly like when
	  using [NonRegistering]ReplicationDriver) and an experimenal load-balanced
	  connection designed for use with SQL nodes in a MySQL Cluster/NDB environment,
	  respectively.

	  In an effort to simplify things, we're working on deprecating multiple
	  drivers, and instead specifying different core behavior based upon JDBC URL
	  prefixes, so watch for [NonRegistering]ReplicationDriver to eventually
	  disappear, to be replaced with com.mysql.jdbc[NonRegistering]Driver with
	  the new URL prefix.

	- Added an experimental load-balanced connection designed for use with SQL nodes
      in a MySQL Cluster/NDB environment (This is not for master-slave replication.
      For that, we suggest you look at ReplicationConnection or "lbpool").

	  If the JDBC URL starts with "jdbc:mysql:loadbalance://host-1,host-2,...host-n",
	  the driver will create an implementation of java.sql.Connection that load
	  balances requests across a series of MySQL JDBC connections to the given hosts,
	  where the balancing takes place after transaction commit.

      Therefore, for this to work (at all), you must use transactions, even if only
      reading data.

      Physical connections to the given hosts will not be created until needed.

      The driver will invalidate connections that it detects have had
      communication errors when processing a request. A new connection to the
      problematic host will be attempted the next time it is selected by the load
      balancing algorithm.

      There are two choices for load balancing algorithms, which may be specified
      by the "loadBalanceStrategy" JDBC URL configuration property:

      * "random" - the driver will pick a random host for each request. This tends
        to work better than round-robin, as the randomness will somewhat account for
        spreading loads where requests vary in response time, while round-robin
        can sometimes lead to overloaded nodes if there are variations in response times
        across the workload.

      * "bestResponseTime" - the driver will route the request to the host that had
        the best response time for the previous transaction.

    - When "useLocalSessionState" is set to "true" and connected to a MySQL-5.0 or
      later server, the JDBC driver will now determine whether an actual "commit" or
      "rollback" statement needs to be sent to the database when Connection.commit()
      or Connection.rollback() is called.

      This is especially helpful for high-load situations with connection pools that
      always call Connection.rollback() on connection check-in/check-out because it
      avoids a round-trip to the server.

03-01-07 - Version 5.0.5

    - Fixed BUG#23645 - Some collations/character sets reported as "unknown"
	  (specifically cias variants of existing character sets), and inability to override
	  the detected server character set.

	- Performance enhancement of initial character set configuration, driver
      will only send commands required to configure connection character set
      session variables if the current values on the server do not match
      what is required.

    - Fixed BUG#24360 .setFetchSize() breaks prepared SHOW and other commands.

    - Fixed BUG#24344 - useJDBCCompliantTimezoneShift with server-side prepared
	  statements gives different behavior than when using client-side prepared
	  statements. (this is now fixed if moving from server-side prepared statements
	  to client-side prepared statements by setting "useSSPSCompatibleTimezoneShift" to
	  true", as the driver can't tell if this is a new deployment that never used
	  server-side prepared statements, or if it is an existing deployment that is
	  switching to client-side prepared statements from server-side prepared statements.

    - Fixed BUG#23304 - DBMD using "show" and DBMD using information_schema do
      not return results consistent with each other. (note this fix only
      addresses the inconsistencies, not the issue that the driver is
      treating schemas differently than some users expect. We will revisit
      this behavior when there is full support for schemas in MySQL).

    - Fixed BUG#25073 - rewriting batched statements leaks internal statement
	  instances, and causes a memory leak.

	- Fixed issue where field-level for metadata from DatabaseMetaData when using
	  INFORMATION_SCHEMA didn't have references to current connections,
	  sometimes leading to NullPointerExceptions when intropsecting them via
	  ResultSetMetaData.

	- Fixed BUG#25025 - Client-side prepared statement parser gets confused by
	  in-line (/* ... */) comments and therefore can't rewrite batched statements
	  or reliably detect type of statements when they're used.

	- Fixed BUG#24065 - Better error message when server doesn't return enough
	  information to determine stored procedure/function parameter types.

	- Fixed BUG#21438 - Driver sending nanoseconds to server for timestamps when
	  using server-side prepared statements, when server expects microseconds.

	- Fixed BUG#25514 - Timer instance used for Statement.setQueryTimeout()
	  created per-connection, rather than per-VM, causing memory leak

	- Fixed BUG#25009 - Results from updates not handled correctly in
	  multi-statement queries, leading to erroneous "Result is from UPDATE"
	  exceptions.

	- Fixed BUG#25047 - StringUtils.indexOfIgnoreCaseRespectQuotes() isn't
	  case-insensitive on the first character of the target. This bug broke
	  rewriteBatchedStatements functionality when prepared statements don't
	  use upper-case for the VALUES clause in their statements.

	- Fixed BUG#21480 - Some exceptions thrown out of StandardSocketFactory
	  were needlessly wrapped, obscurring their true cause, especially when
	  using socket timeouts.

	- Fixed BUG#23303 - DatabaseMetaData.getSchemas() doesn't return a
	  TABLE_CATALOG column.

    - Fixed BUG#25399 - EscapeProcessor gets confused by multiple
      backslashes. We now push the responsibility of syntax errors back
      on to the server for most escape sequences.

	- Fixed BUG#25379 - INOUT parameters in CallableStatements get
	  doubly-escaped.

	- Removed non-short-circuited logical ORs from "if" statements.

	- Re-worked stored procedure parameter parser to be more robust. Driver no
	  longer requires "BEGIN" in stored procedure definition, but does have
	  requirement that if a stored function begins with a label directly after the
	  "returns" clause, that the label is not a quoted identifier.
    - Reverted back to internal character conversion routines for single-byte
      character sets, as the ones internal to the JVM are using much more CPU
      time than our internal implementation.

	- Changed cached result set metadata (when using
	  "cacheResultSetMetadata=true") to be cached per-connection rather
	  than per-statement as previously implemented.

	- Use a java.util.TreeMap to map column names to ordinal indexes for
	  ResultSet.findColumn() instead of a HashMap. This allows us to have
	  case-insensitive lookups (required by the JDBC specification) without
	  resorting to the many transient object instances needed to support this
	  requirement with a normal HashMap with either case-adjusted keys, or
	  case-insensitive keys. (In the worst case scenario for lookups of a 1000
	  column result set, TreeMaps are about half as fast wall-clock time as
	  a HashMap, however in normal applications their use gives many orders
	  of magnitude reduction in transient object instance creation which pays
	  off later for CPU usage in garbage collection).

	- Avoid static synchronized code in JVM class libraries for dealing with
	  default timezones.

	- Fixed cases where ServerPreparedStatements weren't using cached metadata
	  when "cacheResultSetMetadata=true" was configured.

	- Use faster datetime parsing for ResultSets that come from plain or
	  non-server-side prepared statements. (Enable old implementation with
	  "useFastDateParsing=false" as a configuration parameter).

	- Fixed BUG#24794 - DatabaseMetaData.getSQLKeywords() doesn't return
	  all reserved words for current MySQL version. The current fix/implementation
	  returns keywords for MySQL-5.1, and doesn't distinguish between different
	  versions of the server.

	- When using cached metadata, skip field-level metadata packets coming from
	  the server, rather than reading them and discarding them without creating
	  com.mysql.jdbc.Field instances.

	- Fixed BUG#25836 - Statement execution which timed out doesn't always
	  throw MySQLTimeoutException.

	- Throw exceptions encountered during timeout to thread
	  calling Statement.execute*(), rather than RuntimeException.

	- Added configuration property "localSocketAddress",which is the hostname or
	  IP address given to explicitly configure the interface that the driver will
	  bind the client side of the TCP/IP connection to when connecting.

	- Take "localSocketAddress" property into account when creating instances
	  of CommunicationsException when the underyling exception is a
	  java.net.BindException, so that a friendlier error message is given with
	  a little internal diagnostics.

	- Fixed some NPEs when cached metadata was used with UpdatableResultSets.

	- The "rewriteBatchedStatements" feature can now be used with server-side
	  prepared statements.

	- Fixed BUG#26326 - Connection property "socketFactory" wasn't exposed via
	  correctly named mutator/accessor, causing data source implementations that
	  use JavaBean naming conventions to set properties to fail to set the property
	  (and in the case of SJAS, fail silently when trying to set this parameter).

	- Fixed BUG#25787 - java.util.Date should be serialized for
	  PreparedStatement.setObject().

	  We've added a new configuration option "treatUtilDateAsTimestamp", which is
	  false by default, as (1) We already had specific behavior to treat
	  java.util.Date as a java.sql.Timestamp because it's useful to many folks,
	  and (2) that behavior will very likely be required for drivers JDBC-post-4.0.

    - Fixed BUG#22628 - Driver.getPropertyInfo() throws NullPointerException for
      URL that only specifies host and/or port.

	- Fixed BUG#21267, ParameterMetaData throws NullPointerException when
	  prepared SQL actually has a syntax error. Added
	  "generateSimpleParameterMetadata" configuration property, which when set
	  to "true" will generate metadata reflecting VARCHAR for every parameter
	  (the default is "false", which will cause an exception to be thrown if no
	  parameter metadata for the statement is actually available).

	- When extracting foreign key information from "SHOW CREATE TABLE " in
	  DatabaseMetaData, ignore exceptions relating to tables being missing
	  (which could happen for cross-reference or imported-key requests, as
	  the list of tables is generated first, then iterated).

	- Fixed logging of XA commands sent to server, it's now configurable
	  via "logXaCommands" property (defaults to "false").

	- Fixed issue where XADataSources couldn't be bound into JNDI,
	  as the DataSourceFactory didn't know how to create instances
	  of them.

	- Fixed issue where XADataSources couldn't be bound into JNDI,
	  as the DataSourceFactory didn't know how to create instances
	  of them.

	- Usage advisor will now issue warnings for result sets with large numbers
	  of rows (size configured by "resultSetSizeThreshold" property, default
	  value is 100).

10-20-06 - Version 5.0.4

    - Fixed BUG#21379 - column names don't match metadata in cases
      where server doesn't return original column names (column functions)
	  thus breaking compatibility with applications that expect 1-1 mappings
	  between findColumn() and rsmd.getColumnName(), usually manifests itself
	  as "Can't find column ('')" exceptions.

    - Fixed BUG#21544 - When using information_schema for metadata,
	  COLUMN_SIZE for getColumns() is not clamped to range of
	  java.lang.Integer as is the case when not using
	  information_schema, thus leading to a truncation exception that
	  isn't present when not using information_schema.

    - Fixed configuration property "jdbcCompliantTruncation" was not
      being used for reads of result set values.

    - Fixed BUG#22024 - Newlines causing whitespace to span confuse
	  procedure parser when getting parameter metadata for stored
	  procedures.

	- Driver now supports {call sp} (without "()" if procedure has no
	  arguments).

	- Fixed BUG#22359 - Driver was using milliseconds for
	  Statement.setQueryTimeout() when specification says argument is
	  to be in seconds.

	- Workaround for server crash when calling stored procedures
	  via a server-side prepared statement (driver now detects
	  prepare(stored procedure) and substitutes client-side prepared
	  statement), addresses BUG#22297.

	- Added new _ci collations to CharsetMapping, fixing
	  Bug#22456 - utf8_unicode_ci not working.

	- Fixed BUG#22290 - Driver issues truncation on write exception when
	  it shouldn't (due to sending big decimal incorrectly to server with
	  server-side prepared statement).

	- Fixed BUG#22613 - DBMD.getColumns() does not return expected
	  COLUMN_SIZE for the SET type, now returns length of largest possible
	  set disregarding whitespace or the "," delimitters to be consistent
	  with the ODBC driver.

	- Driver now sends numeric 1 or 0 for client-prepared statement
	  setBoolean() calls instead of '1' or '0'.

	- DatabaseMetaData correctly reports true for supportsCatalog*()
	  methods.

07-26-06 - Version 5.0.3

    - Fixed BUG#20650 - Statement.cancel() causes NullPointerException
      if underlying connection has been closed due to server failure.

    - Added configuration option "noAccessToProcedureBodies" which will
      cause the driver to create basic parameter metadata for
      CallableStatements when the user does not have access to procedure
      bodies via "SHOW CREATE PROCEDURE" or selecting from mysql.proc
      instead of throwing an exception. The default value for this option
      is "false".

07-11-06 - Version 5.0.2-beta (5.0.1 not released due to packaging error)

    - Fixed BUG#17401 - Can't use XAConnection for local transactions when
      no global transaction is in progress.

    - Fixed BUG#18086 - Driver fails on non-ASCII platforms. The driver
      was assuming that the platform character set would be a superset
      of MySQL's "latin1" when doing the handshake for authentication,
      and when reading error messages. We now use Cp1252 for all strings
      sent to the server during the handshake phase, and a hard-coded mapping
      of the "language" server variable to the character set that
      is used for error messages.

    - Fixed BUG#19169 - ConnectionProperties (and thus some
	  subclasses) are not serializable, even though some J2EE containers
	  expect them to be.

	- Fixed BUG#20242 - MysqlValidConnectionChecker for JBoss doesn't
	  work with MySQLXADataSources.

	- Better caching of character set converters (per-connection)
	  to remove a bottleneck for multibyte character sets.

	- Added connection/datasource property  "pinGlobalTxToPhysicalConnection"
	  (defaults to "false"). When set to "true", when using XAConnections, the
	  driver ensures that operations on a given XID are always routed to the
	  same physical connection. This allows the XAConnection to support
	  "XA START ... JOIN" after "XA END" has been called, and is also a
	  workaround for transaction managers that don't maintain thread affinity
	  for a global transaction (most either always maintain thread affinity,
	  or have it as a configuration option).

	- MysqlXaConnection.recover(int flags) now allows combinations of
	  XAResource.TMSTARTRSCAN and TMENDRSCAN. To simulate the "scanning"
	  nature of the interface, we return all prepared XIDs for TMSTARTRSCAN,
	  and no new XIDs for calls with TMNOFLAGS, or TMENDRSCAN when not in
	  combination with TMSTARTRSCAN. This change was made for API compliance,
	  as well as integration with IBM WebSphere's transaction manager.

12-23-05 - Version 5.0.0-beta

    - XADataSource implemented (ported from 3.2 branch which won't be
      released as a product). Use
      "com.mysql.jdbc.jdbc2.optional.MysqlXADataSource" as your datasource
      class name in your application server to utilize XA transactions
      in MySQL-5.0.10 and newer.

    - PreparedStatement.setString() didn't work correctly when
      sql_mode on server contained NO_BACKSLASH_ESCAPES, and no characters
      that needed escaping were present in the string.

    - Attempt detection of the MySQL type "BINARY" (it's an alias, so this isn't
      always reliable), and use the java.sql.Types.BINARY type mapping for it.

    - Moved -bin-g.jar file into separate "debug" subdirectory to avoid confusion.

    - Don't allow .setAutoCommit(true), or .commit() or .rollback() on an XA-managed
      connection as-per the JDBC specification.

    - If the connection "useTimezone" is set to "true", then also respect timezone
      conversions in escape-processed string literals (e.g. "{ts ...}" and
      "{t ...}").

    - Return original column name for RSMD.getColumnName() if the column was aliased,
      alias name for .getColumnLabel() (if aliased), and original table name
      for .getTableName(). Note this only works for MySQL-4.1 and newer, as
      older servers don't make this information available to clients.

    - Setting "useJDBCCompliantTimezoneShift=true" (it's not the default)
      causes the driver to use GMT for _all_ TIMESTAMP/DATETIME timezones,
      and the current VM timezone for any other type that refers to timezones.
      This feature can not be used when "useTimezone=true" to convert between
      server and client timezones.

    - Add one level of indirection of internal representation of CallableStatement
      parameter metadata to avoid class not found issues on JDK-1.3 for
      ParameterMetadata interface (which doesn't exist prior to JDBC-3.0).

    - Added unit tests for XADatasource, as well as friendlier exceptions
      for XA failures compared to the "stock" XAException (which has no
      messages).

    - Fixed BUG#14279 - Idle timeouts cause XAConnections to whine about rolling
      themselves back

    - Added support for Connector/MXJ integration via url subprotocol
      "jdbc:mysql:mxj://....".

    - Moved all SQLException constructor usage to a factory in SQLError
      (ground-work for JDBC-4.0 SQLState-based exception classes).

    - Removed Java5-specific calls to BigDecimal constructor (when
      result set value is '', (int)0 was being used as an argument
      in-directly via method return value. This signature doesn't exist
      prior to Java5.)

    - Moved all SQLException creation to a factory method in SQLError,
      groundwork for JDBC-4.0 SQLState class-based exceptions.

    - Added service-provider entry to META-INF/services/java.sql.Driver
      for JDBC-4.0 support.

    - Return "[VAR]BINARY" for RSMD.getColumnTypeName() when that is actually
      the type, and it can be distinguished (MySQL-4.1 and newer).

    - When fix for BUG#14562 was merged from 3.1.12, added functionality
      for CallableStatement's parameter metadata to return correct
      information for .getParameterClassName().

    - Fuller synchronization of Connection to avoid deadlocks when
      using multithreaded frameworks that multithread a single connection
      (usually not recommended, but the JDBC spec allows it anyways),
      part of fix to BUG#14972).

    - Implementation of Statement.cancel() and Statement.setQueryTimeout().
      Both require MySQL-5.0.0 or newer server, require a separate connection
      to issue the "KILL QUERY" command, and in the case of setQueryTimeout()
      creates an additional thread to handle the timeout functionality.

      Note: Failures to cancel the statement for setQueryTimeout() may manifest
      themselves as RuntimeExceptions rather than failing silently, as there
      is currently no way to unblock the thread that is executing the query being
      cancelled due to timeout expiration and have it throw the exception
      instead.

    - Removed dead code in com.mysql.jdbc.Connection.

    - Made construction of com.mysql.jdbc.Field (result set metadata)
      instances more efficient for non-string types by not doing
      character set initialization, or detection of type changes due to
      temporary tables.

    - Removed redundant code in com.mysql.jdbc.MysqlIO.

    - Removed work done for BUG#14652, and instead loosened synchronization
      to solve a number of deadlock issues in BUG#18719, BUG#18367, BUG#17709
      and BUG#15067. New strategy basically makes Connection instances threadsafe
      and thus shareable across threads, and anything else threadsafe, but not
      necessarily shareable across threads due to JDBC API interactions that
      can cause non-obvious behavior and/or deadlock scenarios to occur since
      the API is not designed to be used from multiple threads at once.

      Therefore, unless external synchronization is provided, clients should
      not allow multiple threads to share a given statement or result set. Examples
      of issues with the API itself not being multi-thread suitable include,
      but are not limited to race conditions between modifiers and execution and
      retrieval methods on statements and result sets that are not synchronizable
      such as ResultSet.get*() and traversal methods, or Statement.execute*() closing
      result sets without effectively making the driver itself serializable across the
      board.

      These changes should not have any effect on "normal" J(2)EE use cases
      where only one thread ever uses a connection instance and the objects created by
      it.

    - Use a java.util.Timer to schedule cancellation of queries via
      Statement.setQueryTimeout() rather than one thread per potential cancellation.

      A new thread will be used to actually cancel a running query, as there's potential
      for a cancel request to block other cancel requests if all run from the
      same thread.

nn-nn-07 - Version 3.1.15

	- Fixed BUG#23281 - Downed slave caused round-robin load balance to
	  not cycle back to first host in list.

	- Disabled use of server-side prepared statements by default.

	- Handle YYYY-MM-DD hh:mm:ss format of timestamp in
	  ResultSet.getTimeFromString().

	- Fixed BUG#24840 - character encoding of "US-ASCII" doesn't map correctly
	  for 4.1 or newer

	- Added Implementation-Vendor-Id attribute to jar manifest per request
	  in BUG#15641.

	- C3P0 >= version 0.9.1 passes non-proxied connections to
	  MysqlConnectionTester,  thus it began throwing ClassCastExceptions.
	  MysqlConnectionTester now checks if it has a plain Connection and uses
	  that if possible. Thanks to Brian Skrab for the fix.

10-19-06 - Version 3.1.14

    - Fixed BUG#20479 - Updatable result set throws ClassCastException
	  when there is row data and moveToInsertRow() is called.

	- Fixed BUG#20485 - Updatable result set that contains
	  a BIT column fails when server-side prepared statements are used.

	- Fixed BUG#16987 - Memory leak with profileSQL=true.

	- Fixed BUG#19726 - Connection fails to localhost when using
	  timeout and IPv6 is configured.

	- Fixed BUG#16791 - NullPointerException in MysqlDataSourceFactory
	  due to Reference containing RefAddrs with null content.

	- Fixed BUG#20306 - ResultSet.getShort() for UNSIGNED TINYINT
	  returns incorrect values when using server-side prepared statements.

	- Fixed BUG#20687 - Can't pool server-side prepared statements, exception
	  raised when re-using them.

	- Fixed BUG#21062 - ResultSet.getSomeInteger() doesn't work for BIT(>1).

	- Fixed BUG#18880 - ResultSet.getFloatFromString() can't retrieve
	  values near Float.MIN/MAX_VALUE.

	- Fixed BUG#20888 - escape of quotes in client-side prepared
	  statements parsing not respected. Patch covers more than bug report,
	  including NO_BACKSLASH_ESCAPES being set, and stacked quote characters
	  forms of escaping (i.e. '' or "").

	- Fixed BUG#19993 - ReplicationDriver does not always round-robin load
	  balance depending on URL used for slaves list.

	- Fixed calling toString() on ResultSetMetaData for driver-generated
	  (i.e. from DatabaseMetaData method calls, or from getGeneratedKeys())
	  result sets would raise a NullPointerException.

	- Fixed Bug#21207 - Driver throws NPE when tracing prepared statements that
	  have been closed (in asSQL()).

	- Removed logger autodectection altogether, must now specify logger
	  explitly if you want to use a logger other than one that logs
	  to STDERR.

	- Fixed BUG#22290 - Driver issues truncation on write exception when
	  it shouldn't (due to sending big decimal incorrectly to server with
	  server-side prepared statement).

	- Driver now sends numeric 1 or 0 for client-prepared statement
	  setBoolean() calls instead of '1' or '0'.

	- Fixed bug where driver would not advance to next host if
	  roundRobinLoadBalance=true and the last host in the list is down.

	- Fixed BUG#18258 - DatabaseMetaData.getTables(), columns() with bad
	  catalog parameter threw exception rather than return empty result
	  set (as required by spec).

	- Check and store value for continueBatchOnError property in constructor
      of Statements, rather than when executing batches, so that Connections
      closed out from underneath statements don't cause NullPointerExceptions
      when it's required to check this property.

    - Fixed bug when calling stored functions, where parameters weren't
      numbered correctly (first parameter is now the return value, subsequent
      parameters if specified start at index "2").

	- Fixed BUG#21814 - time values outside valid range silently wrap.

05-26-06 - Version 3.1.13

    - Fixed BUG#15464 - INOUT parameter does not store IN value.

    - Fixed BUG#14609 - Exception thrown for new decimal type when
      using updatable result sets.

    - Fixed BUG#15544, no "dos" character set in MySQL > 4.1.0

    - Fixed BUG#15383 - PreparedStatement.setObject() serializes
      BigInteger as object, rather than sending as numeric value
      (and is thus not complementary to .getObject() on an UNSIGNED
      LONG type).

    - Fixed BUG#11874 - ResultSet.getShort() for UNSIGNED TINYINT
      returned wrong values.

    - Fixed BUG#15676 - lib-nodist directory missing from
      package breaks out-of-box build

    - Fixed BUG#15854 - DBMD.getColumns() returns wrong type for BIT.

    - Fixed BUG#16169 - ResultSet.getNativeShort() causes stack overflow error
      via recurisve calls.

    - Fixed BUG#14938 - Unable to initialize character set mapping tables.
      Removed reliance on .properties files to hold this information, as it
      turns out to be too problematic to code around class loader hierarchies
      that change depending on how an application is deployed. Moved information
      back into the CharsetMapping class.

    - Fixed BUG#16841 - updatable result set doesn't return AUTO_INCREMENT
      values for insertRow() when multiple column primary keys are used. (the
      driver was checking for the existence of single-column primary keys and
      an autoincrement value > 0 instead of a straightforward isAutoIncrement()
      check).

    - Fixed BUG#17099 - Statement.getGeneratedKeys() throws NullPointerException
      when no query has been processed.

    - Fixed BUG#13469 - Driver tries to call methods that don't exist on older and
      newer versions of Log4j. The fix is not trying to auto-detect presense of log4j,
      too many different incompatible versions out there in the wild to do this reliably.

      If you relied on autodetection before, you will need to add
      "logger=com.mysql.jdbc.log.Log4JLogger" to your JDBC URL to enable Log4J usage,
      or alternatively use the new "CommonsLogger" class to take care of this.

    - Added support for Apache Commons logging, use "com.mysql.jdbc.log.CommonsLogger"
      as the value for the "logger" configuration property.

    - LogFactory now prepends "com.mysql.jdbc.log" to log class name if it can't be
      found as-specified. This allows you to use "short names" for the built-in log
      factories, for example "logger=CommonsLogger" instead of
      "logger=com.mysql.jdbc.log.CommonsLogger".

    - Fixed BUG#15570 - ReplicationConnection incorrectly copies state,
	  doesn't transfer connection context correctly when transitioning between
	  the same read-only states.

	- Fixed BUG#18041 - Server-side prepared statements don't cause
	  truncation exceptions to be thrown when truncation happens.

	- Added performance feature, re-writing of batched executes for
	  Statement.executeBatch() (for all DML statements) and
	  PreparedStatement.executeBatch() (for INSERTs with VALUE clauses
	  only). Enable by using "rewriteBatchedStatements=true" in your JDBC URL.

	- Fixed BUG#17898 - registerOutParameter not working when some
	  parameters pre-populated. Still waiting for feedback from JDBC experts
	  group to determine what correct parameter count from getMetaData()
	  should be, however.

	- Fixed BUG#17587 - clearParameters() on a closed prepared statement
	  causes NPE.

	- Map "latin1" on MySQL server to CP1252 for MySQL > 4.1.0.

	- Added additional accessor and mutator methods on ConnectionProperties
	  so that DataSource users can use same naming as regular URL properties.

	- Fixed BUG#18740 - Data truncation and getWarnings() only returns last
	  warning in set.

	- Improved performance of retrieving BigDecimal, Time, Timestamp and Date
	  values from server-side prepared statements by creating fewer short-lived
	  instances of Strings when the native type is not an exact match for
	  the requested type. Fixes BUG#18496 for BigDecimals.

	- Fixed BUG#18554 - Aliased column names where length of name > 251
	  are corrupted.

	- Fixed BUG#17450 - ResultSet.wasNull() not always reset
	  correctly for booleans when done via conversion for server-side
	  prepared statements.

	- Fixed BUG#16277 - Invalid classname returned for
	  RSMD.getColumnClassName() for BIGINT type.

	- Fixed case where driver wasn't reading server status correctly when
	  fetching server-side prepared statement rows, which in some cases
	  could cause warning counts to be off, or multiple result sets to not
	  be read off the wire.

	- Driver now aware of fix for BIT type metadata that went into
	  MySQL-5.0.21 for server not reporting length consistently (bug
	  number 13601).

	- Fixed BUG#19282 - ResultSet.wasNull() returns incorrect value
	  when extracting native string from server-side prepared statement
	  generated result set.

11-30-05 - Version 3.1.12

    - Fixed client-side prepared statement bug with embedded ? inside
      quoted identifiers (it was recognized as a placeholder, when it
      was not).

    - Don't allow executeBatch() for CallableStatements with registered
      OUT/INOUT parameters (JDBC compliance).

    - Fall back to platform-encoding for URLDecoder.decode() when
      parsing driver URL properties if the platform doesn't have a
      two-argument version of this method.

    - Fixed BUG#14562 - Java type conversion may be incorrect for
      mediumint.

    - Added configuration property "useGmtMillisForDatetimes" which
      when set to true causes ResultSet.getDate(), .getTimestamp() to
      return correct millis-since GMT when .getTime() is called on
      the return value (currently default is "false" for legacy
      behavior).

    - Fixed DatabaseMetaData.stores*Identifiers():

        * if lower_case_table_names=0 (on server):

            storesLowerCaseIdentifiers() returns false
            storesLowerCaseQuotedIdentifiers() returns false
            storesMixedCaseIdentifiers() returns true
            storesMixedCaseQuotedIdentifiers() returns true
            storesUpperCaseIdentifiers() returns false
            storesUpperCaseQuotedIdentifiers() returns true

        * if lower_case_table_names=1 (on server):

            storesLowerCaseIdentifiers() returns true
            storesLowerCaseQuotedIdentifiers() returns true
            storesMixedCaseIdentifiers() returns false
            storesMixedCaseQuotedIdentifiers() returns false
            storesUpperCaseIdentifiers() returns false
            storesUpperCaseQuotedIdentifiers() returns true

    - Fixed BUG#14815 - DatabaseMetaData.getColumns() doesn't
      return TABLE_NAME correctly.

    - Fixed BUG#14909 - escape processor replaces quote character
      in quoted string with string delimiter.

    - Fixed BUG#12975 - OpenOffice expects
      DBMD.supportsIntegrityEnhancementFacility() to return "true"
      if foreign keys are supported by the datasource, even though
      this method also covers support for check constraints,
	  which MySQL _doesn't_ have. Setting the configuration property
	  "overrideSupportsIntegrityEnhancementFacility" to "true" causes
	  the driver to return "true" for this method.

    - Added "com.mysql.jdbc.testsuite.url.default" system property to
	  set default JDBC url for testsuite (to speed up bug resolution
	  when I'm working in Eclipse).

	- Fixed BUG#14938 - Unable to initialize character set mapping
	  tables (due to J2EE classloader differences).

	- Fixed BUG#14972 - Deadlock while closing server-side prepared
	  statements from multiple threads sharing one connection.

	- Fixed BUG#12230 -	logSlowQueries should give better info.

	- Fixed BUG#13775 - Extraneous sleep on autoReconnect.

	- Fixed BUG#15024 - Driver incorrectly closes streams passed as
	  arguments to PreparedStatements. Reverts to legacy behavior by
	  setting the JDBC configuration property "autoClosePStmtStreams"
	  to "true" (also included in the 3-0-Compat configuration "bundle").

	- Fixed BUG#13048 - maxQuerySizeToLog is not respected. Added logging of
	  bound values for execute() phase of server-side prepared statements
	  when profileSQL=true as well.

	- Fixed BUG#15065 - Usage advisor complains about unreferenced
	  columns, even though they've been referenced.

	- Don't increase timeout for failover/reconnect (BUG#6577)

	- Process escape tokens in Connection.prepareStatement(...), fix
	  for BUG#15141. You can disable this behavior by setting
	  the JDBC URL configuration property "processEscapeCodesForPrepStmts"
	  to "false".

	- Fixed BUG#13255 - Reconnect during middle of executeBatch()
	  should not occur if autoReconnect is enabled.

10-07-05 - Version 3.1.11

    - Fixed BUG#11629 - Spurious "!" on console when character
      encoding is "utf8".

    - Fixed statements generated for testcases missing ";" for
      "plain" statements.

    - Fixed BUG#11663 - Incorrect generation of testcase scripts
      for server-side prepared statements.

    - Fixed regression caused by fix for BUG#11552 that caused driver
      to return incorrect values for unsigned integers when those
      integers where within the range of the positive signed type.

    - Moved source code to svn repo.

    - Fixed BUG#11797 - Escape tokenizer doesn't respect stacked single quotes
	  for escapes.

	- GEOMETRY type not recognized when using server-side prepared statements.

    - Fixed BUG#11879 -- ReplicationConnection won't switch to slave, throws
      "Catalog can't be null" exception.

    - Fixed BUG#12218, properties shared between master and slave with
      replication connection.

    - Fixed BUG#10630, Statement.getWarnings() fails with NPE if statement
      has been closed.

    - Only get char[] from SQL in PreparedStatement.ParseInfo() when needed.

    - Fixed BUG#12104 - Geometry types not handled with server-side prepared
      statements.

    - Fixed BUG#11614 - StringUtils.getBytes() doesn't work when using
      multibyte character encodings and a length in  _characters_ is
      specified.

    - Fixed BUG#11798 - Pstmt.setObject(...., Types.BOOLEAN) throws exception.

    - Fixed BUG#11976 - maxPerformance.properties mis-spells
	  "elideSetAutoCommits".

	- Fixed BUG#11575 -- DBMD.storesLower/Mixed/UpperIdentifiers()
	  reports incorrect values for servers deployed on Windows.

	- Fixed BUG#11190 - ResultSet.moveToCurrentRow() fails to work when
	  preceeded by a call to ResultSet.moveToInsertRow().

	- Fixed BUG#11115, VARBINARY data corrupted when using server-side
	  prepared statements and .setBytes().

	- Fixed BUG#12229 - explainSlowQueries hangs with server-side
	  prepared statements.

	- Fixed BUG#11498 - Escape processor didn't honor strings demarcated
	  with double quotes.

	- Lifted restriction of changing streaming parameters with server-side
	  prepared statements. As long as _all_ streaming parameters were set
	  before execution, .clearParameters() does not have to be called.
	  (due to limitation of client/server protocol, prepared statements
	   can not reset _individual_ stream data on the server side).

	- Reworked Field class, *Buffer, and MysqlIO to be aware of field
	  lengths > Integer.MAX_VALUE.

	- Updated DBMD.supportsCorrelatedQueries() to return true for versions >
	  4.1, supportsGroupByUnrelated() to return true and
	  getResultSetHoldability() to return HOLD_CURSORS_OVER_COMMIT.

	- Fixed BUG#12541 - Handling of catalog argument in
	  DatabaseMetaData.getIndexInfo(), which also means changes to the following
	  methods in DatabaseMetaData:

	    - getBestRowIdentifier()
	    - getColumns()
	    - getCrossReference()
	    - getExportedKeys()
	    - getImportedKeys()
	    - getIndexInfo()
	    - getPrimaryKeys()
	    - getProcedures() (and thus indirectly getProcedureColumns())
	    - getTables()

	  The "catalog" argument in all of these methods now behaves in the following
	  way:

	    - Specifying NULL means that catalog will not be used to filter the
	      results (thus all databases will be searched), unless you've
	      set "nullCatalogMeansCurrent=true" in your JDBC URL properties.

	    - Specifying "" means "current" catalog, even though this isn't quite
	      JDBC spec compliant, it's there for legacy users.

	    - Specifying a catalog works as stated in the API docs.

	- Made Connection.clientPrepare() available from "wrapped" connections
	  in the jdbc2.optional package (connections built by
	  ConnectionPoolDataSource instances).

    - Added Connection.isMasterConnection() for clients to be able to determine
      if a multi-host master/slave connection is connected to the first host
      in the list.

    - Fixed BUG#12753 - Tokenizer for "=" in URL properties was causing
      sessionVariables=.... to be parameterized incorrectly.

    - Fixed BUG#11781, foreign key information that is quoted is
      parsed incorrectly when DatabaseMetaData methods use that
      information.

    - The "sendBlobChunkSize" property is now clamped to "max_allowed_packet"
      with consideration of stream buffer size and packet headers to avoid
      PacketTooBigExceptions when "max_allowed_packet" is similar in size
      to the default "sendBlobChunkSize" which is 1M.

    - CallableStatement.clearParameters() now clears resources associated
      with INOUT/OUTPUT parameters as well as INPUT parameters.

    - Fixed BUG#12417 - Connection.prepareCall() is database name
      case-sensitive (on Windows systems).

    - Fixed BUG#12752 - Cp1251 incorrectly mapped to win1251 for
      servers newer than 4.0.x.

    - Fixed BUG#12970 - java.sql.Types.OTHER returned for
	  BINARY and VARBINARY columns when using
	  DatabaseMetaData.getColumns().

	- ServerPreparedStatement.getBinding() now checks if the statement
	  is closed before attempting to reference the list of parameter
	  bindings, to avoid throwing a NullPointerException.

    - Fixed BUG#13277 - ResultSetMetaData from
      Statement.getGeneratedKeys() caused NullPointerExceptions to be
      thrown whenever a method that required a connection reference
      was called.

    - Removed support for java.nio I/O. Too many implementations
      turned out to be buggy, and there was no performance difference
      since MySQL is a blocking protocol anyway.

06-23-05 - Version 3.1.10-stable

	- Fixed connecting without a database specified raised an exception
	  in MysqlIO.changeDatabaseTo().

	- Initial implemention of ParameterMetadata for
	  PreparedStatement.getParameterMetadata(). Only works fully
	  for CallableStatements, as current server-side prepared statements
	  return every parameter as a VARCHAR type.

	- Fixed BUG#11552 - Server-side prepared statements return incorrect
	  values for unsigned TINYINT, SMALLINT, INT and Long.

	- Fixed BUG#11540 - Incorrect year conversion in setDate(..) for
	  system that use B.E. year in default locale.

06-22-05 - Version 3.1.9-stable

	- Overhaul of character set configuration, everything now
	  lives in a properties file.

	- Driver now correctly uses CP932 if available on the server
	  for Windows-31J, CP932 and MS932 java encoding names,
	  otherwise it resorts to SJIS, which is only a close
	  approximation. Currently only MySQL-5.0.3 and newer (and
	  MySQL-4.1.12 or .13, depending on when the character set
	  gets backported) can reliably support any variant of CP932.

	- Fixed BUG#9064 - com.mysql.jdbc.PreparedStatement.ParseInfo
	  does unnecessary call to toCharArray().

	- Fixed Bug#10144 - Memory leak in ServerPreparedStatement if
	  serverPrepare() fails.

	- Actually write manifest file to correct place so it ends up
	  in the binary jar file.

	- Added "createDatabaseIfNotExist" property (default is "false"),
	  which will cause the driver to ask the server to create the
	  database specified in the URL if it doesn't exist. You must have
	  the appropriate privileges for database creation for this to
	  work.

	- Fixed BUG#10156 - Unsigned SMALLINT treated as signed for ResultSet.getInt(),
	  fixed all cases for UNSIGNED integer values and server-side prepared statements,
	  as well as ResultSet.getObject() for UNSIGNED TINYINT.

	- Fixed BUG#10155, double quotes not recognized when parsing
	  client-side prepared statements.

	- Made enableStreamingResults() visible on
	  com.mysql.jdbc.jdbc2.optional.StatementWrapper.

	- Made ServerPreparedStatement.asSql() work correctly so auto-explain
	  functionality would work with server-side prepared statements.

	- Made JDBC2-compliant wrappers public in order to allow access to
	  vendor extensions.

	- Cleaned up logging of profiler events, moved code to dump a profiler
	  event as a string to com.mysql.jdbc.log.LogUtils so that third
	  parties can use it.

	- DatabaseMetaData.supportsMultipleOpenResults() now returns true. The
	  driver has supported this for some time, DBMD just missed that fact.

	- Fixed BUG#10310 - Driver doesn't support {?=CALL(...)} for calling
	  stored functions. This involved adding support for function retrieval
	  to DatabaseMetaData.getProcedures() and getProcedureColumns() as well.

	- Fixed BUG#10485, SQLException thrown when retrieving YEAR(2)
	  with ResultSet.getString(). The driver will now always treat YEAR types
	  as java.sql.Dates and return the correct values for getString().
	  Alternatively, the "yearIsDateType" connection property can be set to
	  "false" and the values will be treated as SHORTs.

	- The datatype returned for TINYINT(1) columns when "tinyInt1isBit=true"
	  (the default) can be switched between Types.BOOLEAN and Types.BIT
	  using the new configuration property "transformedBitIsBoolean", which
	  defaults to "false". If set to "false" (the default),
	  DatabaseMetaData.getColumns() and ResultSetMetaData.getColumnType()
	  will return Types.BOOLEAN for TINYINT(1) columns. If "true",
	  Types.BOOLEAN will be returned instead. Irregardless of this configuration
	  property, if "tinyInt1isBit" is enabled, columns with the type TINYINT(1)
	  will be returned as java.lang.Boolean instances from
	  ResultSet.getObject(..), and ResultSetMetaData.getColumnClassName()
	  will return "java.lang.Boolean".

	- Fixed BUG#10496 - SQLException is thrown when using property
	  "characterSetResults" with cp932 or eucjpms.

	- Reorganized directory layout, sources now in "src" folder,
	  don't pollute parent directory when building, now output goes
	  to "./build", distribution goes to "./dist".

	- Added support/bug hunting feature that generates .sql test
	  scripts to STDERR when "autoGenerateTestcaseScript" is set
	  to "true".

	- Fixed BUG#10850 - 0-length streams not sent to server when
	  using server-side prepared statements.

	- Setting "cachePrepStmts=true" now causes the Connection to also
	  cache the check the driver performs to determine if a prepared
	  statement can be server-side or not, as well as caches server-side
	  prepared statements for the lifetime of a connection. As before,
	  the "prepStmtCacheSize" parameter controls the size of these
	  caches.

	- Try to handle OutOfMemoryErrors more gracefully. Although not
	  much can be done, they will in most cases close the connection
	  they happened on so that further operations don't run into
	  a connection in some unknown state. When an OOM has happened,
	  any further operations on the connection will fail with a
	  "Connection closed" exception that will also list the OOM exception
	  as the reason for the implicit connection close event.

	- Don't send COM_RESET_STMT for each execution of a server-side
	  prepared statement if it isn't required.

	- Driver detects if you're running MySQL-5.0.7 or later, and does
	  not scan for "LIMIT ?[,?]" in statements being prepared, as the
	  server supports those types of queries now.

	- Fixed BUG#11115, Varbinary data corrupted when using server-side
	  prepared statements and ResultSet.getBytes().

	- Connection.setCatalog() is now aware of the "useLocalSessionState"
	  configuration property, which when set to true will prevent
	  the driver from sending "USE ..." to the server if the requested
	  catalog is the same as the current catalog.

	- Added the following configuration bundles, use one or many via
	  the "useConfigs" configuration property:

	    * maxPerformance -- maximum performance without being reckless
	    * solarisMaxPerformance -- maximum performance for Solaris,
	                               avoids syscalls where it can
	    * 3-0-Compat -- Compatibility with Connector/J 3.0.x functionality

	- Added "maintainTimeStats" configuration property (defaults to "true"),
	  which tells the driver whether or not to keep track of the last query time
	  and the last successful packet sent to the server's time. If set to
	  false, removes two syscalls per query.

	- Fixed BUG#11259, autoReconnect ping causes exception on connection
	  startup.

	- Fixed BUG#11360 Connector/J dumping query into SQLException twice

	- Fixed PreparedStatement.setClob() not accepting null as a parameter.

	- Fixed BUG#11411 - Production package doesn't include JBoss integration
	  classes.

	- Removed nonsensical "costly type conversion" warnings when using
	  usage advisor.

04-14-05 - Version 3.1.8-stable

	- Fixed DatabaseMetaData.getTables() returning views when they were
	  not asked for as one of the requested table types.

	- Added support for new precision-math DECIMAL type in MySQL >= 5.0.3.

	- Fixed ResultSet.getTime() on a NULL value for server-side prepared
	  statements throws NPE.

	- Made Connection.ping() a public method.

	- Fixed Bug#8868, DATE_FORMAT() queries returned as BLOBs from getObject().

	- ServerPreparedStatements now correctly 'stream' BLOB/CLOB data to the
	  server. You can configure the threshold chunk size using the
	  JDBC URL property 'blobSendChunkSize' (the default is one megabyte).

    - BlobFromLocator now uses correct identifier quoting when generating
      prepared statements.

    - Server-side session variables can be preset at connection time by
      passing them as a comma-delimited list for the connection property
      'sessionVariables'.

	- Fixed regression in ping() for users using autoReconnect=true.

	- Fixed BUG#9040 - PreparedStatement.addBatch() doesn't work with server-side
	  prepared statements and streaming BINARY data.

	- Fixed BUG#8800 - DBMD.supportsMixedCase*Identifiers() returns wrong
	  value on servers running on case-sensitive filesystems.

	- Fixed BUG#9206, can not use 'UTF-8' for characterSetResults
      configuration property.

    - Fixed BUG#9236, a continuation of BUG#8868, where functions used in queries
      that should return non-string types when resolved by temporary tables suddenly
      become opaque binary strings (work-around for server limitation). Also fixed
      fields with type of CHAR(n) CHARACTER SET BINARY to return correct/matching
      classes for RSMD.getColumnClassName() and ResultSet.getObject().

    - Fixed BUG#8792 - DBMD.supportsResultSetConcurrency() not returning
	  true for forward-only/read-only result sets (we obviously support this).

	- Fixed BUG#8803, 'DATA_TYPE' column from DBMD.getBestRowIdentifier()
	  causes ArrayIndexOutOfBoundsException when accessed (and in fact, didn't
	  return any value).

	- Check for empty strings ('') when converting char/varchar column data to numbers,
	  throw exception if 'emptyStringsConvertToZero' configuration property is set
	  to 'false' (for backwards-compatibility with 3.0, it is now set to 'true'
	  by default, but will most likely default to 'false' in 3.2).

	- Fixed BUG#9320 - PreparedStatement.getMetaData() inserts blank row in database
	  under certain conditions when not using server-side prepared statements.

	- Connection.canHandleAsPreparedStatement() now makes 'best effort' to distinguish
	  LIMIT clauses with placeholders in them from ones without in order to have fewer
	  false positives when generating work-arounds for statements the server cannot
	  currently handle as server-side prepared statements.

	- Fixed build.xml to not compile log4j logging if log4j not available.

	- Added support for the c3p0 connection pool's (http://c3p0.sf.net/)
	  validation/connection checker interface which uses the lightweight
	  'COM_PING' call to the server if available. To use it, configure your
	  c3p0 connection pool's 'connectionTesterClassName' property to use
	  'com.mysql.jdbc.integration.c3p0.MysqlConnectionTester'.

	- Better detection of LIMIT inside/outside of quoted strings so that
	  the driver can more correctly determine whether a prepared statement
	  can be prepared on the server or not.

	- Fixed BUG#9319 - Stored procedures with same name in
	  different databases confuse the driver when it tries to determine
	  parameter counts/types.

    - Added finalizers to ResultSet and Statement implementations to be JDBC
      spec-compliant, which requires that if not explicitly closed, these
      resources should be closed upon garbage collection.

    - Fixed BUG#9682 - Stored procedures with DECIMAL parameters with
	  storage specifications that contained "," in them would fail.

	- PreparedStatement.setObject(int, Object, int type, int scale) now
	  uses scale value for BigDecimal instances.

	- Fixed BUG#9704 - Statement.getMoreResults() could throw NPE when
	  existing result set was .close()d.

	- The performance metrics feature now gathers information about
	  number of tables referenced in a SELECT.

	- The logging system is now automatically configured. If the value has
	  been set by the user, via the URL property "logger" or the system
	  property "com.mysql.jdbc.logger", then use that, otherwise, autodetect
	  it using the following steps:

    	 Log4j, if it's available,
    	 Then JDK1.4 logging,
    	 Then fallback to our STDERR logging.

   	- Fixed BUG#9778, DBMD.getTables() shouldn't return tables if views
	  are asked for, even if the database version doesn't support views.

	- Fixed driver not returning 'true' for '-1' when ResultSet.getBoolean()
	  was called on result sets returned from server-side prepared statements.

	- Added a Manifest.MF file with implementation information to the .jar
	  file.

	- More tests in Field.isOpaqueBinary() to distinguish opaque binary (i.e.
	  fields with type CHAR(n) and CHARACTER SET BINARY) from output of
	  various scalar and aggregate functions that return strings.

	- Fixed BUG#9917 - Should accept null for catalog (meaning use current)
	  in DBMD methods, even though it's not JDBC-compliant for legacy's sake.
	  Disable by setting connection property "nullCatalogMeansCurrent" to "false"
	  (which will be the default value in C/J 3.2.x).

	- Fixed BUG#9769 - Should accept null for name patterns in DBMD (meaning "%"),
	  even though it isn't JDBC compliant, for legacy's sake. Disable by setting
	  connection property "nullNamePatternMatchesAll" to "false" (which will be
	  the default value in C/J 3.2.x).

02-18-05 - Version 3.1.7-stable


    - Fixed BUG#7686, Timestamp key column data needed "_binary'"
      stripped for UpdatableResultSet.refreshRow().

    - Fixed BUG#7715 - Timestamps converted incorrectly to strings
      with Server-side prepared statements and updatable result sets.

    - Detect new sql_mode variable in string form (it used to be
      integer) and adjust quoting method for strings appropriately.

    - Added 'holdResultsOpenOverStatementClose' property (default is
      false), that keeps result sets open over statement.close() or new
      execution on same statement (suggested by Kevin Burton).

    - Fixed BUG#7952 -- Infinite recursion when 'falling back' to master
      in failover configuration.

    - Disable multi-statements (if enabled) for MySQL-4.1 versions prior
      to version 4.1.10 if the query cache is enabled, as the server
      returns wrong results in this configuration.

    - Fixed duplicated code in configureClientCharset() that prevented
      useOldUTF8Behavior=true from working properly.

    - Removed 'dontUnpackBinaryResults' functionality, the driver now
      always stores results from server-side prepared statements as-is
      from the server and unpacks them on demand.

    - Fixed BUG#8096 where emulated locators corrupt binary data
      when using server-side prepared statements.

    - Fixed synchronization issue with
      ServerPreparedStatement.serverPrepare() that could cause
      deadlocks/crashes if connection was shared between threads.

    - By default, the driver now scans SQL you are preparing via all
      variants of Connection.prepareStatement() to determine if it is a
      supported type of statement to prepare on the server side, and if
      it is not supported by the server, it instead prepares it as a
      client-side emulated prepared statement (BUG#4718). You can
      disable this by passing 'emulateUnsupportedPstmts=false' in your
      JDBC URL.

    - Remove _binary introducer from parameters used as in/out
      parameters in CallableStatement.

    - Always return byte[]s for output parameters registered as *BINARY.

    - Send correct value for 'boolean' "true" to server for
      PreparedStatement.setObject(n, "true", Types.BIT).

    - Fixed bug with Connection not caching statements from
      prepareStatement() when the statement wasn't a server-side
      prepared statement.

    - Choose correct 'direction' to apply time adjustments when both
      client and server are in GMT timezone when using
      ResultSet.get(..., cal) and PreparedStatement.set(...., cal).

    - Added 'dontTrackOpenResources' option (default is false, to be
      JDBC compliant), which helps with memory use for non-well-behaved
      apps (i.e applications which don't close Statements when they
      should).

    - Fixed BUG#8428 - ResultSet.getString() doesn't maintain format
      stored on server, bug fix only enabled when 'noDatetimeStringSync'
      property is set to 'true' (the default is 'false').

    - Fixed NPE in ResultSet.realClose() when using usage advisor and
      result set was already closed.

    - Fixed BUG#8487 - PreparedStatements not creating streaming result
      sets.

    - Don't pass NULL to String.valueOf() in
      ResultSet.getNativeConvertToString(), as it stringifies it (i.e.
      returns "null"), which is not correct for the method in question.

    - Fixed BUG#8484 - ResultSet.getBigDecimal() throws exception
      when rounding would need to occur to set scale. The driver now
      chooses a rounding mode of 'half up' if non-rounding
      BigDecimal.setScale() fails.

    - Added 'useLocalSessionState' configuration property, when set to
      'true' the JDBC driver trusts that the application is well-behaved
      and only sets autocommit and transaction isolation levels using
      the methods provided on java.sql.Connection, and therefore can
      manipulate these values in many cases without incurring
      round-trips to the database server.

    - Added enableStreamingResults() to Statement for connection pool
      implementations that check Statement.setFetchSize() for
      specification-compliant values. Call Statement.setFetchSize(>=0)
      to disable the streaming results for that statement.

    - Added support for BIT type in MySQL-5.0.3. The driver will treat
      BIT(1-8) as the JDBC standard BIT type (which maps to
      java.lang.Boolean), as the server does not currently send enough
      information to determine the size of a bitfield when < 9 bits are
      declared. BIT(>9) will be treated as VARBINARY, and will return
      byte[] when getObject() is called.

12-23-04 - Version 3.1.6-stable

    - Fixed hang on SocketInputStream.read() with Statement.setMaxRows() and
      multiple result sets when driver has to truncate result set directly,
      rather than tacking a 'LIMIT n' on the end of it.

    - Fixed BUG#7026 - DBMD.getProcedures() doesn't respect catalog parameter.

    - Respect bytes-per-character for RSMD.getPrecision().

12-02-04 - Version 3.1.5-gamma

	- Fix comparisons made between string constants and dynamic strings that
	  are either toUpperCase()d or toLowerCase()d to use Locale.ENGLISH, as
	  some locales 'override' case rules for English. Also use
	  StringUtils.indexOfIgnoreCase() instead of .toUpperCase().indexOf(),
	  avoids creating a very short-lived transient String instance.

	- Fixed BUG#5235 - Server-side prepared statements did not honor
      'zeroDateTimeBehavior' property, and would cause class-cast
      exceptions when using ResultSet.getObject(), as the all-zero string
      was always returned.

    - Fixed batched updates with server prepared statements weren't looking if
      the types had changed for a given batched set of parameters compared
      to the previous set, causing the server to return the error
      'Wrong arguments to mysql_stmt_execute()'.

    - Handle case when string representation of timestamp contains trailing '.'
      with no numbers following it.

    - Fixed BUG#5706 - Inefficient detection of pre-existing string instances
      in ResultSet.getNativeString().

    - Don't throw exceptions for Connection.releaseSavepoint().

    - Use a per-session Calendar instance by default when decoding dates
      from ServerPreparedStatements (set to old, less performant behavior by
      setting property 'dynamicCalendars=true').

    - Added experimental configuration property 'dontUnpackBinaryResults',
      which delays unpacking binary result set values until they're asked for,
      and only creates object instances for non-numerical values (it is set
      to 'false' by default). For some usecase/jvm combinations, this is
      friendlier on the garbage collector.

    - Fixed BUG#5729 - UNSIGNED BIGINT unpacked incorrectly from
      server-side prepared statement result sets.

    - Fixed BUG#6225 - ServerSidePreparedStatement allocating short-lived
      objects un-necessarily.

    - Removed un-wanted new Throwable() in ResultSet constructor due to bad
      merge (caused a new object instance that was never used for every result
      set created) - Found while profiling for BUG#6359.

    - Fixed too-early creation of StringBuffer in EscapeProcessor.escapeSQL(),
      also return String when escaping not needed (to avoid unnecssary object
      allocations). Found while profiling for BUG#6359.

    - Use null-safe-equals for key comparisons in updatable result sets.

    - Fixed BUG#6537, SUM() on Decimal with server-side prepared statement ignores
      scale if zero-padding is needed (this ends up being due to conversion to DOUBLE
      by server, which when converted to a string to parse into BigDecimal, loses all
      'padding' zeros).

    - Use DatabaseMetaData.getIdentifierQuoteString() when building DBMD
      queries.

    - Use 1MB packet for sending file for LOAD DATA LOCAL INFILE if that
      is < 'max_allowed_packet' on server.

    - Fixed BUG#6399, ResultSetMetaData.getColumnDisplaySize() returns incorrect
      values for multibyte charsets.

    - Make auto-deserialization of java.lang.Objects stored in BLOBs
      configurable via 'autoDeserialize' property (defaults to 'false').

    - Re-work Field.isOpaqueBinary() to detect 'CHAR(n) CHARACTER SET BINARY'
      to support fixed-length binary fields for ResultSet.getObject().

    - Use our own implementation of buffered input streams to get around
      blocking behavior of java.io.BufferedInputStream. Disable this with
      'useReadAheadInput=false'.

    - Fixed BUG#6348, failing to connect to the server when one of the
      addresses for the given host name is IPV6 (which the server does
      not yet bind on). The driver now loops through _all_ IP addresses
      for a given host, and stops on the first one that accepts() a
      socket.connect().

09-04-04 - Version 3.1.4-beta

    - Fixed BUG#4510 - connector/j 3.1.3 beta does not handle integers
      correctly (caused by changes to support unsigned reads in
      Buffer.readInt() -> Buffer.readShort()).

    - Added support in DatabaseMetaData.getTables() and getTableTypes()
      for VIEWs which are now available in MySQL server version 5.0.x.

    - Fixed BUG#4642 -- ServerPreparedStatement.execute*() sometimes
      threw ArrayIndexOutOfBoundsException when unpacking field metadata.

    - Optimized integer number parsing, enable 'old' slower integer parsing
      using JDK classes via 'useFastIntParsing=false' property.

    - Added 'useOnlyServerErrorMessages' property, which causes message text
      in exceptions generated by the server to only contain the text sent by
      the server (as opposed to the SQLState's 'standard' description, followed
      by the server's error message). This property is set to 'true' by default.

    - Fixed BUG#4689 - ResultSet.wasNull() does not work for primatives if a
      previous null was returned.

    - Track packet sequence numbers if enablePacketDebug=true, and throw an
      exception if packets received out-of-order.

    - Fixed BUG#4482, ResultSet.getObject() returns wrong type for strings
      when using prepared statements.

    - Calling MysqlPooledConnection.close() twice (even though an application
      error), caused NPE. Fixed.

    - Fixed BUG#5012 -- ServerPreparedStatements dealing with return of
	  DECIMAL type don't work.

	- Fixed BUG#5032 -- ResultSet.getObject() doesn't return
      type Boolean for pseudo-bit types from prepared statements on 4.1.x
      (shortcut for avoiding extra type conversion when using binary-encoded
      result sets obscurred test in getObject() for 'pseudo' bit type)

    - You can now use URLs in 'LOAD DATA LOCAL INFILE' statements, and the
      driver will use Java's built-in handlers for retreiving the data and
      sending it to the server. This feature is not enabled by default,
      you must set the 'allowUrlInLocalInfile' connection property to 'true'.

    - The driver is more strict about truncation of numerics on
      ResultSet.get*(), and will throw a SQLException when truncation is
      detected. You can disable this by setting 'jdbcCompliantTruncation' to
      false (it is enabled by default, as this functionality is required
      for JDBC compliance).

    - Added three ways to deal with all-zero datetimes when reading them from
      a ResultSet, 'exception' (the default), which throws a SQLException
      with a SQLState of 'S1009', 'convertToNull', which returns NULL instead of
      the date, and 'round', which rounds the date to the nearest closest value
      which is '0001-01-01'.

    - Fixed ServerPreparedStatement to read prepared statement metadata off
      the wire, even though it's currently a placeholder instead of using
      MysqlIO.clearInputStream() which didn't work at various times because
      data wasn't available to read from the server yet. This fixes sporadic
      errors users were having with ServerPreparedStatements throwing
      ArrayIndexOutOfBoundExceptions.

    - Use com.mysql.jdbc.Message's classloader when loading resource bundle,
      should fix sporadic issues when the caller's classloader can't locate
      the resource bundle.

07-07-04 - Version 3.1.3-beta

	- Mangle output parameter names for CallableStatements so they
	  will not clash with user variable names.

	- Added support for INOUT parameters in CallableStatements.

	- Fix for BUG#4119, null bitmask sent for server-side prepared
	  statements was incorrect.

	- Use SQL Standard SQL states by default, unless 'useSqlStateCodes'
	  property is set to 'false'.

	- Added packet debuging code (see the 'enablePacketDebug' property
	  documentation).

	- Added constants for MySQL error numbers (publicly-accessible,
	  see com.mysql.jdbc.MysqlErrorNumbers), and the ability to
	  generate the mappings of vendor error codes to SQLStates
	  that the driver uses (for documentation purposes).

	- Externalized more messages (on-going effort).

	- Fix for BUG#4311 - Error in retrieval of mediumint column with
	  prepared statements and binary protocol.

	- Support new timezone variables in MySQL-4.1.3 when
	  'useTimezone=true'

	- Support for unsigned numerics as return types from prepared statements.
	  This also causes a change in ResultSet.getObject() for the 'bigint unsigned'
	  type, which used to return BigDecimal instances, it now returns instances
	  of java.lang.BigInteger.

06-09-04 - Version 3.1.2-alpha

	- Fixed stored procedure parameter parsing info when size was
	  specified for a parameter (i.e. char(), varchar()).

	- Enabled callable statement caching via 'cacheCallableStmts'
	  property.

	- Fixed case when no output parameters specified for a
	  stored procedure caused a bogus query to be issued
	  to retrieve out parameters, leading to a syntax error
	  from the server.

	- Fixed case when no parameters could cause a NullPointerException
	  in CallableStatement.setOutputParameters().

	- Removed wrapping of exceptions in MysqlIO.changeUser().

	- Fixed sending of split packets for large queries, enabled nio
	  ability to send large packets as well.

	- Added .toString() functionality to ServerPreparedStatement,
	  which should help if you're trying to debug a query that is
	  a prepared statement (it shows SQL as the server would process).

	- Added 'gatherPerformanceMetrics' property, along with properties
	  to control when/where this info gets logged (see docs for more
	  info).

	- ServerPreparedStatements weren't actually de-allocating
	  server-side resources when .close() was called.

	- Added 'logSlowQueries' property, along with property
	  'slowQueriesThresholdMillis' to control when a query should
	  be considered 'slow'.

	- Correctly map output parameters to position given in
	  prepareCall() vs. order implied during registerOutParameter() -
	  fixes BUG#3146.

	- Correctly detect initial character set for servers >= 4.1.0

	- Cleaned up detection of server properties.

	- Support placeholder for parameter metadata for server >= 4.1.2

	- Fix for BUG#3539 getProcedures() does not return any procedures in
	  result set

	- Fix for BUG#3540 getProcedureColumns() doesn't work with wildcards
	  for procedure name

	- Fixed BUG#3520 -- DBMD.getSQLStateType() returns incorrect value.

	- Added 'connectionCollation' property to cause driver to issue
	  'set collation_connection=...' query on connection init if default
	  collation for given charset is not appropriate.

	- Fixed DatabaseMetaData.getProcedures() when run on MySQL-5.0.0 (output of
	'show procedure status' changed between 5.0.1 and 5.0.0.

	- Fixed BUG#3804 -- getWarnings() returns SQLWarning instead of DataTruncation

	- Don't enable server-side prepared statements for server version 5.0.0 or 5.0.1,
	as they aren't compatible with the '4.1.2+' style that the driver uses (the driver
	expects information to come back that isn't there, so it hangs).


02-14-04 - Version 3.1.1-alpha

    - Fixed bug with UpdatableResultSets not using client-side
	  prepared statements.

	- Fixed character encoding issues when converting bytes to
	  ASCII when MySQL doesn't provide the character set, and
	  the JVM is set to a multibyte encoding (usually affecting
	  retrieval of numeric values).

	- Unpack 'unknown' data types from server prepared statements
	  as Strings.

	- Implemented long data (Blobs, Clobs, InputStreams, Readers)
	  for server prepared statements.

	- Implemented Statement.getWarnings() for MySQL-4.1 and newer
	  (using 'SHOW WARNINGS').

	- Default result set type changed to TYPE_FORWARD_ONLY
	  (JDBC compliance).

	- Centralized setting of result set type and concurrency.

	- Re-factored how connection properties are set and exposed
	  as DriverPropertyInfo as well as Connection and DataSource
	  properties.

	- Support for NIO. Use 'useNIO=true' on platforms that support
	  NIO.

	- Support for SAVEPOINTs (MySQL >= 4.0.14 or 4.1.1).

	- Support for mysql_change_user()...See the changeUser() method
	  in com.mysql.jdbc.Connection.

	- Reduced number of methods called in average query to be more
	  efficient.

	- Prepared Statements will be re-prepared on auto-reconnect. Any errors
	  encountered are postponed until first attempt to re-execute the
	  re-prepared statement.

	- Ensure that warnings are cleared before executing queries
	  on prepared statements, as-per JDBC spec (now that we support
	  warnings).

	- Support 'old' profileSql capitalization in ConnectionProperties.
	  This property is deprecated, you should use 'profileSQL' if possible.

	- Optimized Buffer.readLenByteArray() to return shared empty byte array
	  when length is 0.

	- Allow contents of PreparedStatement.setBlob() to be retained
	  between calls to .execute*().

	- Deal with 0-length tokens in EscapeProcessor (caused by callable
	  statement escape syntax).

	- Check for closed connection on delete/update/insert row operations in
	  UpdatableResultSet.

	- Fix support for table aliases when checking for all primary keys in
	  UpdatableResultSet.

	- Removed useFastDates connection property.

	- Correctly initialize datasource properties from JNDI Refs, including
	  explicitly specified URLs.

	- DatabaseMetaData now reports supportsStoredProcedures() for
	  MySQL versions >= 5.0.0

	- Fixed stack overflow in Connection.prepareCall() (bad merge).

	- Fixed IllegalAccessError to Calendar.getTimeInMillis() in DateTimeValue
	  (for JDK < 1.4).

	- Fix for BUG#1673, where DatabaseMetaData.getColumns() is not
      returning correct column ordinal info for non '%' column name patterns.

    - Merged fix of datatype mapping from MySQL type 'FLOAT' to
      java.sql.Types.REAL from 3.0 branch.

    - Detect collation of column for RSMD.isCaseSensitive().

    - Fixed sending of queries > 16M.

    - Added named and indexed input/output parameter support to CallableStatement.
      MySQL-5.0.x or newer.

    - Fixed NullPointerException in ServerPreparedStatement.setTimestamp(),
      as well as year and month descrepencies in
      ServerPreparedStatement.setTimestamp(), setDate().

    - Added ability to have multiple database/JVM targets for compliance
      and regression/unit tests in build.xml.

    - Fixed NPE and year/month bad conversions when accessing some
      datetime functionality in ServerPreparedStatements and their
      resultant result sets.

    - Display where/why a connection was implicitly closed (to
      aid debugging).

    - CommunicationsException implemented, that tries to determine
      why communications was lost with a server, and displays
      possible reasons when .getMessage() is called.

    - Fixed BUG#2359, NULL values for numeric types in binary
      encoded result sets causing NullPointerExceptions.

    - Implemented Connection.prepareCall(), and DatabaseMetaData.
      getProcedures() and getProcedureColumns().

    - Reset 'long binary' parameters in ServerPreparedStatement when
      clearParameters() is called, by sending COM_RESET_STMT to the
      server.

    - Merged prepared statement caching, and .getMetaData() support
      from 3.0 branch.

    - Fixed off-by-1900 error in some cases for
      years in TimeUtil.fastDate/TimeCreate() when unpacking results
      from server-side prepared statements.

    - Fixed BUG#2502 -- charset conversion issue in getTables().

    - Implemented multiple result sets returned from a statement
      or stored procedure.

    - Fixed BUG#2606 -- Server side prepared statements not returning
      datatype 'YEAR' correctly.

    - Enabled streaming of result sets from server-side prepared
      statements.

    - Fixed BUG#2623 -- Class-cast exception when using
      scrolling result sets and server-side prepared statements.

	- Merged unbuffered input code from 3.0.

	- Fixed ConnectionProperties that weren't properly exposed
	  via accessors, cleaned up ConnectionProperties code.

	- Fixed BUG#2671, NULL fields not being encoded correctly in
	  all cases in server side prepared statements.

	- Fixed rare buffer underflow when writing numbers into buffers
	  for sending prepared statement execution requests.

	- Use DocBook version of docs for shipped versions of drivers.


02-18-03 - Version 3.1.0-alpha

    - Added 'requireSSL' property.

    - Added 'useServerPrepStmts' property (default 'false'). The
      driver will use server-side prepared statements when the
      server version supports them (4.1 and newer) when this
      property is set to 'true'. It is currently set to 'false'
      by default until all bind/fetch functionality has been
      implemented. Currently only DML prepared statements are
      implemented for 4.1 server-side prepared statements.

    - Track open Statements, close all when Connection.close()
      is called (JDBC compliance).

06-22-05 - Version 3.0.17-ga

    - Fixed BUG#5874, Timestamp/Time conversion goes in the wrong 'direction'
      when useTimeZone='true' and server timezone differs from client timezone.

	- Fixed BUG#7081, DatabaseMetaData.getIndexInfo() ignoring 'unique'
	  parameter.

	- Support new protocol type 'MYSQL_TYPE_VARCHAR'.

	- Added 'useOldUTF8Behavoior' configuration property, which causes
	  JDBC driver to act like it did with MySQL-4.0.x and earlier when
	  the character encoding is 'utf-8' when connected to MySQL-4.1 or
	  newer.

	- Fixed BUG#7316 - Statements created from a pooled connection were
	  returning physical connection instead of logical connection when
	  getConnection() was called.

	- Fixed BUG#7033 - PreparedStatements don't encode Big5 (and other
	  multibyte) character sets correctly in static SQL strings.

	- Fixed BUG#6966, connections starting up failed-over (due to down master)
      never retry master.

    - Fixed BUG#7061, PreparedStatement.fixDecimalExponent() adding extra
      '+', making number unparseable by MySQL server.

    - Fixed BUG#7686, Timestamp key column data needed "_binary'" stripped for
      UpdatableResultSet.refreshRow().

    - Backported SQLState codes mapping from Connector/J 3.1, enable with
      'useSqlStateCodes=true' as a connection property, it defaults to
      'false' in this release, so that we don't break legacy applications (it
      defaults to 'true' starting with Connector/J 3.1).

    - Fixed BUG#7601, PreparedStatement.fixDecimalExponent() adding extra
      '+', making number unparseable by MySQL server.

    - Escape sequence {fn convert(..., type)} now supports ODBC-style types
      that are prepended by 'SQL_'.

    - Fixed duplicated code in configureClientCharset() that prevented
      useOldUTF8Behavior=true from working properly.

    - Handle streaming result sets with > 2 billion rows properly by fixing
      wraparound of row number counter.

    - Fixed BUG#7607 - MS932, SHIFT_JIS and Windows_31J not recog. as
      aliases for sjis.

    - Fixed BUG#6549 (while fixing #7607), adding 'CP943' to aliases for
      sjis.

    - Fixed BUG#8064, which requires hex escaping of binary data when using
      multibyte charsets with prepared statements.

    - Fixed BUG#8812, NON_UNIQUE column from DBMD.getIndexInfo() returned
      inverted value.

    - Workaround for server BUG#9098 - default values of CURRENT_* for
      DATE/TIME/TIMESTAMP/TIMESTAMP columns can't be distinguished from
      'string' values, so UpdatableResultSet.moveToInsertRow() generates
      bad SQL for inserting default values.

    - Fixed BUG#8629 - 'EUCKR' charset is sent as 'SET NAMES euc_kr' which
      MySQL-4.1 and newer doesn't understand.

    - DatabaseMetaData.supportsSelectForUpdate() returns correct value based
      on server version.

    - Use hex escapes for PreparedStatement.setBytes() for double-byte charsets
      including 'aliases' Windows-31J, CP934, MS932.

    - Added support for the "EUC_JP_Solaris" character encoding, which maps
      to a MySQL encoding of "eucjpms" (backported from 3.1 branch). This only
      works on servers that support eucjpms, namely 5.0.3 or later.

11-15-04 - Version 3.0.16-ga

	- Re-issue character set configuration commands when re-using pooled
	  connections and/or Connection.changeUser() when connected to MySQL-4.1
	  or newer.

	- Fixed ResultSetMetaData.isReadOnly() to detect non-writable columns
	  when connected to MySQL-4.1 or newer, based on existence of 'original'
	  table and column names.

	- Fixed BUG#5664, ResultSet.updateByte() when on insert row
      throws ArrayOutOfBoundsException.

    - Fixed DatabaseMetaData.getTypes() returning incorrect (i.e. non-negative)
      scale for the 'NUMERIC' type.

    - Fixed BUG#6198, off-by-one bug in Buffer.readString(string).

    - Made TINYINT(1) -> BIT/Boolean conversion configurable via 'tinyInt1isBit'
      property (default 'true' to be JDBC compliant out of the box).

    - Only set 'character_set_results' during connection establishment if
      server version >= 4.1.1.

    - Fixed regression where useUnbufferedInput was defaulting to 'false'.

    - Fixed BUG#6231, ResultSet.getTimestamp() on a column with TIME in it
      fails.

09-04-04 - Version 3.0.15-ga

	- Fixed BUG#4010 - StringUtils.escapeEasternUnicodeByteStream is still
	  broken for GBK

	- Fixed BUG#4334 - Failover for autoReconnect not using port #'s for any
	  hosts, and not retrying all hosts. (WARN: This required a change to
	  the SocketFactory connect() method signature, which is now

	    public Socket connect(String host, int portNumber, Properties props),

	  therefore any third-party socket factories will have to be changed
	  to support this signature.

	- Logical connections created by MysqlConnectionPoolDataSource will
	  now issue a rollback() when they are closed and sent back to the pool.
	  If your application server/connection pool already does this for you, you
	  can set the 'rollbackOnPooledClose' property to false to avoid the
	  overhead of an extra rollback().

	- Removed redundant calls to checkRowPos() in ResultSet.

	- Fixed BUG#4742, 'DOUBLE' mapped twice in DBMD.getTypeInfo().

	- Added FLOSS license exemption.

	- Fixed BUG#4808, calling .close() twice on a PooledConnection causes NPE.

	- Fixed BUG#4138 and BUG#4860, DBMD.getColumns() returns incorrect JDBC
	  type for unsigned columns. This affects type mappings for all numeric
	  types in the RSMD.getColumnType() and RSMD.getColumnTypeNames() methods
	  as well, to ensure that 'like' types from DBMD.getColumns() match up
	  with what RSMD.getColumnType() and getColumnTypeNames() return.

	- 'Production' - 'GA' in naming scheme of distributions.

	- Fix for BUG#4880, RSMD.getPrecision() returning 0 for non-numeric types
	  (should return max length in chars for non-binary types, max length
	  in bytes for binary types). This fix also fixes mapping of
	  RSMD.getColumnType() and RSMD.getColumnTypeName() for the BLOB types based
	  on the length sent from the server (the server doesn't distinguish between
	  TINYBLOB, BLOB, MEDIUMBLOB or LONGBLOB at the network protocol level).

	- Fixed BUG#5022 - ResultSet should release Field[] instance in .close().

    - Fixed BUG#5069 -- ResultSet.getMetaData() should not return
	  incorrectly-initialized metadata if the result set has been closed, but
	  should instead throw a SQLException. Also fixed for getRow() and
	  getWarnings() and traversal methods by calling checkClosed() before
	  operating on instance-level fields that are nullified during .close().

	- Parse new timezone variables from 4.1.x servers.

	- Use _binary introducer for PreparedStatement.setBytes() and
	  set*Stream() when connected to MySQL-4.1.x or newer to avoid
	  misinterpretation during character conversion.

05-28-04 - Version 3.0.14-production

	- Fixed URL parsing error

05-27-04 - Version 3.0.13-production

	- Fixed BUG#3848 - Using a MySQLDatasource without server name fails

	- Fixed BUG#3920 - "No Database Selected" when using
	  MysqlConnectionPoolDataSource.

	- Fixed BUG#3873 - PreparedStatement.getGeneratedKeys() method returns only
	  1 result for batched insertions

05-18-04 - Version 3.0.12-production

	- Add unsigned attribute to DatabaseMetaData.getColumns() output
	  in the TYPE_NAME column.

	- Added 'failOverReadOnly' property, to allow end-user to configure
	  state of connection (read-only/writable) when failed over.

	- Backported 'change user' and 'reset server state' functionality
      from 3.1 branch, to allow clients of MysqlConnectionPoolDataSource
      to reset server state on getConnection() on a pooled connection.

    - Don't escape SJIS/GBK/BIG5 when using MySQL-4.1 or newer.

    - Allow 'url' parameter for MysqlDataSource and MysqlConnectionPool
      DataSource so that passing of other properties is possible from
      inside appservers.

    - Map duplicate key and foreign key errors to SQLState of
      '23000'.

    - Backport documentation tooling from 3.1 branch.

    - Return creating statement for ResultSets created by
      getGeneratedKeys() (BUG#2957)

    - Allow java.util.Date to be sent in as parameter to
      PreparedStatement.setObject(), converting it to a Timestamp
      to maintain full precision (BUG#3103).

    - Don't truncate BLOBs/CLOBs when using setBytes() and/or
      setBinary/CharacterStream() (BUG#2670).

    - Dynamically configure character set mappings for field-level
      character sets on MySQL-4.1.0 and newer using 'SHOW COLLATION'
      when connecting.

    - Map 'binary' character set to 'US-ASCII' to support DATETIME
      charset recognition for servers >= 4.1.2

    - Use 'SET character_set_results" during initialization to allow any
      charset to be returned to the driver for result sets.

    - Use charsetnr returned during connect to encode queries before
      issuing 'SET NAMES' on MySQL >= 4.1.0.

    - Add helper methods to ResultSetMetaData (getColumnCharacterEncoding()
      and getColumnCharacterSet()) to allow end-users to see what charset
      the driver thinks it should be using for the column.

    - Only set character_set_results for MySQL >= 4.1.0.

    - Fixed BUG#3511, StringUtils.escapeSJISByteStream() not covering all
      eastern double-byte charsets correctly.

    - Renamed StringUtils.escapeSJISByteStream() to more appropriate
      escapeEasternUnicodeByteStream().

    - Fixed BUG#3554 - Not specifying database in URL caused MalformedURL
      exception.

    - Auto-convert MySQL encoding names to Java encoding names if used
      for characterEncoding property.

    - Added encoding names that are recognized on some JVMs to fix case
      where they were reverse-mapped to MySQL encoding names incorrectly.

    - Use junit.textui.TestRunner for all unit tests (to allow them to be
      run from the command line outside of Ant or Eclipse).

    - Fixed BUG#3557 - UpdatableResultSet not picking up default values
      for moveToInsertRow().

    - Fixed BUG#3570 - inconsistent reporting of column type. The server
      still doesn't return all types for *BLOBs *TEXT correctly, so the
      driver won't return those correctly.

    - Fixed BUG#3520 -- DBMD.getSQLStateType() returns incorrect value.

    - Fixed regression in PreparedStatement.setString() and eastern character
      encodings.

    - Made StringRegressionTest 4.1-unicode aware.

02-19-04 - Version 3.0.11-stable

	- Trigger a 'SET NAMES utf8' when encoding is forced to 'utf8' _or_
	  'utf-8' via the 'characterEncoding' property. Previously, only the
	  Java-style encoding name of 'utf-8' would trigger this.

	- AutoReconnect time was growing faster than exponentially (BUG#2447).

	- Fixed failover always going to last host in list (BUG#2578)

	- Added 'useUnbufferedInput' parameter, and now use it by default
	  (due to JVM issue
	  http://developer.java.sun.com/developer/bugParade/bugs/4401235.html)

	- Detect 'on/off' or '1','2','3' form of lower_case_table_names on
	  server.

	- Return 'java.lang.Integer' for TINYINT and SMALLINT types from
	  ResultSetMetaData.getColumnClassName() (fix for BUG#2852).

	- Return 'java.lang.Double' for FLOAT type from ResultSetMetaData.
	  getColumnClassName() (fix for BUG#2855).

	- Return '[B' instead of java.lang.Object for BINARY, VARBINARY and
	  LONGVARBINARY types from ResultSetMetaData.getColumnClassName()
	  (JDBC compliance).

01-13-04 - Version 3.0.10-stable

    - Don't count quoted id's when inside a 'string' in PreparedStatement
      parsing (fix for BUG#1511).

    - 'Friendlier' exception message for PacketTooLargeException
       (BUG#1534).

    - Backported fix for aliased tables and UpdatableResultSets in
      checkUpdatability() method from 3.1 branch.

    - Fix for ArrayIndexOutOfBounds exception when using Statement.setMaxRows()
      (BUG#1695).

    - Fixed BUG#1576, dealing with large blobs and split packets not being
      read correctly.

    - Fixed regression of Statement.getGeneratedKeys() and REPLACE statements.

    - Fixed BUG#1630, subsequent call to ResultSet.updateFoo() causes NPE if
      result set is not updatable.

    - Fix for 4.1.1-style auth with no password.

    - Fix for BUG#1731, Foreign Keys column sequence is not consistent in
      DatabaseMetaData.getImported/Exported/CrossReference().

    - Fix for BUG#1775 - DatabaseMetaData.getSystemFunction() returning
      bad function 'VResultsSion'.

    - Fix for BUG#1592 -- cross-database updatable result sets
      are not checked for updatability correctly.

    - DatabaseMetaData.getColumns() should return Types.LONGVARCHAR for
      MySQL LONGTEXT type.

    - ResultSet.getObject() on TINYINT and SMALLINT columns should return
      Java type 'Integer' (BUG#1913)

    - Added 'alwaysClearStream' connection property, which causes the driver
      to always empty any remaining data on the input stream before
      each query.

    - Added more descriptive error message 'Server Configuration Denies
      Access to DataSource', as well as retrieval of message from server.

    - Autoreconnect code didn't set catalog upon reconnect if it had been
      changed.

    - Implement ResultSet.updateClob().

    - ResultSetMetaData.isCaseSensitive() returned wrong value for CHAR/VARCHAR
      columns.

    - Fix for BUG#1933 -- Connection property "maxRows" not honored.

    - Fix for BUG#1925 -- Statements being created too many times in
      DBMD.extractForeignKeyFromCreateTable().

    - Fix for BUG#1914 -- Support escape sequence {fn convert ... }

    - Fix for BUG#1958 -- ArrayIndexOutOfBounds when parameter number ==
      number of parameters + 1.

    - Fix for BUG#2006 -- ResultSet.findColumn() should use first matching
      column name when there are duplicate column names in SELECT query
      (JDBC-compliance).

    - Removed static synchronization bottleneck from
      PreparedStatement.setTimestamp().

    - Removed static synchronization bottleneck from instance factory
      method of SingleByteCharsetConverter.

    - Enable caching of the parsing stage of prepared statements via
      the 'cachePrepStmts', 'prepStmtCacheSize' and 'prepStmtCacheSqlLimit'
      properties (disabled by default).

    - Speed up parsing of PreparedStatements, try to use one-pass whenever
      possible.

    - Fixed security exception when used in Applets (applets can't
      read the system property 'file.encoding' which is needed
      for LOAD DATA LOCAL INFILE).

    - Use constants for SQLStates.

    - Map charset 'ko18_ru' to 'ko18r' when connected to MySQL-4.1.0 or
      newer.

    - Ensure that Buffer.writeString() saves room for the \0.

    - Fixed exception 'Unknown character set 'danish' on connect w/ JDK-1.4.0

    - Fixed mappings in SQLError to report deadlocks with SQLStates of '41000'.

    - 'maxRows' property would affect internal statements, so check it for all
      statement creation internal to the driver, and set to 0 when it is not.

10-07-03 - Version 3.0.9-stable

	- Faster date handling code in ResultSet and PreparedStatement (no longer
	  uses Date methods that synchronize on static calendars).

	- Fixed test for end of buffer in Buffer.readString().

	- Fixed ResultSet.previous() behavior to move current
	  position to before result set when on first row
	  of result set (bugs.mysql.com BUG#496)

	- Fixed Statement and PreparedStatement issuing bogus queries
	  when setMaxRows() had been used and a LIMIT clause was present
	  in the query.

	- Fixed BUG#661 - refreshRow didn't work when primary key values
	  contained values that needed to be escaped (they ended up being
	  doubly-escaped).

	- Support InnoDB contraint names when extracting foreign key info
	  in DatabaseMetaData BUG#517 and BUG#664
	  (impl. ideas from Parwinder Sekhon)

	- Backported 4.1 protocol changes from 3.1 branch (server-side SQL
	  states, new field info, larger client capability flags,
	  connect-with-database, etc).

	- Fix UpdatableResultSet to return values for getXXX() when on
	  insert row (BUG#675).

	- The insertRow in an UpdatableResultSet is now loaded with
	  the default column values when moveToInsertRow() is called
	  (BUG#688)

	- DatabaseMetaData.getColumns() wasn't returning NULL for
	  default values that are specified as NULL.

	- Change default statement type/concurrency to TYPE_FORWARD_ONLY
	  and CONCUR_READ_ONLY (spec compliance).

	- Don't try and reset isolation level on reconnect if MySQL doesn't
	  support them.

	- Don't wrap SQLExceptions in RowDataDynamic.

	- Don't change timestamp TZ twice if useTimezone==true (BUG#774)

	- Fixed regression in large split-packet handling (BUG#848).

	- Better diagnostic error messages in exceptions for 'streaming'
	  result sets.

	- Issue exception on ResultSet.getXXX() on empty result set (wasn't
	  caught in some cases).

	- Don't hide messages from exceptions thrown in I/O layers.

	- Don't fire connection closed events when closing pooled connections, or
	  on PooledConnection.getConnection() with already open connections (BUG#884).

	- Clip +/- INF (to smallest and largest representative values for the type in
	  MySQL) and NaN (to 0) for setDouble/setFloat(), and issue a warning on the
	  statement when the server does not support +/- INF or NaN.

	- Fix for BUG#879, double-escaping of '\' when charset is SJIS or GBK and '\'
	  appears in non-escaped input.

	- When emptying input stream of unused rows for 'streaming' result sets,
	  have the current thread yield() every 100 rows in order to not monopolize
	  CPU time.

	- Fixed BUG#1099, DatabaseMetaData.getColumns() getting confused about the
	  keyword 'set' in character columns.

	- Fixed deadlock issue with Statement.setMaxRows().

	- Fixed CLOB.truncate(), BUG#1130

	- Optimized CLOB.setChracterStream(), BUG#1131

	- Made databaseName, portNumber and serverName optional parameters
	  for MysqlDataSourceFactory (BUG#1246)

	- Fix for BUG#1247 -- ResultSet.get/setString mashing char 127

	- Backported auth. changes for 4.1.1 and newer from 3.1 branch.

	- Added com.mysql.jdbc.util.BaseBugReport to help creation of testcases
	  for bug reports.

	- Added property to 'clobber' streaming results, by setting the
	  'clobberStreamingResults' property to 'true' (the default is 'false').
	  This will cause a 'streaming' ResultSet to be automatically
	  closed, and any oustanding data still streaming from the server to
	  be discarded if another query is executed before all the data has been
	  read from the server.

05-23-03 - Version 3.0.8-stable

	- Allow bogus URLs in Driver.getPropertyInfo().

	- Return list of generated keys when using multi-value INSERTS
	  with Statement.getGeneratedKeys().

	- Use JVM charset with filenames and 'LOAD DATA [LOCAL] INFILE'

	- Fix infinite loop with Connection.cleanup().

	- Changed Ant target 'compile-core' to 'compile-driver', and
	  made testsuite compilation a separate target.

	- Fixed result set not getting set for Statement.executeUpdate(),
	  which affected getGeneratedKeys() and getUpdateCount() in
	  some cases.

	- Unicode character 0xFFFF in a string would cause the driver to
	  throw an ArrayOutOfBoundsException (Bug #378)

	- Return correct amount of generated keys when using 'REPLACE'
	  statements.

	- Fix problem detecting server character set in some cases.

	- Fix row data decoding error when using _very_ large packets.

	- Optimized row data decoding.

	- Issue exception when operating on an already-closed
	  prepared statement.

	- Fixed SJIS encoding bug, thanks to Naoto Sato.

    - Optimized usage of EscapeProcessor.

    - Allow multiple calls to Statement.close()

04-08-03 - Version 3.0.7-stable

    - Fixed MysqlPooledConnection.close() calling wrong event type.

    - Fixed StringIndexOutOfBoundsException in PreparedStatement.
      setClob().

    - 4.1 Column Metadata fixes

    - Remove synchronization from Driver.connect() and
      Driver.acceptsUrl().

    - IOExceptions during a transaction now cause the Connection to
      be closed.

    - Fixed missing conversion for 'YEAR' type in ResultSetMetaData.
      getColumnTypeName().

    - Don't pick up indexes that start with 'pri' as primary keys
      for DBMD.getPrimaryKeys().

    - Throw SQLExceptions when trying to do operations on a forcefully
      closed Connection (i.e. when a communication link failure occurs).

    - You can now toggle profiling on/off using
      Connection.setProfileSql(boolean).

    - Fixed charset issues with database metadata (charset was not
      getting set correctly).

    - Updatable ResultSets can now be created for aliased tables/columns
      when connected to MySQL-4.1 or newer.

    - Fixed 'LOAD DATA LOCAL INFILE' bug when file > max_allowed_packet.

    - Fixed escaping of 0x5c ('\') character for GBK and Big5 charsets.

    - Fixed ResultSet.getTimestamp() when underlying field is of type DATE.

    - Ensure that packet size from alignPacketSize() does not
      exceed MAX_ALLOWED_PACKET (JVM bug)

    - Don't reset Connection.isReadOnly() when autoReconnecting.

02-18-03 - Version 3.0.6-stable

    - Fixed ResultSetMetaData to return "" when catalog not known.
      Fixes NullPointerExceptions with Sun's CachedRowSet.

    - Fixed DBMD.getTypeInfo() and DBMD.getColumns() returning
      different value for precision in TEXT/BLOB types.

    - Allow ignoring of warning for 'non transactional tables' during
      rollback (compliance/usability) by setting 'ignoreNonTxTables'
      property to 'true'.

    - Fixed SQLExceptions getting swallowed on initial connect.

    - Fixed Statement.setMaxRows() to stop sending 'LIMIT' type queries
      when not needed (performance)

    - Clean up Statement query/method mismatch tests (i.e. INSERT not
      allowed with .executeQuery()).

    - More checks added in ResultSet traversal method to catch
      when in closed state.

    - Fixed ResultSetMetaData.isWritable() to return correct value.

    - Add 'window' of different NULL sorting behavior to
      DBMD.nullsAreSortedAtStart (4.0.2 to 4.0.10, true, otherwise,
      no).

    - Implemented Blob.setBytes(). You still need to pass the
      resultant Blob back into an updatable ResultSet or
      PreparedStatement to persist the changes, as MySQL does
      not support 'locators'.

    - Backported 4.1 charset field info changes from Connector/J 3.1

01-22-03 - Version 3.0.5-gamma

    - Fixed Buffer.fastSkipLenString() causing ArrayIndexOutOfBounds
      exceptions with some queries when unpacking fields.

    - Implemented an empty TypeMap for Connection.getTypeMap() so that
      some third-party apps work with MySQL (IBM WebSphere 5.0 Connection
      pool).

    - Added missing LONGTEXT type to DBMD.getColumns().

    - Retrieve TX_ISOLATION from database for
      Connection.getTransactionIsolation() when the MySQL version
      supports it, instead of an instance variable.

    - Quote table names in DatabaseMetaData.getColumns(),
      getPrimaryKeys(), getIndexInfo(), getBestRowIdentifier()

    - Greatly reduce memory required for setBinaryStream() in
      PreparedStatements.

    - Fixed ResultSet.isBeforeFirst() for empty result sets.

    - Added update options for foreign key metadata.


01-06-03 - Version 3.0.4-gamma

    - Added quoted identifiers to database names for
      Connection.setCatalog.

    - Added support for quoted identifiers in PreparedStatement
      parser.

    - Streamlined character conversion and byte[] handling in
      PreparedStatements for setByte().

    - Reduce memory footprint of PreparedStatements by sharing
      outbound packet with MysqlIO.

    - Added 'strictUpdates' property to allow control of amount
      of checking for 'correctness' of updatable result sets. Set this
      to 'false' if you want faster updatable result sets and you know
      that you create them from SELECTs on tables with primary keys and
      that you have selected all primary keys in your query.

    - Added support for 4.0.8-style large packets.

    - Fixed PreparedStatement.executeBatch() parameter overwriting.

12-17-02 - Version 3.0.3-dev

    - Changed charsToByte in SingleByteCharConverter to be non-static

    - Changed SingleByteCharConverter to use lazy initialization of each
      converter.

    - Fixed charset handling in Fields.java

    - Implemented Connection.nativeSQL()

    - More robust escape tokenizer -- recognize '--' comments, and allow
      nested escape sequences (see testsuite.EscapeProcessingTest)

    - DBMD.getImported/ExportedKeys() now handles multiple foreign keys
      per table.

    - Fixed ResultSetMetaData.getPrecision() returning incorrect values
      for some floating point types.

    - Fixed ResultSetMetaData.getColumnTypeName() returning BLOB for
      TEXT and TEXT for BLOB types.

    - Fixed Buffer.isLastDataPacket() for 4.1 and newer servers.

    - Added CLIENT_LONG_FLAG to be able to get more column flags
      (isAutoIncrement() being the most important)

    - Because of above, implemented ResultSetMetaData.isAutoIncrement()
      to use Field.isAutoIncrement().

    - Honor 'lower_case_table_names' when enabled in the server when
      doing table name comparisons in DatabaseMetaData methods.

    - Some MySQL-4.1 protocol support (extended field info from selects)

    - Use non-aliased table/column names and database names to fullly
      qualify tables and columns in UpdatableResultSet (requires
      MySQL-4.1 or newer)

    - Allow user to alter behavior of Statement/
      PreparedStatement.executeBatch() via 'continueBatchOnError' property
      (defaults to 'true').

    - Check for connection closed in more Connection methods
      (createStatement, prepareStatement, setTransactionIsolation,
      setAutoCommit).

    - More robust implementation of updatable result sets. Checks that
      _all_ primary keys of the table have been selected.

    - 'LOAD DATA LOCAL INFILE ...' now works, if your server is configured
      to allow it. Can be turned off with the 'allowLoadLocalInfile'
      property (see the README).

    - Substitute '?' for unknown character conversions in single-byte
      character sets instead of '\0'.

    - NamedPipeSocketFactory now works (only intended for Windows), see
      README for instructions.

11-08-02 - Version 3.0.2-dev

    - Fixed issue with updatable result sets and PreparedStatements not
      working

    - Fixed ResultSet.setFetchDirection(FETCH_UNKNOWN)

    - Fixed issue when calling Statement.setFetchSize() when using
      arbitrary values

    - Fixed incorrect conversion in ResultSet.getLong()

    - Implemented ResultSet.updateBlob().

    - Removed duplicate code from UpdatableResultSet (it can be inherited
      from ResultSet, the extra code for each method to handle updatability
      I thought might someday be necessary has not been needed).

    - Fixed "UnsupportedEncodingException" thrown when "forcing" a
      character encoding via properties.

    - Fixed various non-ASCII character encoding issues.

    - Added driver property 'useHostsInPrivileges'. Defaults to true.
      Affects whether or not '@hostname' will be used in
      DBMD.getColumn/TablePrivileges.

    - All DBMD result set columns describing schemas now return NULL
      to be more compliant with the behavior of other JDBC drivers
      for other databases (MySQL does not support schemas).

    - Added SSL support. See README for information on how to use it.

    - Properly restore connection properties when autoReconnecting
      or failing-over, including autoCommit state, and isolation level.

    - Use 'SHOW CREATE TABLE' when possible for determining foreign key
      information for DatabaseMetaData...also allows cascade options for
      DELETE information to be returned

    - Escape 0x5c character in strings for the SJIS charset.

    - Fixed start position off-by-1 error in Clob.getSubString()

    - Implemented Clob.truncate()

    - Implemented Clob.setString()

    - Implemented Clob.setAsciiStream()

    - Implemented Clob.setCharacterStream()

    - Added com.mysql.jdbc.MiniAdmin class, which allows you to send
      'shutdown' command to MySQL server...Intended to be used when 'embedding'
      Java and MySQL server together in an end-user application.

    - Added 'connectTimeout' parameter that allows users of JDK-1.4 and newer
      to specify a maxium time to wait to establish a connection.

    - Failover and autoReconnect only work when the connection is in a
      autoCommit(false) state, in order to stay transaction safe

    - Added 'queriesBeforeRetryMaster' property that specifies how many
      queries to issue when failed over before attempting to reconnect
      to the master (defaults to 50)

    - Fixed DBMD.supportsResultSetConcurrency() so that it returns true
      for ResultSet.TYPE_SCROLL_INSENSITIVE and ResultSet.CONCUR_READ_ONLY or
      ResultSet.CONCUR_UPDATABLE

    - Fixed ResultSet.isLast() for empty result sets (should return false).

    - PreparedStatement now honors stream lengths in setBinary/Ascii/Character
      Stream() unless you set the connection property
      'useStreamLengthsInPrepStmts' to 'false'.

    - Removed some not-needed temporary object creation by using Strings
      smarter in EscapeProcessor, Connection and DatabaseMetaData classes.

09-21-02 - Version 3.0.1-dev

    - Fixed ResultSet.getRow() off-by-one bug.

    - Fixed RowDataStatic.getAt() off-by-one bug.

    - Added limited Clob functionality (ResultSet.getClob(),
      PreparedStatemtent.setClob(),
      PreparedStatement.setObject(Clob).

    - Added socketTimeout parameter to URL.

    - Connection.isClosed() no longer "pings" the server.

    - Connection.close() issues rollback() when getAutoCommit() == false

    - Added "paranoid" parameter...sanitizes error messages removing
      "sensitive" information from them (i.e. hostnames, ports,
      usernames, etc.), as well as clearing "sensitive" data structures
      when possible.

    - Fixed ResultSetMetaData.isSigned() for TINYINT and BIGINT.

    - Charsets now automatically detected. Optimized code for single-byte
      character set conversion.

    - Implemented ResultSet.getCharacterStream()

    - Added "LOCAL TEMPORARY" to table types in DatabaseMetaData.getTableTypes()

    - Massive code clean-up to follow Java coding conventions (the time had come)


07-31-02 - Version 3.0.0-dev

    - !!! LICENSE CHANGE !!! The driver is now GPL. If you need
      non-GPL licenses, please contact me <mark@mysql.com>

    - JDBC-3.0 functionality including
      Statement/PreparedStatement.getGeneratedKeys() and
      ResultSet.getURL()

    - Performance enchancements - driver is now 50-100% faster
      in most situations, and creates fewer temporary objects

    - Repackaging...new driver name is "com.mysql.jdbc.Driver",
      old name still works, though (the driver is now provided
      by MySQL-AB)

    - Better checking for closed connections in Statement
      and PreparedStatement.

    - Support for streaming (row-by-row) result sets (see README)
      Thanks to Doron.

    - Support for large packets (new addition to MySQL-4.0 protocol),
      see README for more information.

    - JDBC Compliance -- Passes all tests besides stored procedure tests


    - Fix and sort primary key names in DBMetaData (SF bugs 582086 and 582086)

    - Float types now reported as java.sql.Types.FLOAT (SF bug 579573)

    - ResultSet.getTimestamp() now works for DATE types (SF bug 559134)

    - ResultSet.getDate/Time/Timestamp now recognizes all forms of invalid
      values that have been set to all zeroes by MySQL (SF bug 586058)

    - Testsuite now uses Junit (which you can get from www.junit.org)

    - The driver now only works with JDK-1.2 or newer.

    - Added multi-host failover support (see README)

    - General source-code cleanup.

    - Overall speed improvements via controlling transient object
      creation in MysqlIO class when reading packets

    - Performance improvements in  string handling and field
      metadata creation (lazily instantiated) contributed by
      Alex Twisleton-Wykeham-Fiennes


05-16-02 - Version 2.0.14

    - More code cleanup

    - PreparedStatement now releases resources on .close() (SF bug 553268)

    - Quoted identifiers not used if server version does not support them. Also,
      if server started with --ansi or --sql-mode=ANSI_QUOTES then '"' will be
      used as an identifier quote, otherwise '`' will be used.

    - ResultSet.getDouble() now uses code built into JDK to be more precise (but slower)

    - LogicalHandle.isClosed() calls through to physical connection

    - Added SQL profiling (to STDERR). Set "profileSql=true" in your JDBC url.
      See README for more information.

    - Fixed typo for relaxAutoCommit parameter.

04-24-02 - Version 2.0.13

    - More code cleanup.

    - Fixed unicode chars being read incorrectly (SF bug 541088)

    - Faster blob escaping for PrepStmt

    - Added set/getPortNumber() to DataSource(s) (SF bug 548167)

    - Added setURL() to MySQLXADataSource (SF bug 546019)

    - PreparedStatement.toString() fixed (SF bug 534026)

    - ResultSetMetaData.getColumnClassName() now implemented

    - Rudimentary version of Statement.getGeneratedKeys() from JDBC-3.0
      now implemented (you need to be using JDK-1.4 for this to work, I
      believe)

    - DBMetaData.getIndexInfo() - bad PAGES fixed (SF BUG 542201)

04-07-02 - Version 2.0.12

    - General code cleanup.

    - Added getIdleFor() method to Connection and MysqlLogicalHandle.

    - Relaxed synchronization in all classes, should fix 520615 and 520393.

    - Added getTable/ColumnPrivileges() to DBMD (fixes 484502).

    - Added new types to getTypeInfo(), fixed existing types thanks to
      Al Davis and Kid Kalanon.

    - Added support for BIT types (51870) to PreparedStatement.

    - Fixed getRow() bug (527165) in ResultSet

    - Fixes for ResultSet updatability in PreparedStatement.
    - Fixed timezone off by 1-hour bug in PreparedStatement (538286, 528785).

    - ResultSet: Fixed updatability (values being set to null
      if not updated).

    - DataSources - fixed setUrl bug (511614, 525565),
      wrong datasource class name (532816, 528767)

    - Added identifier quoting to all DatabaseMetaData methods
      that need them (should fix 518108)

    - Added support for YEAR type (533556)

    - ResultSet.insertRow() should now detect auto_increment fields
      in most cases and use that value in the new row. This detection
      will not work in multi-valued keys, however, due to the fact that
      the MySQL protocol does not return this information.

    - ResultSet.refreshRow() implemented.

    - Fixed testsuite.Traversal afterLast() bug, thanks to Igor Lastric.

01-27-02 - Version 2.0.11

    - Fixed missing DELETE_RULE value in
      DBMD.getImported/ExportedKeys() and getCrossReference().

    - Full synchronization of Statement.java.

    - More changes to fix "Unexpected end of input stream"
      errors when reading BLOBs. This should be the last fix.

01-24-02 - Version 2.0.10

     - Fixed spurious "Unexpected end of input stream" errors in
       MysqlIO (bug 507456).

     - Fixed null-pointer-exceptions when using
       MysqlConnectionPoolDataSource with Websphere 4 (bug 505839).

01-13-02 - Version 2.0.9

     - Ant build was corrupting included jar files, fixed
       (bug 487669).

     - Fixed extra memory allocation in MysqlIO.readPacket()
       (bug 488663).

     - Implementation of DatabaseMetaData.getExported/ImportedKeys() and
       getCrossReference().

     - Full synchronization on methods modifying instance and class-shared
       references, driver should be entirely thread-safe now (please
       let me know if you have problems)

     - DataSource implementations moved to org.gjt.mm.mysql.jdbc2.optional
       package, and (initial) implementations of PooledConnectionDataSource
       and XADataSource are in place (thanks to Todd Wolff for the
       implementation and testing of PooledConnectionDataSource with
       IBM WebSphere 4).

     - Added detection of network connection being closed when reading packets
       (thanks to Todd Lizambri).

     - Fixed quoting error with escape processor (bug 486265).

     - Report batch update support through DatabaseMetaData (bug 495101).

     - Fixed off-by-one-hour error in PreparedStatement.setTimestamp()
       (bug 491577).

     - Removed concatenation support from driver (the '||' operator),
       as older versions of VisualAge seem to be the only thing that
       use it, and it conflicts with the logical '||' operator. You will
       need to start mysqld with the "--ansi" flag to use the '||'
       operator as concatenation (bug 491680)

     - Fixed casting bug in PreparedStatement (bug 488663).

11-25-01 - Version 2.0.8

     - Batch updates now supported (thanks to some inspiration
       from Daniel Rall).

     - XADataSource/ConnectionPoolDataSource code (experimental)

     - PreparedStatement.setAnyNumericType() now handles positive
       exponents correctly (adds "+" so MySQL can understand it).

     - DatabaseMetaData.getPrimaryKeys() and getBestRowIdentifier()
       are now more robust in identifying primary keys (matches
       regardless of case or abbreviation/full spelling of Primary Key
       in Key_type column).

10-24-01 - Version 2.0.7

     - PreparedStatement.setCharacterStream() now implemented

     - Fixed dangling socket problem when in high availability
       (autoReconnect=true) mode, and finalizer for Connection will
       close any dangling sockets on GC.

     - Fixed ResultSetMetaData.getPrecision() returning one
       less than actual on newer versions of MySQL.

     - ResultSet.getBlob() now returns null if column value
       was null.

     - Character sets read from database if useUnicode=true
       and characterEncoding is not set. (thanks to
       Dmitry Vereshchagin)

     - Initial transaction isolation level read from
       database (if avaialable) (thanks to Dmitry Vereshchagin)

     - Fixed DatabaseMetaData.supportsTransactions(), and
       supportsTransactionIsolationLevel() and getTypeInfo()
       SQL_DATETIME_SUB and SQL_DATA_TYPE fields not being
       readable.

     - Fixed PreparedStatement generating SQL that would end
       up with syntax errors for some queries.

     - Fixed ResultSet.isAfterLast() always returning false.

     - Fixed timezone issue in PreparedStatement.setTimestamp()
       (thanks to Erik Olofsson)

     - Captialize type names when "captializeTypeNames=true"
       is passed in URL or properties (for WebObjects, thanks
       to Anjo Krank)

     - Updatable result sets now correctly handle NULL
       values in fields.

     - PreparedStatement.setDouble() now uses full-precision
       doubles (reverting a fix made earlier to truncate them).

     - PreparedStatement.setBoolean() will use 1/0 for values
       if your MySQL Version >= 3.21.23.

06-16-01 - Version 2.0.6

Fixed PreparedStatement parameter checking

     - Fixed case-sensitive column names in ResultSet.java

06-13-01 - Version 2.0.5

     - Fixed ResultSet.getBlob() ArrayIndex out-of-bounds

     - Fixed ResultSetMetaData.getColumnTypeName for TEXT/BLOB

     - Fixed ArrayIndexOutOfBounds when sending large BLOB queries
       (Max size packet was not being set)

     - Added ISOLATION level support to Connection.setIsolationLevel()

     - Fixed NPE on PreparedStatement.executeUpdate() when all columns
       have not been set.

     - Fixed data parsing of TIMESTAMPs with 2-digit years

     - Added Byte to PreparedStatement.setObject()

     - ResultSet.getBoolean() now recognizes '-1' as 'true'

     - ResultSet has +/-Inf/inf support

     - ResultSet.insertRow() works now, even if not all columns are
       set (they will be set to "NULL")

     - DataBaseMetaData.getCrossReference() no longer ArrayIndexOOB

     - getObject() on ResultSet correctly does TINYINT->Byte and
       SMALLINT->Short

12-03-00 - Version 2.0.3

     - Implemented getBigDecimal() without scale component
       for JDBC2.

     - Fixed composite key problem with updateable result sets.

     - Added detection of -/+INF for doubles.

     - Faster ASCII string operations.

     - Fixed incorrect detection of MAX_ALLOWED_PACKET, so sending
       large blobs should work now.

     - Fixed off-by-one error in java.sql.Blob implementation code.

     - Added "ultraDevHack" URL parameter, set to "true" to allow
       (broken) Macromedia UltraDev to use the driver.

04-06-00 - Version 2.0.1

     - Fixed RSMD.isWritable() returning wrong value.
       Thanks to Moritz Maass.

     - Cleaned up exception handling when driver connects

     - Columns that are of type TEXT now return as Strings
       when you use getObject()

     - DatabaseMetaData.getPrimaryKeys() now works correctly wrt
       to key_seq. Thanks to Brian Slesinsky.

     - No escape processing is done on PreparedStatements anymore
       per JDBC spec.

     - Fixed many JDBC-2.0 traversal, positioning bugs, especially
       wrt to empty result sets. Thanks to Ron Smits, Nick Brook,
       Cessar Garcia and Carlos Martinez.

     - Fixed some issues with updatability support in ResultSet when
       using multiple primary keys.

02-21-00 - Version 2.0pre5

     - Fixed Bad Handshake problem.

01-10-00 - Version 2.0pre4

     - Fixes to ResultSet for insertRow() - Thanks to
       Cesar Garcia

     - Fix to Driver to recognize JDBC-2.0 by loading a JDBC-2.0
       class, instead of relying on JDK version numbers. Thanks
       to John Baker.

     - Fixed ResultSet to return correct row numbers

     - Statement.getUpdateCount() now returns rows matched,
       instead of rows actually updated, which is more SQL-92
       like.

10-29-99

     - Statement/PreparedStatement.getMoreResults() bug fixed.
       Thanks to Noel J. Bergman.

     - Added Short as a type to PreparedStatement.setObject().
       Thanks to Jeff Crowder

     - Driver now automagically configures maximum/preferred packet
       sizes by querying server.

     - Autoreconnect code uses fast ping command if server supports
       it.

     - Fixed various bugs wrt. to packet sizing when reading from
       the server and when alloc'ing to write to the server.

08-17-99 - Version 2.0pre

     - Now compiles under JDK-1.2. The driver supports both JDK-1.1
       and JDK-1.2 at the same time through a core set of classes.
       The driver will load the appropriate interface classes at
       runtime by figuring out which JVM version you are using.

     - Fixes for result sets with all nulls in the first row.
       (Pointed out by Tim Endres)

     - Fixes to column numbers in SQLExceptions in ResultSet
       (Thanks to Blas Rodriguez Somoza)

     - The database no longer needs to specified to connect.
       (Thanks to Christian Motschke)

07-04-99 - Version 1.2b

     - Better Documentation (in progress), in doc/mm.doc/book1.html

     - DBMD now allows null for a column name pattern (not in
       spec), which it changes to '%'.

     - DBMD now has correct types/lengths for getXXX().

     - ResultSet.getDate(), getTime(), and getTimestamp() fixes.
       (contributed by Alan Wilken)

     - EscapeProcessor now handles \{ \} and { or } inside quotes
       correctly. (thanks to Alik for some ideas on how to fix it)

     - Fixes to properties handling in Connection.
       (contributed by Juho Tikkala)

     - ResultSet.getObject() now returns null for NULL columns
       in the table, rather than bombing out.
       (thanks to Ben Grosman)

     - ResultSet.getObject() now returns Strings for types
       from MySQL that it doesn't know about. (Suggested by
       Chris Perdue)

     - Removed DataInput/Output streams, not needed, 1/2 number
       of method calls per IO operation.

     - Use default character encoding if one is not specified. This
       is a work-around for broken JVMs, because according to spec,
       EVERY JVM must support "ISO8859_1", but they don't.

     - Fixed Connection to use the platform character encoding
       instead of "ISO8859_1" if one isn't explicitly set. This
       fixes problems people were having loading the character-
       converter classes that didn't always exist (JVM bug).
       (thanks to Fritz Elfert for pointing out this problem)

     - Changed MysqlIO to re-use packets where possible to reduce
       memory usage.

     - Fixed escape-processor bugs pertaining to {} inside
       quotes.

04-14-99 - Version 1.2a

     - Fixed character-set support for non-Javasoft JVMs
       (thanks to many people for pointing it out)

     - Fixed ResultSet.getBoolean() to recognize 'y' & 'n'
       as well as '1' & '0' as boolean flags.
       (thanks to Tim Pizey)

     - Fixed ResultSet.getTimestamp() to give better performance.
       (thanks to Richard Swift)

     - Fixed getByte() for numeric types.
       (thanks to Ray Bellis)

     - Fixed DatabaseMetaData.getTypeInfo() for DATE type.
       (thanks to Paul Johnston)

     - Fixed EscapeProcessor for "fn" calls.
       (thanks to Piyush Shah at locomotive.org)

     - Fixed EscapeProcessor to not do extraneous work if there
       are no escape codes.
       (thanks to Ryan Gustafson)

     - Fixed Driver to parse URLs of the form "jdbc:mysql://host:port"
       (thanks to Richard Lobb)

03-24-99 - Version 1.1i

     - Fixed Timestamps for PreparedStatements

     - Fixed null pointer exceptions in RSMD and RS

     - Re-compiled with jikes for valid class files (thanks ms!)

03-08-99 - Version 1.1h

     - Fixed escape processor to deal with un-matched { and }
       (thanks to Craig Coles)

     - Fixed escape processor to create more portable (between
       DATETIME and TIMESTAMP types) representations so that
       it will work with BETWEEN clauses.
       (thanks to Craig Longman)

     - MysqlIO.quit() now closes the socket connection. Before,
       after many failed connections some OS's would run out
       of file descriptors. (thanks to Michael Brinkman)

     - Fixed NullPointerException in Driver.getPropertyInfo.
       (thanks to Dave Potts)

     - Fixes to MysqlDefs to allow all *text fields to be
       retrieved as Strings.
       (thanks to Chris at Leverage)

     - Fixed setDouble in PreparedStatement for large numbers
       to avoid sending scientific notation to the database.
       (thanks to J.S. Ferguson)

     - Fixed getScale() and getPrecision() in RSMD.
       (contrib'd by James Klicman)

     - Fixed getObject() when field was DECIMAL or NUMERIC
       (thanks to Bert Hobbs)

     - DBMD.getTables() bombed when passed a null table-name
       pattern. Fixed. (thanks to Richard Lobb)

     - Added check for "client not authorized" errors during
       connect. (thanks to Hannes Wallnoefer)

02-19-99 - Version 1.1g

     - Result set rows are now byte arrays. Blobs and Unicode
       work bidriectonally now. The useUnicode and encoding
       options are implemented now.

     - Fixes to PreparedStatement to send binary set by
       setXXXStream to be sent un-touched to the MySQL server.

     - Fixes to getDriverPropertyInfo().

12-31-98 - Version 1.1f

     - Changed all ResultSet fields to Strings, this should allow
       Unicode to work, but your JVM must be able to convert
       between the character sets. This should also make reading
       data from the server be a bit quicker, because there is now
       no conversion from StringBuffer to String.

     - Changed PreparedStatement.streamToString() to be more
       efficient (code from Uwe Schaefer).

     - URL parsing is more robust (throws SQL exceptions on errors
       rather than NullPointerExceptions)

     - PreparedStatement now can convert Strings to Time/Date values
       via setObject() (code from Robert Currey).

     - IO no longer hangs in Buffer.readInt(), that bug was
       introduced in 1.1d when changing to all byte-arrays for
       result sets. (Pointed out by Samo Login)

11-03-98 - Version 1.1b

     - Fixes to DatabaseMetaData to allow both IBM VA and J-Builder
       to work. Let me know how it goes. (thanks to Jac Kersing)

     - Fix to ResultSet.getBoolean() for NULL strings
       (thanks to Barry Lagerweij)

     - Beginning of code cleanup, and formatting. Getting ready
       to branch this off to a parallel JDBC-2.0 source tree.

     - Added "final" modifier to critical sections in MysqlIO and
       Buffer to allow compiler to inline methods for speed.

9-29-98

     - If object references passed to setXXX() in PreparedStatement are
       null, setNull() is automatically called for you. (Thanks for the
       suggestion goes to Erik Ostrom)

     - setObject() in PreparedStatement will now attempt to write a
       serialized  representation of the object to the database for
       objects of Types.OTHER and objects of unknown type.

     - Util now has a static method readObject() which given a ResultSet
       and a column index will re-instantiate an object serialized in
       the above manner.

9-02-98 - Vesion 1.1

     - Got rid of "ugly hack" in MysqlIO.nextRow(). Rather than
       catch an exception, Buffer.isLastDataPacket() was fixed.

     - Connection.getCatalog() and Connection.setCatalog()
       should work now.

     - Statement.setMaxRows() works, as well as setting
       by property maxRows. Statement.setMaxRows() overrides
       maxRows set via properties or url parameters.

     - Automatic re-connection is available. Because it has
       to "ping" the database before each query, it is
       turned off by default. To use it, pass in "autoReconnect=true"
       in the connection URL. You may also change the number of
       reconnect tries, and the initial timeout value via
       "maxReconnects=n" (default 3) and "initialTimeout=n"
       (seconds, default 2) parameters. The timeout is an
       exponential backoff type of timeout, e.g. if you have initial
       timeout of 2 seconds, and maxReconnects of 3, then the driver
       will timeout 2 seconds, 4 seconds, then 16 seconds between each
       re-connection attempt.

8-24-98 - Version 1.0

     - Fixed handling of blob data in Buffer.java

     - Fixed bug with authentication packet being
       sized too small.

     - The JDBC Driver is now under the LPGL

8-14-98 -

     - Fixed Buffer.readLenString() to correctly
          read data for BLOBS.

     - Fixed PreparedStatement.stringToStream to
          correctly read data for BLOBS.

     - Fixed PreparedStatement.setDate() to not
       add a day.
       (above fixes thanks to Vincent Partington)

     - Added URL parameter parsing (?user=... etc).


8-04-98 - Version 0.9d

     - Big news! New package name. Tim Endres from ICE
       Engineering is starting a new source tree for
       GNU GPL'd Java software. He's graciously given
       me the org.gjt.mm package directory to use, so now
       the driver is in the org.gjt.mm.mysql package scheme.
       I'm "legal" now. Look for more information on Tim's
       project soon.

     - Now using dynamically sized packets to reduce
       memory usage when sending commands to the DB.

     - Small fixes to getTypeInfo() for parameters, etc.

     - DatabaseMetaData is now fully implemented. Let me
       know if these drivers work with the various IDEs
       out there. I've heard that they're working with
       JBuilder right now.

     - Added JavaDoc documentation to the package.

     - Package now available in .zip or .tar.gz.

7-28-98 - Version 0.9

     - Implemented getTypeInfo().
       Connection.rollback() now throws an SQLException
       per the JDBC spec.

     - Added PreparedStatement that supports all JDBC API
       methods for PreparedStatement including InputStreams.
       Please check this out and let me know if anything is
       broken.

     - Fixed a bug in ResultSet that would break some
       queries that only returned 1 row.

     - Fixed bugs in DatabaseMetaData.getTables(),
       DatabaseMetaData.getColumns() and
       DatabaseMetaData.getCatalogs().

     - Added functionality to Statement that allows
       executeUpdate() to store values for IDs that are
       automatically generated for AUTO_INCREMENT fields.
       Basically, after an executeUpdate(), look at the
       SQLWarnings for warnings like "LAST_INSERTED_ID =
       'some number', COMMAND = 'your SQL query'".

       If you are using AUTO_INCREMENT fields in your
       tables and are executing a lot of executeUpdate()s
       on one Statement, be sure to clearWarnings() every
       so often to save memory.

7-06-98 - Version 0.8

     - Split MysqlIO and Buffer to separate classes. Some
       ClassLoaders gave an IllegalAccess error for some
       fields in those two classes. Now mm.mysql works in
       applets and all classloaders.

       Thanks to Joe Ennis <jce@mail.boone.com> for pointing
       out the problem and working on a fix with me.

7-01-98 - Version 0.7

     - Fixed DatabaseMetadata problems in getColumns() and
       bug in switch statement in the Field constructor.

       Thanks to Costin Manolache <costin@tdiinc.com> for
       pointing these out.

5-21-98 - Version 0.6

     - Incorporated efficiency changes from
       Richard Swift <Richard.Swift@kanatek.ca> in
       MysqlIO.java and ResultSet.java

     - We're now 15% faster than gwe's driver.

     - Started working on DatabaseMetaData.

       The following methods are implemented:
        * getTables()
        * getTableTypes()
        * getColumns
        * getCatalogs()<|MERGE_RESOLUTION|>--- conflicted
+++ resolved
@@ -1,44 +1,36 @@
 # Changelog
 # https://dev.mysql.com/doc/relnotes/connector-j/8.0/en/
 
-<<<<<<< HEAD
 Version 8.0.8
-
-  - Fix for Bug#26440544, CONNECTOR/J SHOULD NOT USE TX_{READ_ONLY,ISOLATION} WHICH IS PLANNED FOR REMOVAL.
-
-  - Fix for Bug#26399958, UNABLE TO CONNECT TO MYSQL 8.0.3.
-
-  - Fix for Bug#25650305, GETDATE(),GETTIME() AND GETTIMESTAMP() CALL WITH NULL CALENDAR RETURNS NPE.
-
-Version 8.0.7
-
-  - Fix for Bug#26227653, WL#10528 DIFF BEHAVIOUR WHEN SYSTEM PROP JAVAX.NET.SSL.TRUSTSTORETYPE IS SET.
-
-  - WL#10528, DevAPI: Ensure all connectors are secure by default.
-
-  - WL#8305, Remove internal dependency on connection objects.
-
-  - Fix for Bug#22972057, X DEVAPI: CLIENT HANGS AFTER CONNECTION FAILURE.
-
-  - Fix for Bug#26140577, GIS TESTS ARE FAILING WITH MYSQL 8.0.1.
-
-  - WL#10765, DevAPI: Forbid modify() and remove() with no condition.
-
-  - Fix for Bug#26090721, CONNECTION FAILING WHEN SERVER STARTED WITH COLLATION UTF8MB4_DE_PB_0900_AI_CI.
-
-  - WL#10781, enum-based connection properties.
-=======
-Version 5.1.43
-
-  - Fix for Bug#26090721, CONNECTION FAILING WHEN SERVER STARTED WITH COLLATION UTF8MB4_DE_PB_0900_AI_CI.
 
   - Fix for Bug#25946965, UPDATE THE TIME ZONE MAPPINGS WITH LATEST TZ DATABASES.
 
   - Fix for Bug#20182108, INCLUDE CUSTOM LOAD BALANCING STRATEGY USING PLUGIN API.
     New load-balancing strategy "serverAffinity" and new connection property "serverAffinityOrder" added.
 
-Version 5.1.42
->>>>>>> 05c16987
+  - Fix for Bug#26440544, CONNECTOR/J SHOULD NOT USE TX_{READ_ONLY,ISOLATION} WHICH IS PLANNED FOR REMOVAL.
+
+  - Fix for Bug#26399958, UNABLE TO CONNECT TO MYSQL 8.0.3.
+
+  - Fix for Bug#25650305, GETDATE(),GETTIME() AND GETTIMESTAMP() CALL WITH NULL CALENDAR RETURNS NPE.
+
+Version 8.0.7
+
+  - Fix for Bug#26227653, WL#10528 DIFF BEHAVIOUR WHEN SYSTEM PROP JAVAX.NET.SSL.TRUSTSTORETYPE IS SET.
+
+  - WL#10528, DevAPI: Ensure all connectors are secure by default.
+
+  - WL#8305, Remove internal dependency on connection objects.
+
+  - Fix for Bug#22972057, X DEVAPI: CLIENT HANGS AFTER CONNECTION FAILURE.
+
+  - Fix for Bug#26140577, GIS TESTS ARE FAILING WITH MYSQL 8.0.1.
+
+  - WL#10765, DevAPI: Forbid modify() and remove() with no condition.
+
+  - Fix for Bug#26090721, CONNECTION FAILING WHEN SERVER STARTED WITH COLLATION UTF8MB4_DE_PB_0900_AI_CI.
+
+  - WL#10781, enum-based connection properties.
 
   - Fix for Bug#73775 (19531384), DBMD.getProcedureColumns()/.getFunctionColumns() fail to filter by columnPattern.
 
